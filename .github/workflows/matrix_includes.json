[
  {
    "runs_on": "ubuntu-latest",
    "python-version": "3.10",
    "runOnBranch": "refs/heads/main"
  },
  {
    "runs_on": "ubuntu-latest",
    "python-version": 3.9,
    "runOnBranch": "refs/heads/main"
  },
  {
    "runs_on": "ubuntu-latest",
    "python-version": 3.8,
    "runOnBranch": "always"
<<<<<<< HEAD
  },
  {
    "runs_on": "macos-latest",
    "python-version": 3.8,
    "runOnBranch": "refs/heads/main"
=======
>>>>>>> d7ed5244
  }
]<|MERGE_RESOLUTION|>--- conflicted
+++ resolved
@@ -13,13 +13,5 @@
     "runs_on": "ubuntu-latest",
     "python-version": 3.8,
     "runOnBranch": "always"
-<<<<<<< HEAD
-  },
-  {
-    "runs_on": "macos-latest",
-    "python-version": 3.8,
-    "runOnBranch": "refs/heads/main"
-=======
->>>>>>> d7ed5244
   }
 ]