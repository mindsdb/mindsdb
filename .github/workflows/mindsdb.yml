--- conflicted
+++ resolved
@@ -10,25 +10,25 @@
     branches: [stable, staging]
     paths-ignore:
       - 'docs/**'
-<<<<<<< HEAD
-      - 'README.md'
-=======
       - '**/*.md'
 
->>>>>>> becd0569
 jobs:
   code_checking:
     runs-on: ubuntu-latest
     steps:
-      - name: Checkout repository
-        uses: actions/checkout@v3.5.3
-        with:
-          fetch-depth: 0  # Fetch all history for all branches and tags
-      - id: changed-files
-        uses: tj-actions/changed-files@v37
-      - uses: pre-commit/action@v3.0.0
-        with:
-          extra_args: --files ${{ steps.changed-files.outputs.all_changed_files }}
+    - uses: actions/checkout@v3.5.3
+    - name: Set up Python 3.9
+      uses: actions/setup-python@v4.7.0
+      with:
+        python-version: 3.9
+    - name: Install flake8
+      run: |
+        pip install flake8==5.0.4 pycodestyle==2.9.1
+      shell: bash
+    - name: Static code checking
+      run: |
+        python3 -m flake8
+      shell: bash
   matrix_prep:
     needs: code_checking
     runs-on: ubuntu-latest
@@ -119,25 +119,7 @@
           # Company independent
           echo -e "\n===============test company independent===============\n"
           pytest -vx tests/integration_tests/flows/test_company_independent.py
-        fi
-      shell: bash
-      env:
-        CHECK_FOR_UPDATES: False
-        AWS_SECRET_ACCESS_KEY: ${{secrets.AWS_SECRET_ACCESS_KEY}}
-        AWS_ACCESS_KEY_ID: ${{secrets.AWS_ACCESS_KEY_ID}}
-    - name: Check if actor is an organization member
-      id: check-membership
-      run: |
-        if [[ "${{ github.actor }}" == "mindsdb/"* ]]; then
-          echo "::set-output name=isOrgMember::true"
-        else
-          echo "::set-output name=isOrgMember::false"
-        fi
-      shell: bash
-    - name: Run ML Engines tests
-      if: steps.check-membership.outputs.isOrgMember == 'true'
-      run: |
-        if [ "$RUNNER_OS" == "Linux" ]; then
+
           # First-tier ML engines
           echo -e "\n===============test ML engines===============\n"
           pytest -vx tests/unit/ml_handlers/test_openai.py
@@ -148,10 +130,13 @@
           # pytest -vx tests/unit/ml_handlers/test_statsforecast.py
           # pytest -vx tests/unit/ml_handlers/test_huggingface.py
           # pytest -vx tests/unit/ml_handlers/test_lightwood.py
+        fi
       shell: bash
       env:
         CHECK_FOR_UPDATES: False
         OPENAI_API_KEY: ${{secrets.OPENAI_API_KEY}}
+        AWS_SECRET_ACCESS_KEY: ${{secrets.AWS_SECRET_ACCESS_KEY}}
+        AWS_ACCESS_KEY_ID: ${{secrets.AWS_ACCESS_KEY_ID}}
         ANYSCALE_ENDPOINTS_API_KEY: ${{secrets.ANYSCALE_ENDPOINTS_API_KEY}}
 
   deploy_to_pypi:
