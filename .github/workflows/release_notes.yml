# Uses OpenAI to summarise github's auto-generated release notes,
# Then update the release notes to contain the new summary

<<<<<<< HEAD


=======
>>>>>>> 028688ca
name: Update Release Notes

permissions:
    contents: write

on:
  release:
    types:
      - published

jobs:
  get-release-notes:
    runs-on: ubuntu-latest

    steps:
      - name: Checkout repository
        uses: actions/checkout@v4

      - name: Enhance release notes with LLM
        id: enhance_notes
        env:
          OPENAI_API_KEY: ${{ secrets.OPENAI_API_KEY }}
          GH_TOKEN: ${{ github.token }}
          RELEASE_BODY: ${{ github.event.release.body }}
        run: |
          echo "Release body:\n$RELEASE_BODY"

          # Prepare the LLM API payload
          payload=$(jq -n \
            --arg model "gpt-4" \
            --arg system_content "Follow the instructions to update the GitHub release notes provided below. The writing style should be simple, clear, and easy to read, yet it should follow these points: 1. Write a section titled \"TL;DR\" that describes everything contained in the \"What's Changed\" section. Provide a description of each change listed under the \"What's Changed\" section including a short description of why is this change beneficial to users and what good it brings. Make this \"TL;DR\" section informative and divide information into sections of related items; these section titles should include \"Changes to SQL\", \"Changes to Integrations\", \"Changes to Knowledge Bases\", \"Bug Fixes and Improvements\", \"Changes to Documentation\", unless a section does not have any items to be listed then do not list it. Do not mention any change authors in the \"TL;DR\" section. 2. The input comes in the Markdown format as below. Generate the output in the Markdown format as well. 3. Final format should adhere to the following: - start with the \"TL;DR\" section, which is a summary of the \"What's Changed\" section, - follow it with a new line containing \"---\" that separates the sections, - follow it with the \"What's Changed\" section, and DO NOT change the provided \"What's Changed\" section, - generate a Markdown format output that concatenates these two sections."\
            --arg user_content "$RELEASE_BODY" \
            '{
              model: $model,
              messages: [
                {
                  role: "system",
                  content: $system_content
                },
                {
                  role: "user",
                  content: $user_content
                }
              ]
            }')

          echo "Payload sent to OpenAI:\n$payload"

          # Call the OpenAI API
          response=$(curl -s -X POST https://api.openai.com/v1/chat/completions \
            -H "Authorization: Bearer $OPENAI_API_KEY" \
            -H "Content-Type: application/json" \
            -d "$payload")

          echo "Raw response from OpenAI:\n$response"

          # Extract enhanced notes from the API response
          ENHANCED_NOTES=$(echo "$response" | jq -r '.choices[0].message.content // empty')

          if [ -z "$ENHANCED_NOTES" ]; then
            echo "LLM enhancement failed. Exiting."
            exit 1
          fi

          echo "Enhanced release notes:\n$ENHANCED_NOTES"


          # Write enhanced notes to a file
          echo "$ENHANCED_NOTES" > enhanced_notes.md

          # Update the release with the enhanced notes
          gh release edit ${{ github.event.release.tag_name }} --notes-file enhanced_notes.md<|MERGE_RESOLUTION|>--- conflicted
+++ resolved
@@ -1,11 +1,9 @@
 # Uses OpenAI to summarise github's auto-generated release notes,
 # Then update the release notes to contain the new summary
 
-<<<<<<< HEAD
 
 
-=======
->>>>>>> 028688ca
+
 name: Update Release Notes
 
 permissions:
