name: Test on Push

on:
  pull_request:
    branches: [main]
    paths-ignore:
      - "**/*.md"
      - "docs/**"
  workflow_dispatch:

defaults:
  run:
    shell: bash

# Cancel any existing runs of this workflow on the same branch/pr
# We always want to build/deploy/test a new commit over an older one
concurrency:
  group: ${{ github.workflow_ref }}
  cancel-in-progress: true

jobs:
  # Run all of our static code checks here
  code_checking:
    name: Run static code checks
    runs-on: ubuntu-latest
    steps:
      - uses: actions/checkout@v4
      - name: Set up Python
        uses: actions/setup-python@v5.1.0
        with:
          python-version: ${{ vars.CI_PYTHON_VERSION }}
          cache: pip
          cache-dependency-path: "**/requirements*.txt"

      # Checks the codebase for print() statements and fails if any are found
      # We should be using loggers instead
      - name: Check for print statements
        run: |
          python tests/scripts/check_print_statements.py

      # Gathers a list of changed files for pre-commit to use
      - name: Get changed files
        id: changed-files
        uses: tj-actions/changed-files@v41

      # Run pre-commit on all changed files
      # See .pre-commit-config.yaml for the list of checks
      - name: Run pre-commit
        uses: pre-commit/action@v3.0.0
        with:
          extra_args: --files ${{ steps.changed-files.outputs.all_changed_files }}

      # Runs a few different checks against our many requirements files
      # to make sure they're in order
      - name: Check requirements files
        run: |
          # We don't need to install mindsdb itself here because these are just static code checks
          pip install -r requirements/requirements-dev.txt

          python tests/scripts/check_requirements.py

  # Creates a matrix of environments to test against using matrix_includes.json
  # Used for installation checks below
  matrix_prep:
    name: Prepare matrix
    runs-on: ubuntu-latest
    outputs:
      matrix: ${{ steps.set-matrix.outputs.matrix }}
    steps:
      - uses: actions/checkout@v4
      - id: set-matrix
        uses: JoshuaTheMiller/conditional-build-matrix@v2.0.1
        with:
          filter: "[?runOnBranch==`${{ github.ref }}` || runOnBranch==`always`]"

  # Check that our pip package is able to be installed in all of our supported environments
  check_install:
    name: Check pip installation
    needs: [matrix_prep, code_checking]
    strategy:
      matrix: ${{fromJson(needs.matrix_prep.outputs.matrix)}}
    runs-on: ${{ matrix.runs_on }}
    steps:
      - uses: actions/checkout@v4
      - name: Set up Python
        uses: actions/setup-python@v5.1.0
        with:
          python-version: ${{ matrix.python-version }}
          cache: pip
          cache-dependency-path: "**/requirements*.txt"
      - name: Check requirements files are installable
        run: |
          # Install dev requirements and build our pip package
          pip install -r requirements/requirements-dev.txt
          python setup.py sdist

          # Install from the pip package
          # If we install from source, we don't know if the pip package is installable.
          cd dist
          pip install --ignore-installed *.tar.gz

  unit_tests:
    name: Run Unit Tests
    needs: [matrix_prep, code_checking]
    strategy:
      matrix: ${{fromJson(needs.matrix_prep.outputs.matrix)}}
    runs-on: ${{ matrix.runs_on }}
    if: github.ref_type == 'branch'
    steps:
      - uses: actions/checkout@v4
      - name: Set up Python
        uses: actions/setup-python@v5.1.0
        with:
          python-version: ${{ matrix.python-version }}
          cache: pip
          cache-dependency-path: "**/requirements*.txt"
      - name: Install dependencies
        run: |
          pip install .
          pip install -r requirements/requirements-test.txt
          pip install .[lightwood]  # TODO: for now some tests rely on lightwood
          pip install .[mssql]
          pip install .[clickhouse]
          pip install .[snowflake]
          pip install .[web]
          pip install .[redshift]
          pip install .[bigquery]
          pip install .[elasticsearch]
          pip install .[databricks]
          pip install .[oracle]
          pip install .[minds_endpoint]
          pip freeze
      - name: Run unit tests
        run: |
          if [ "$RUNNER_OS" == "Linux" ]; then
            env PYTHONPATH=./ pytest tests/unit/executor/ -x
            env PYTHONPATH=./ pytest tests/unit/test_llm_utils.py
            env PYTHONPATH=./ pytest tests/unit/ml_handlers/test_minds_endpoint.py
            env PYTHONPATH=./ pytest tests/unit/ml_handlers/test_openai.py
            # env PYTHONPATH=./ pytest tests/unit/ml_handlers/test_anyscale_endpoints.py
          fi
      - name: Run Handlers tests and submit Coverage to coveralls
        run: |
<<<<<<< HEAD
          handlers=("mysql" "postgres" "mssql" "clickhouse" "snowflake" "web" "redshift" "bigquery" "elasticsearch" "s3" "databricks" "dynamodb" "oracle")
=======
          handlers=("mysql" "postgres" "mssql" "clickhouse" "snowflake" "web" "redshift" "bigquery" "elasticsearch" "s3" "databricks" "dynamodb" "mariadb")
>>>>>>> 7d9ba530
          for handler in "${handlers[@]}"
          do
            pytest --cov=mindsdb/integrations/handlers/${handler}_handler tests/unit/handlers/test_${handler}.py 
          done

          # Dont run coveralls for PRs from forks
          if [ ${{ github.event.pull_request.head.repo.full_name }} == ${{ github.repository }} ]; then
            coveralls --service=github --basedir=mindsdb/integrations/handlers
          fi
        env:
          COVERALLS_REPO_TOKEN: ${{ secrets.COVERALLS_REPO_TOKEN }}
          github_token: ${{ secrets.REPO_DISPATCH_PAT_TOKEN }}<|MERGE_RESOLUTION|>--- conflicted
+++ resolved
@@ -141,11 +141,7 @@
           fi
       - name: Run Handlers tests and submit Coverage to coveralls
         run: |
-<<<<<<< HEAD
-          handlers=("mysql" "postgres" "mssql" "clickhouse" "snowflake" "web" "redshift" "bigquery" "elasticsearch" "s3" "databricks" "dynamodb" "oracle")
-=======
-          handlers=("mysql" "postgres" "mssql" "clickhouse" "snowflake" "web" "redshift" "bigquery" "elasticsearch" "s3" "databricks" "dynamodb" "mariadb")
->>>>>>> 7d9ba530
+          handlers=("mysql" "postgres" "mssql" "clickhouse" "snowflake" "web" "redshift" "bigquery" "elasticsearch" "s3" "databricks" "dynamodb" "mariadb" "oracle")
           for handler in "${handlers[@]}"
           do
             pytest --cov=mindsdb/integrations/handlers/${handler}_handler tests/unit/handlers/test_${handler}.py 
