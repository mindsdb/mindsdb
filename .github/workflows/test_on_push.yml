--- conflicted
+++ resolved
@@ -177,11 +177,7 @@
       - name: Run Handlers tests and submit Coverage to coveralls
         if: ${{ needs.changes.outputs.not-docs == 'true' }}
         run: |
-<<<<<<< HEAD
-          handlers=("mysql" "postgres" "mssql" "clickhouse" "snowflake" "web" "redshift" "bigquery" "elasticsearch" "s3" "databricks" "dynamodb" "mariadb" "oracle" "mongodb" "db2" "hive")
-=======
-          handlers=("mysql" "postgres" "mssql" "clickhouse" "snowflake" "web" "redshift" "bigquery" "elasticsearch" "s3" "databricks" "dynamodb" "mariadb" "oracle" "mongodb" "hive" "teradata")
->>>>>>> 17d192a9
+          handlers=("mysql" "postgres" "mssql" "clickhouse" "snowflake" "web" "redshift" "bigquery" "elasticsearch" "s3" "databricks" "dynamodb" "mariadb" "oracle" "mongodb" "db2" "hive" "teradata")
           for handler in "${handlers[@]}"
           do
             pytest --cov=mindsdb/integrations/handlers/${handler}_handler tests/unit/handlers/test_${handler}.py 
