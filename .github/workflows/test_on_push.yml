--- conflicted
+++ resolved
@@ -155,13 +155,10 @@
         with:
           enable-cache: true
           cache-dependency-glob: "**/requirements*.txt"
-<<<<<<< HEAD
           prune-cache: false
-=======
       - name: Install FreeTDS (macOS)
         if: ${{ runner.os == 'macOS' && needs.changes.outputs.not-docs == 'true' }}
         run: brew install freetds
->>>>>>> 14a935ec
       - name: Install dependencies
         if: ${{ needs.changes.outputs.not-docs == 'true' }}
         run: |
