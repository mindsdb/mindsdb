--- conflicted
+++ resolved
@@ -53,11 +53,7 @@
 xgboost
 
 # Docs
-<<<<<<< HEAD
 node_modules
 
 mindsdb/share/man/man1/isympy.1
-.venv/
-=======
-node_modules
->>>>>>> 7c1f8023
+.venv/