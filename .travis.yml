language: python
services: docker

matrix:
  include:
    - name: "Python 3.7 on Ubuntu 16.0.4"
      os: linux
      python: 3.7
      node: 11.15.0
      dist: xenial
      sudo: true
      env:
        DEPLOYMENT_ENV="true"
        BADGE=linux
<<<<<<< HEAD
=======
      services: docker
>>>>>>> 4e51f0b3

    - name: "Python 3.6 on Ubuntu 16.0.4"
      os: linux
      python: 3.6
      node: 11.15.0
      dist: xenial

    - name: "Python 3.8 on Ubuntu 16.0.4"
      os: linux
      python: 3.8
      node: 11.15.0
      dist: xenial

    - name: "Python 3.7.2 on OSX"
      os: osx
      language: shell
      dist: xcode10.2
      env:
        BADGE=osx

    - name: "Python 3.7.3 on Windows"
      os: windows           # Windows 10.0.17134 N/A Build 17134
      language: shell       # 'language: python' is an error on Travis CI Windows
      before_install:
        - choco install python --version=3.7.3
        - python -m pip install --upgrade pip
      env:
        PATH=/c/Python37:/c/Python37/Scripts:$PATH
        BADGE=windows


notifications:
  # send notifications only on master failure
  email:
    only: master
cache: pip
# install dependencies
install:
  - if [ "$TRAVIS_OS_NAME" != "windows" ]; then travis_wait 15 pip3 install --upgrade pip; fi
  - if [ "$TRAVIS_OS_NAME" = "windows" ]; then travis_wait 15 pip install --no-cache-dir -e .; fi
  - if [ "$TRAVIS_OS_NAME" = "windows" ]; then travis_wait 15 pip install --no-cache-dir -r requirements_test.txt; fi
  - if [ "$TRAVIS_OS_NAME" = "windows" ]; then travis_wait 15 pip install --no-cache-dir -r optional_requirements_extra_data_sources.txt; fi
  - if [ "$TRAVIS_OS_NAME" != "windows" ]; then travis_wait 15 pip3 install --no-cache-dir -e .; fi
  - if [ "$TRAVIS_OS_NAME" != "windows" ]; then travis_wait 15 pip3 install --no-cache-dir -r requirements_test.txt; fi
  - if [ "$TRAVIS_OS_NAME" != "windows" ]; then travis_wait 15 pip3 install --no-cache-dir -r optional_requirements_extra_data_sources.txt; fi
# run tests
before_script:
  # Travis doesn't support docker on OSX and it doesn't work on Windows too
  - if [ "$TRAVIS_OS_NAME" = "linux" ]; then  docker-compose up -d; fi
script:
  # Unit tests
  - travis_wait 15 pytest --runslow --durations=20
  # Integration tests, require docker so only run on linux
  - cd tests/integration_tests
  - if [ "$TRAVIS_OS_NAME" = "linux" ]; then travis_wait 15 pytest; fi
  # Slow CI tests
  - cd ../ci_tests
  - if [ "$TRAVIS_OS_NAME" = "windows" ]; then travis_wait 15 python fast_test.py; fi
  - if [ "$TRAVIS_OS_NAME" != "windows" ]; then travis_wait 15 python3 full_test.py; fi
  - cd ../..
  - pip install flake8
  - flake8 . --count --select=E9,F63,F7,F82 --show-source --statistics
after_script:
  - if [ "$TRAVIS_OS_NAME" = "linux" ]; then  docker-compose down; fi

# deploy to pip and github pages
deploy:
  - provider: pypi
    user: "mindsdb_sysadmin"
    password: $PYPI_SYSADMIN_PASSWORD
    distributions: "sdist"
    on:
      branch: master
      condition: $DEPLOYMENT_ENV = "true"

# after pip is deployed, we can deploy to dockerhub
after_deploy:
  -  if [[ "$DEPLOYMENT_ENV" = "true" && "$TRAVIS_BRANCH" = "master" ]]; then sleep 15; fi
  -  if [[ "$DEPLOYMENT_ENV" = "true" && "$TRAVIS_BRANCH" = "master" ]]; then cd distributions/docker; fi
  -  if [[ "$DEPLOYMENT_ENV" = "true" && "$TRAVIS_BRANCH" = "master" ]]; then docker build -t docker-build .; fi
  -  if [[ "$DEPLOYMENT_ENV" = "true" && "$TRAVIS_BRANCH" = "master" ]]; then docker tag docker-build $REGISTRY_USER/mindsdb:latest; fi
  -  if [[ "$DEPLOYMENT_ENV" = "true" && "$TRAVIS_BRANCH" = "master" ]]; then cd ../..; fi
  -  if [[ "$DEPLOYMENT_ENV" = "true" && "$TRAVIS_BRANCH" = "master" ]]; then docker login -u "$REGISTRY_USER" -p "$REGISTRY_PASS" && docker push $REGISTRY_USER/mindsdb && docker logout; fi<|MERGE_RESOLUTION|>--- conflicted
+++ resolved
@@ -1,5 +1,4 @@
 language: python
-services: docker
 
 matrix:
   include:
@@ -12,10 +11,7 @@
       env:
         DEPLOYMENT_ENV="true"
         BADGE=linux
-<<<<<<< HEAD
-=======
       services: docker
->>>>>>> 4e51f0b3
 
     - name: "Python 3.6 on Ubuntu 16.0.4"
       os: linux
