--- conflicted
+++ resolved
@@ -1,12 +1,4 @@
-# --- Refactored Pytest Arguments ---
-# Base arguments for all test runs
-PYTEST_BASE_ARGS = -v -rs --disable-warnings
-# Arguments for parallel execution (used by most test suites)
-PYTEST_PARALLEL_ARGS = -n auto --dist loadfile
-# Arguments specific to DSI tests
-DSI_PYTEST_ARGS = --run-dsi-tests
-DSI_REPORT_ARGS = --json-report --json-report-file=reports/report.json
-# Arguments for debug runs
+PYTEST_ARGS = -v -rs --disable-warnings -n auto --dist loadfile
 PYTEST_ARGS_DEBUG = --runslow -vs -rs
 DSI_PYTEST_ARGS = --run-dsi-tests
 DSI_REPORT_ARGS = --json-report --json-report-file=reports/report.json
@@ -21,8 +13,7 @@
 		pip install -e .[$(HANDLER_NAME)];\
 	else\
 		echo 'Please set $$HANDLER_NAME to the handler to install.';\
-	fi
-
+	fi	
 precommit:
 	pre-commit install
 	pre-commit run --files $$(git diff --cached --name-only)
@@ -46,57 +37,40 @@
 	docker run -it -p 47334:47334 mdb
 
 integration_tests:
-	pytest $(PYTEST_BASE_ARGS) $(PYTEST_PARALLEL_ARGS) tests/integration/ -k "not test_auth"
-	pytest $(PYTEST_BASE_ARGS) $(PYTEST_PARALLEL_ARGS) tests/integration/ -k test_auth # Run this test separately because it alters the auth requirements, which breaks other tests
+	pytest $(PYTEST_ARGS) tests/integration/ -k "not test_auth"
+	pytest $(PYTEST_ARGS) tests/integration/ -k test_auth  # Run this test separately because it alters the auth requirements, which breaks other tests
 
 integration_tests_slow:
-	pytest --runslow $(PYTEST_BASE_ARGS) $(PYTEST_PARALLEL_ARGS) tests/integration/ -k "not test_auth"
-	pytest --runslow $(PYTEST_BASE_ARGS) $(PYTEST_PARALLEL_ARGS) tests/integration/ -k test_auth
+	pytest --runslow $(PYTEST_ARGS) tests/integration/ -k "not test_auth"
+	pytest --runslow $(PYTEST_ARGS) tests/integration/ -k test_auth
 
 integration_tests_debug:
 	pytest $(PYTEST_ARGS_DEBUG) tests/integration/
 
 datasource_integration_tests:
 	@echo "--- Running Datasource Integration (DSI) Tests ---"
-<<<<<<< HEAD
-	# This target runs the tests sequentially to avoid xdist race conditions during dynamic test generation.
-	pytest $(PYTEST_BASE_ARGS) $(DSI_PYTEST_ARGS) tests/integration/handlers/
-
-datasource_integration_tests_report:
-	@echo "--- Running DSI Tests and Generating JSON Report ---"
-	mkdir -p reports
-	pytest $(PYTEST_BASE_ARGS) $(DSI_PYTEST_ARGS) $(DSI_REPORT_ARGS) tests/integration/handlers/
-=======
 	# Ensure the reports directory exists before running tests
 	mkdir -p reports
 	# Added DSI_REPORT_ARGS to generate JSON report
 	pytest $(PYTEST_ARGS) $(DSI_PYTEST_ARGS) $(DSI_REPORT_ARGS) tests/integration/handlers/
->>>>>>> 39027160
 
 datasource_integration_tests_debug:
 	@echo "--- Running Datasource Integration (DSI) Tests (Debug) ---"
 	mkdir -p reports
 	pytest $(PYTEST_ARGS_DEBUG) $(DSI_PYTEST_ARGS) $(DSI_REPORT_ARGS) tests/integration/handlers/
-<<<<<<< HEAD
-
-=======
 	
->>>>>>> 39027160
 unit_tests:
 	# We have to run executor tests separately because they do weird things that break everything else
-	env PYTHONPATH=./ pytest $(PYTEST_BASE_ARGS) $(PYTEST_PARALLEL_ARGS) tests/unit/executor/
-	pytest $(PYTEST_BASE_ARGS) $(PYTEST_PARALLEL_ARGS) --ignore=tests/unit/executor tests/unit/
+	env PYTHONPATH=./ pytest $(PYTEST_ARGS) tests/unit/executor/  
+	pytest $(PYTEST_ARGS) --ignore=tests/unit/executor tests/unit/
 
 unit_tests_slow:
-	env PYTHONPATH=./ pytest --runslow $(PYTEST_BASE_ARGS) $(PYTEST_PARALLEL_ARGS) tests/unit/executor/ # We have to run executor tests separately because they do weird things that break everything else
-	pytest --runslow $(PYTEST_BASE_ARGS) $(PYTEST_PARALLEL_ARGS) --ignore=tests/unit/executor tests/unit/
+	env PYTHONPATH=./ pytest --runslow $(PYTEST_ARGS) tests/unit/executor/  # We have to run executor tests separately because they do weird things that break everything else
+	pytest --runslow $(PYTEST_ARGS) --ignore=tests/unit/executor tests/unit/
 
 unit_tests_debug:
-	env PYTHONPATH=./ pytest $(PYTEST_ARGS_DEBUG) tests/unit/executor/
+	env PYTHONPATH=./ pytest $(PYTEST_ARGS_DEBUG) tests/unit/executor/  
 	pytest $(PYTEST_ARGS_DEBUG) --ignore=tests/unit/executor tests/unit/
 
-<<<<<<< HEAD
 .PHONY: install_mindsdb install_handler precommit format run_mindsdb check build_docker run_docker integration_tests integration_tests_slow integration_tests_debug datasource_integration_tests datasource_integration_tests_report datasource_integration_tests_debug unit_tests unit_tests_slow unit_tests_debug
-=======
-.PHONY: install_mindsdb install_handler precommit format run_mindsdb check build_docker run_docker integration_tests integration_tests_slow integration_tests_debug datasource_integration_tests datasource_integration_tests_debug unit_tests unit_tests_slow unit_tests_debug
->>>>>>> 39027160
+.PHONY: install_mindsdb install_handler precommit format run_mindsdb check build_docker run_docker integration_tests integration_tests_slow integration_tests_debug datasource_integration_tests datasource_integration_tests_debug unit_tests unit_tests_slow unit_tests_debug