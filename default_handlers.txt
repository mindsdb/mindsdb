file                 # Required by the core codebase
postgres
mysql
mariadb
scylla
cassandra
clickhouse
# snowflake
slack
sqlite
mongodb
openai
byom
statsforecast
timegpt
binance
twitter
<<<<<<< HEAD
web
mindsdb_inference
=======
mindsdb_inference
web
>>>>>>> d7ed5244
<|MERGE_RESOLUTION|>--- conflicted
+++ resolved
@@ -15,10 +15,5 @@
 timegpt
 binance
 twitter
-<<<<<<< HEAD
-web
 mindsdb_inference
-=======
-mindsdb_inference
-web
->>>>>>> d7ed5244
+web