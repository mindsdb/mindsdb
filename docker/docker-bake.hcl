--- conflicted
+++ resolved
@@ -80,19 +80,10 @@
       },
       {
         name = "cloud"
-        extras = ".[lightwood,huggingface,statsforecast-extra,neuralforecast-extra,timegpt,surrealdb,mssql,youtube,ignite,gmail,pgvector,llama_index,writer,rag,github,snowflake,clickhouse] darts datasetsforecast"
+        extras = ".[lightwood,huggingface,statsforecast-extra,neuralforecast-extra,timegpt,surrealdb,mssql,youtube,ignite,gmail,pgvector,llama_index,writer,rag,github,snowflake,clickhouse,couchbase] darts datasetsforecast"
         target = ""
       },
-
-<<<<<<< HEAD
     ]
-=======
-target "cloud" {
-  inherits = ["_common"]
-  tags = get_tags("cloud")
-  args = {
-    EXTRAS = ".[lightwood,huggingface,statsforecast-extra,neuralforecast-extra,timegpt,surrealdb,mssql,youtube,ignite,gmail,pgvector,llama_index,writer,rag,github,snowflake,clickhouse,couchbase] darts datasetsforecast"
->>>>>>> c558c89e
   }
   target = item.target
   tags = get_tags(item.name)
