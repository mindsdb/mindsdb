version: "3.2"

services:

  migrations:
    command: bash -c "cd /mindsdb && python ./mindsdb/migrations/migrate.py"

    <<: &globalSettings
      build:
        context: ../
        dockerfile: ./docker/mindsdb.Dockerfile
      volumes:
        - type: bind
          source: ../
          target: /mindsdb
      environment:
        MINDSDB_STORAGE_DIR: "/mindsdb/var"

  mindsdb:
    # Copy global settings from migration above
    <<: *globalSettings
    restart: always
    ports:
      - '47334:47334'
      - '47335:47335'
    command: bash -c "cd /mindsdb && python -m mindsdb"
    environment:
      MINDSDB_ML_SERVICE_HOST: "ml_service"
      MINDSDB_ML_SERVICE_PORT: 5000
      MINDSDB_DOCKER_ENV: "True"
      MINDSDB_STORAGE_DIR: "/mindsdb/var"
      MINDSDB_DB_SERVICE_HOST: "db_service"
      MINDSDB_DB_SERVICE_PORT: 5000
      FLASK_DEBUG: "1"
      FLASK_ENV: "development"
      FLASK_APP: "/mindsdb/mindsdb/__main__.py"
      SEPARATE_MIGRATIONS: "1"
    depends_on:
      - migrations
    healthcheck:
      test:  ["CMD", "curl", "-f", "http://localhost:47334/api/util/ping"]
      interval: 30s
      timeout: 4s
      retries: 100

        # mysql_db:
        #   image: "mindsdb/mysql-handler-test"
        #   ports:
        #     - 3307:3306
        #   command: --secure-file-priv=/
        #   environment:
        #     MYSQL_ROOT_PASSWORD: "supersecret"
        #     MYSQL_DATABASE: "test"
        #   healthcheck:
        #     test: ["CMD", 'mysqladmin', 'ping', '-h', 'localhost', '-u', 'root', '-p$$MYSQL_ROOT_PASSWORD' ]
        #     interval: 120s
        #     timeout: 4s
        #     retries: 100


<<<<<<< HEAD
        # mysql_db_handler:
        #   build:
        #     context: ../
        #     dockerfile: ./docker/db_handler.Dockerfile
        #   environment:
        #     - 'PARAMS={"connection_data": {"host": "mysql_db", "port": "3306", "user": "root", "password": "supersecret", "database": "test", "ssl": false}, "name": "foo", "type": "mysql"}'
        #   ports:
        #     - 5000:5000
        #   depends_on:
        #     - mindsdb
        #     - mysql_db

        #   healthcheck:
        #     test:  ["CMD", "curl", "-f", "http://localhost:5000"]
        #     interval: 120s
        #     timeout: 4s
        #     retries: 100


  ml_service:
    build:
      context: ../
      dockerfile: ./docker/ml_handler.Dockerfile
    ports:
      - 5001:5000
    depends_on:
      - mindsdb
    environment:
      # have to share mindsdb database, because it doens't work without it
      MINDSDB_STORAGE_DIR: "/mindsdb/var"
=======
  db_service:
    build:
      context: ../
      dockerfile: ./docker/db_handler.Dockerfile
        # environment:
        #   - 'PARAMS={"connection_data": {"host": "mysql_db", "port": "3306", "user": "root", "password": "supersecret", "database": "test", "ssl": false}, "name": "foo", "type": "mysql"}'
    ports:
      - 5000:5000
    depends_on:
      - mindsdb
      - mysql_db

>>>>>>> 111afcd4
    volumes:
      - type: bind
        source: ../
        target: /mindsdb
    environment:
      MINDSDB_STORAGE_DIR: "/mindsdb/var"

    healthcheck:
      test:  ["CMD", "curl", "-f", "http://localhost:5000"]
      interval: 120s
      timeout: 4s
      retries: 100


        # hugginggace_ml_handler:
        #   build:
        #     context: ../
        #     dockerfile: ./docker/ml_handler.Dockerfile
        #   ports:
        #     - 5001:5000
        #   depends_on:
        #     - mindsdb
        #   environment:
        #     # have to share mindsdb database, because it doens't work without it
        #     MINDSDB_STORAGE_DIR: "/mindsdb/var"
        #   volumes:
        #     - type: bind
        #       source: ../
        #       target: /mindsdb
        #   healthcheck:
        #     test:  ["CMD", "curl", "-f", "http://localhost:5000"]
        #     interval: 120s
        #     timeout: 4s
        #     retries: 100<|MERGE_RESOLUTION|>--- conflicted
+++ resolved
@@ -58,26 +58,6 @@
         #     retries: 100
 
 
-<<<<<<< HEAD
-        # mysql_db_handler:
-        #   build:
-        #     context: ../
-        #     dockerfile: ./docker/db_handler.Dockerfile
-        #   environment:
-        #     - 'PARAMS={"connection_data": {"host": "mysql_db", "port": "3306", "user": "root", "password": "supersecret", "database": "test", "ssl": false}, "name": "foo", "type": "mysql"}'
-        #   ports:
-        #     - 5000:5000
-        #   depends_on:
-        #     - mindsdb
-        #     - mysql_db
-
-        #   healthcheck:
-        #     test:  ["CMD", "curl", "-f", "http://localhost:5000"]
-        #     interval: 120s
-        #     timeout: 4s
-        #     retries: 100
-
-
   ml_service:
     build:
       context: ../
@@ -89,20 +69,17 @@
     environment:
       # have to share mindsdb database, because it doens't work without it
       MINDSDB_STORAGE_DIR: "/mindsdb/var"
-=======
+
   db_service:
     build:
       context: ../
       dockerfile: ./docker/db_handler.Dockerfile
-        # environment:
-        #   - 'PARAMS={"connection_data": {"host": "mysql_db", "port": "3306", "user": "root", "password": "supersecret", "database": "test", "ssl": false}, "name": "foo", "type": "mysql"}'
     ports:
       - 5000:5000
     depends_on:
       - mindsdb
       - mysql_db
 
->>>>>>> 111afcd4
     volumes:
       - type: bind
         source: ../
@@ -114,26 +91,4 @@
       test:  ["CMD", "curl", "-f", "http://localhost:5000"]
       interval: 120s
       timeout: 4s
-      retries: 100
-
-
-        # hugginggace_ml_handler:
-        #   build:
-        #     context: ../
-        #     dockerfile: ./docker/ml_handler.Dockerfile
-        #   ports:
-        #     - 5001:5000
-        #   depends_on:
-        #     - mindsdb
-        #   environment:
-        #     # have to share mindsdb database, because it doens't work without it
-        #     MINDSDB_STORAGE_DIR: "/mindsdb/var"
-        #   volumes:
-        #     - type: bind
-        #       source: ../
-        #       target: /mindsdb
-        #   healthcheck:
-        #     test:  ["CMD", "curl", "-f", "http://localhost:5000"]
-        #     interval: 120s
-        #     timeout: 4s
-        #     retries: 100+      retries: 100