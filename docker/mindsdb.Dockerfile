# This is specified as an ARG so that we can set it to an nvidia base image for gpu-compatible ml engines
ARG BASE_IMAGE=python:3.10-slim

FROM ${BASE_IMAGE} as build

# List of pip packages to install on top of bare mindsdb
ARG EXTRAS
WORKDIR /mindsdb

# "rm ... docker-clean" stops docker from removing packages from our cache
# https://github.com/moby/buildkit/blob/master/frontend/dockerfile/docs/reference.md#example-cache-apt-packages
RUN rm -f /etc/apt/apt.conf.d/docker-clean; echo 'Binary::apt::APT::Keep-Downloaded-Packages "true";' > /etc/apt/apt.conf.d/keep-cache
RUN --mount=target=/var/lib/apt,type=cache,sharing=locked \
    --mount=target=/var/cache/apt,type=cache,sharing=locked \
    apt update && apt-get upgrade -y \
    && apt-get install -y python3 python3-pip git freetds-dev  # freetds required to build pymssql for mssql_handler

<<<<<<< HEAD

# Copy just requirements and install them to cache the layer. This won't include any of the default handlers,
# but this layer should rarely change so will be cached most of the time
=======
# Copy just requirements and install them to cache the layer
# This won't include any of the default handlers, but it should still speed things up
>>>>>>> ac9e556f
COPY requirements/requirements.txt /mindsdb/requirements/requirements.txt
RUN --mount=type=cache,target=/root/.cache/pip pip3 install --user -r requirements/requirements.txt


# Now copy the rest of the code and install it
COPY . /mindsdb
RUN --mount=type=cache,target=/root/.cache/pip pip3 install --user "."


# Install extras on top of the bare mindsdb
RUN --mount=type=cache,target=/root/.cache/pip if [ -n "$EXTRAS" ]; then pip3 install --user $EXTRAS; fi


# For use in docker-compose/development. Installs our development requirements
FROM build as dev

# "rm ... docker-clean" stops docker from removing packages from our cache
# https://github.com/moby/buildkit/blob/master/frontend/dockerfile/docs/reference.md#example-cache-apt-packages
RUN rm -f /etc/apt/apt.conf.d/docker-clean; echo 'Binary::apt::APT::Keep-Downloaded-Packages "true";' > /etc/apt/apt.conf.d/keep-cache
RUN --mount=target=/var/lib/apt,type=cache,sharing=locked \
    --mount=target=/var/cache/apt,type=cache,sharing=locked \
    apt update && apt-get upgrade -y \
    && apt-get install -y libmagic1 libpq5 freetds-bin
RUN --mount=type=cache,target=/root/.cache/pip pip3 install -r requirements/requirements-dev.txt

COPY docker/mindsdb_config.release.json /root/mindsdb_config.json

# Makes sure we see all output in the container logs
ENV PYTHONUNBUFFERED=1

EXPOSE 47334/tcp
EXPOSE 47335/tcp
EXPOSE 47336/tcp

ENTRYPOINT [ "sh", "-c", "python3 -m mindsdb --config=/root/mindsdb_config.json --api=http,mysql,mongodb" ]


# Copy installed pip packages and install only what we need
FROM ${BASE_IMAGE}
# FROM nvidia/cuda:12.2.0-runtime-ubuntu22.04
# "rm ... docker-clean" stops docker from removing packages from our cache
# https://github.com/moby/buildkit/blob/master/frontend/dockerfile/docs/reference.md#example-cache-apt-packages
RUN rm -f /etc/apt/apt.conf.d/docker-clean; echo 'Binary::apt::APT::Keep-Downloaded-Packages "true";' > /etc/apt/apt.conf.d/keep-cache
RUN --mount=target=/var/lib/apt,type=cache,sharing=locked \
    --mount=target=/var/cache/apt,type=cache,sharing=locked \
    apt update && apt-get upgrade -y \
    && apt-get install -y python3 python3-pip libmagic1 libpq5 freetds-bin

# Copy python packages from the build stage
COPY --link --from=build /root/.local/lib/python3.10 /root/.local/lib/python3.10
COPY docker/mindsdb_config.release.json /root/mindsdb_config.json

# Makes sure we see all output in the container logs
ENV PYTHONUNBUFFERED=1

EXPOSE 47334/tcp
EXPOSE 47335/tcp
EXPOSE 47336/tcp

ENTRYPOINT [ "sh", "-c", "python3 -m mindsdb --config=/root/mindsdb_config.json --api=http,mysql,mongodb" ]<|MERGE_RESOLUTION|>--- conflicted
+++ resolved
@@ -15,14 +15,8 @@
     apt update && apt-get upgrade -y \
     && apt-get install -y python3 python3-pip git freetds-dev  # freetds required to build pymssql for mssql_handler
 
-<<<<<<< HEAD
-
-# Copy just requirements and install them to cache the layer. This won't include any of the default handlers,
-# but this layer should rarely change so will be cached most of the time
-=======
 # Copy just requirements and install them to cache the layer
 # This won't include any of the default handlers, but it should still speed things up
->>>>>>> ac9e556f
 COPY requirements/requirements.txt /mindsdb/requirements/requirements.txt
 RUN --mount=type=cache,target=/root/.cache/pip pip3 install --user -r requirements/requirements.txt
 
