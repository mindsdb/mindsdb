--- conflicted
+++ resolved
@@ -89,13 +89,6 @@
 # Expose A2A port
 EXPOSE 47338/tcp
 
-<<<<<<< HEAD
-=======
-# Run GUI update during build so the final image already contains it
-RUN python -IBm mindsdb --config=/root/mindsdb_config.json --update-gui
-
->>>>>>> 49e52b86
-
 
 
 # Same as extras image, but with dev dependencies installed.
