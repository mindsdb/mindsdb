--- conflicted
+++ resolved
@@ -5,15 +5,10 @@
 RUN --mount=type=cache,target=/root/.cache/pip pip install "."
 
 
-<<<<<<< HEAD
-RUN python3 -m pip install --no-cache-dir --upgrade pip && \
-    pip3 install --no-cache-dir boto3 psycopg2-binary
-=======
 # Install extras on top of the bare mindsdb
 FROM build as extras
 ARG EXTRAS
 RUN --mount=type=cache,target=/root/.cache/pip if [ -n "$EXTRAS" ]; then pip install $EXTRAS; fi
->>>>>>> 910d705e
 
 
 # Copy installed pip packages and install only what we need
