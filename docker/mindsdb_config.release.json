--- conflicted
+++ resolved
@@ -17,24 +17,6 @@
             "user": "mindsdb",
             "database": "mindsdb",
             "ssl": true
-        },
-<<<<<<< HEAD
-        "mongodb": {
-            "host": "0.0.0.0",
-            "port": "47336",
-            "database": "mindsdb"
-=======
-        "mcp": {
-            "host": "0.0.0.0",
-            "port": "47337"
-        },
-        "a2a": {
-            "host": "0.0.0.0",
-            "port": "47338",
-            "mindsdb_host": "0.0.0.0",
-            "mindsdb_port": "47334",
-            "project_name": "mindsdb"
->>>>>>> 4d722fe5
         }
     }
 }