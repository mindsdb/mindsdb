[<Back to Table of Contents](../README.md)
# Installing MindsDB


Before you begin, you need **[python>=3.7](https://realpython.com/installing-python/)** or **[Conda Python3](https://www.anaconda.com/download/)**, and make sure you have the **latest pip3**
```bash
curl https://bootstrap.pypa.io/get-pip.py | python3
pip3 install --upgrade pip
```

Once that, you can install MindsDB
##### On Mac or Linux 

```bash
pip3 install mindsdb --user
```

##### On Windows 10


Install Conda [download here](https://www.anaconda.com/download/#windows).
 
 and then run the **anaconda prompt**: 

```bash
<<<<<<< HEAD
conda install -c blaze blaze
conda install -c blaze sqlite3
conda install -c peterjc123 
conda install -c pytorch
curl -o reqs.txt https://raw.githubusercontent.com/mindsdb/main/master/requirements-win.txt
=======
conda install -c peterjc123 pytorch
conda install -c blaze blaze
conda install -c blaze sqlite3
curl -o reqs.txt https://raw.githubusercontent.com/mindsdb/mindsdb/master/requirements-win.txt
>>>>>>> 32ac2144
pip install --requirement reqs.txt
pip install mindsdb --no-dependencies
```
<|MERGE_RESOLUTION|>--- conflicted
+++ resolved
@@ -23,18 +23,10 @@
  and then run the **anaconda prompt**: 
 
 ```bash
-<<<<<<< HEAD
-conda install -c blaze blaze
-conda install -c blaze sqlite3
-conda install -c peterjc123 
-conda install -c pytorch
-curl -o reqs.txt https://raw.githubusercontent.com/mindsdb/main/master/requirements-win.txt
-=======
 conda install -c peterjc123 pytorch
 conda install -c blaze blaze
 conda install -c blaze sqlite3
 curl -o reqs.txt https://raw.githubusercontent.com/mindsdb/mindsdb/master/requirements-win.txt
->>>>>>> 32ac2144
 pip install --requirement reqs.txt
 pip install mindsdb --no-dependencies
 ```
