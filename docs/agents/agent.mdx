---
title: Agent
sidebarTitle: Agent
---

With MindsDB, you can create and deploy AI agents that comprise AI models and customizable skills such as knowledge bases and text-to-SQL.

<p align="center">
  <img src="/assets/agent_diagram.png" />
</p>

AI agents use a conversational model (like OpenAI or Anthropic) from LangChain utilizing [tools as skills](https://python.langchain.com/docs/modules/agents/tools/) to respond to user input. Users can customize AI agents with their own prompts to fit their use cases.

A [chatbot](/agents/chatbot) can be thought of as an agent connected to some messaging interface.

## How to work with AI agents

### Create skills

Start by setting up the skills. You can create and manage skills using MindsDB SQL or via REST API endpoints.

#### MindsDB SQL

Here is how to create, update, and delete skills and knowledge bases using MindsDB SQL:

* Creating, inserting into, updating, and deleting a knowledge base:

    ```sql
    CREATE KNOWLEDGE BASE my_knowledge_base
    USING
        model = model_name, -- this must be an embedding model created with CREATE MODEL (see examples below)
        storage = vector_database.storage_table; -- this parameter is optional; if not provided, the default ChromaDB is used for storage

    -- inserts new data rows and generates id for each row if id is not provided
    INSERT INTO my_knowledge_base
        SELECT text AS content FROM datasource.data_table;

    -- inserts new data rows and updates existing ones if id value matches
    INSERT INTO my_knowledge_base
        SELECT id, text AS content FROM datasource.data_table;

    -- view content of a knowledge base (for example, to look up the generated id values)
    SELECT * FROM my_knowledge_base;

    DROP KNOWLEDGE BASE my_knowledge_base;
    ```

* Creating, updating, and deleting a skill that utilizes a knowledge base:

    ```sql
    CREATE SKILL kb_skill
    USING
        type = 'knowledge_base',
        source = 'my_knowledge_base', -- this must be created with CREATE KNOWLEDGE BASE
        description = 'My data'; -- data description to help the agent know when to use the knowledge base

    UPDATE SKILL kb_skill
    SET
       source = 'new_knowledge_base'; -- this must be created with CREATE KNOWLEDGE BASE

    DROP SKILL kb_skill;
    ```

* Creating, updating, and deleting a text-to-SQL skill:

    ```sql
    CREATE SKILL text_to_sql_skill
    USING
        type = 'text_to_sql',
        database = 'example_db', -- this must be created with CREATE DATABASE
        tables = ['sales_data'];

    UPDATE SKILL text_to_sql_skill
    SET
        database = 'new_example_db', -- this must be created with CREATE DATABASE
        tables = ['sales_data'];

    DROP SKILL text_to_sql_skill;
    ```

You can query all skills using this command:

```sql
SELECT * FROM skills;
```

#### REST API

Here is how to interact with skills using REST API endpoints:

* `GET /projects/<project_name>/skills` - gets all skills created by the user (allow params to filter by agent)
* `GET /projects/<project_name>/skills/<skill_name>` - gets a skill by name or ID
* `PUT /projects/<project_name>/skills/<skill_name>` - updates skill with new params
* `POST /projects/<project_name>/skills` - creates a new skill
* `DELETE /projects/<project_name>/skills/<skills>` - deletes a skill by name or ID

### Create an agent

An agent can be created, deleted, queried, and updated using MindsDB SQL or via REST API endpoints.

#### MindsDB SQL

Here is how to interact with agents using MindsDB SQL:

* Creating an AI agent:

    ```sql
    CREATE AGENT my_agent
    USING
       model = 'chatbot_agent', -- this must be created with CREATE MODEL
       skills = ['test_skill']; -- this must be created with CREATE SKILL
    ```

* Updating an AI agent:

    ```sql
    UPDATE AGENT my_agent
    SET
       model = 'new_chatbot_agent', -- this must be created with CREATE MODEL
       skills_to_remove = ['test_skill'],
       skills_to_add = ['production_skill']; -- this must be created with CREATE SKILL
    ```

* Deleting an AI agent:

    ```sql
    DROP AGENT my_agent;
    ```

You can query all agents using this command:

```sql
SELECT * FROM agents;
```

#### REST API

Here is how to interact with agents using REST API endpoints:

* `GET /projects/<project_name>/agents` - gets all agents created by the user
* `GET /projects/<project_name>/agents/<agent>` - gets an agent by name or ID
* `PUT /projects/<project_name>/agents/<agent_name>` updates agent with new settings
* `POST /projects/<project_name>/agents` - creates a new agent
* `DELETE /projects/<project_name>/agent/<agent_name>` - deletes an agent by name or ID

## Example

### Agents with Text-to-SQL Skills

Start by creating a conversational large language model to be used by an agent.

```sql
CREATE MODEL my_model
PREDICT answer
USING
    engine = 'langchain',
    input_column = 'question',
<<<<<<< HEAD
    openai_api_key = 'your-model-api-key', -- choose one of OpenAI or Anthropic
    anthropic_api_key = 'your-model-api-key', -- choose one of OpenAI or Anthropic
    model_name='gpt-4',
=======
    api_key = 'your-model-api-key', -- choose one of OpenAI or Anthropic
    model_name='gpt-4', -- optional model name from OpenAI or Anthropic
>>>>>>> 4e86b1fc
    mode = 'conversational',
    user_column = 'question' ,
    assistant_column = 'answer',
    max_tokens=100,
    temperature=0,
    verbose=True,
    prompt_template='Answer the user input in a helpful way';
```

<Tip>
Follow the integration doc pages for [LangChain](/integrations/ai-engines/langchain) and [OpenAI](/integrations/ai-engines/openai).
</Tip>

Then, connect a data source to be used for creating a skill.

```sql
CREATE DATABASE example_db
WITH ENGINE = "postgres",
PARAMETERS = {
    "user": "demo_user",
    "password": "demo_password",
    "host": "3.220.66.106",
    "port": "5432",
    "database": "demo"
    };
 
SELECT * FROM example_db.sales_data;
```

Create a skill using one or more tables from a connected data source.

```sql
CREATE SKILL text_to_sql_skill
USING
    type = 'text_to_sql',
    database = 'example_db',
    tables = ['sales_data'];
```

Now that we have a model and a skill, let's create an agent.

```sql
CREATE AGENT text_to_sql_agent
USING
    model = 'my_model',
    skills = ['text_to_sql_skill'];
```

The next step would be to connect a chat app, like Slack, to MindsDB and create a chatbot utilizing this agent.

<Tip>
Learn about [chatbots here](/agents/chatbot).
</Tip>

### Agents with Knowledge Bases as Skills

To create a knowledge base, it is required to provide an embedding model. You can choose one from OpenAI, Hugging Face, or LangChain.

```sql
CREATE ML_ENGINE openai_engine
FROM openai
USING
   api_key = 'your-openai-api-key';

CREATE MODEL embedding_model
PREDICT embeddings
USING
   engine = 'openai_engine',
   mode='embedding',
   model_name='text-embedding-ada-002',
   question_column = 'content';
```

Now let's create a knowledge base that uses this embedding model and the default storage vector database (that is, ChromaDB).

```sql
CREATE KNOWLEDGE BASE my_knowledge_base
USING
   model = embedding_model;
```

This is how you can insert data into the knowledge base and select it.

```sql
INSERT INTO my_knowledge_base (content)
VALUES ('I drink tea.');

SELECT * FROM my_knowledge_base;
```

Use this knowledge base to create a skill for an agent:

```sql
CREATE SKILL kb_skill
USING
    type = 'knowledge_base',
    source = 'my_knowledge_base', -- this must be created with CREATE KNOWLEDGE BASE
    description = 'My data'; -- data description to help the agent know when to use the knowledge base
```<|MERGE_RESOLUTION|>--- conflicted
+++ resolved
@@ -155,14 +155,9 @@
 USING
     engine = 'langchain',
     input_column = 'question',
-<<<<<<< HEAD
     openai_api_key = 'your-model-api-key', -- choose one of OpenAI or Anthropic
     anthropic_api_key = 'your-model-api-key', -- choose one of OpenAI or Anthropic
     model_name='gpt-4',
-=======
-    api_key = 'your-model-api-key', -- choose one of OpenAI or Anthropic
-    model_name='gpt-4', -- optional model name from OpenAI or Anthropic
->>>>>>> 4e86b1fc
     mode = 'conversational',
     user_column = 'question' ,
     assistant_column = 'answer',
