---
title: SAP SQL Anywhere
sidebarTitle: SAP SQL Anywhere
---

This is the implementation of the SAP SQL Anywhere data handler for MindsDB.

[SAP SQL Anywhere](https://www.sap.com/products/technology-platform/sql-anywhere.html) is an embedded database for application software that enables secure and reliable data management for servers where no DBA is available and synchronization for tens of thousands of mobile devices, Internet of Things (IoT) systems, and remote environments.

## Implementation

This handler is implemented using `sqlanydb`, the Python driver for SAP SQL Anywhere.

The required arguments to establish a connection are as follows:

* `host` is the host name or IP address of the SAP SQL Anywhere instance.
* `port` is the port number of the SAP SQL Anywhere instance.
* `user` specifies the user name.
* `password` specifies the password for the user.
* `database` sets the current database.
* `server` sets the current server.

<Tip>
<<<<<<< HEAD
If you installed MindsDB locally via pip, you need to install all handler dependencies manually. To do so, go to the handler's folder (mindsdb/integrations/handlers/mssql_handler) and run this command: `pip install -r requirements.txt`.
=======
If you installed MindsDB locally via pip, you need to install all handler dependencies manually. To do so, go to the handler's folder (mindsdb/integrations/handlers/sqlany_handler) and run this command: `pip install -r requirements.txt`.
>>>>>>> c3b1e927
</Tip>

## Usage

You can use the below SQL statements to create a table in SAP SQL Anywhere called `TEST`.

```sql
CREATE TABLE TEST
(
    ID          INTEGER NOT NULL,
    NAME        NVARCHAR(1),
    DESCRIPTION NVARCHAR(1)
);

CREATE UNIQUE INDEX TEST_ID_INDEX
    ON TEST (ID);

ALTER TABLE TEST
    ADD CONSTRAINT TEST_PK
        PRIMARY KEY (ID);

INSERT INTO TEST
VALUES (1, 'h', 'w');
```

In order to make use of this handler and connect to the SAP SQL Anywhere database in MindsDB, the following syntax can be used:

```sql
CREATE DATABASE sap_sqlany_trial
WITH
    ENGINE = 'sqlany', 
    PARAMETERS = {
        "user": "DBADMIN",
        "password": "password",
        "host": "localhost",
        "port": "55505",
        "server": "TestMe",
        "database": "MINDSDB"
    };
```

You can use this established connection to query your table as follows:

```sql
SELECT *
FROM sap_sqlany_trial.test;
```

On execution, we get:

| ID | NAME | DESCRIPTION |
|----|------|-------------|
| 1  | h    | w           |<|MERGE_RESOLUTION|>--- conflicted
+++ resolved
@@ -19,14 +19,6 @@
 * `password` specifies the password for the user.
 * `database` sets the current database.
 * `server` sets the current server.
-
-<Tip>
-<<<<<<< HEAD
-If you installed MindsDB locally via pip, you need to install all handler dependencies manually. To do so, go to the handler's folder (mindsdb/integrations/handlers/mssql_handler) and run this command: `pip install -r requirements.txt`.
-=======
-If you installed MindsDB locally via pip, you need to install all handler dependencies manually. To do so, go to the handler's folder (mindsdb/integrations/handlers/sqlany_handler) and run this command: `pip install -r requirements.txt`.
->>>>>>> c3b1e927
-</Tip>
 
 ## Usage
 
