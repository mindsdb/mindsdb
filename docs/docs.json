--- conflicted
+++ resolved
@@ -191,164 +191,6 @@
                     "integrations/files/parquet"
                   ]
                 }
-
-<<<<<<< HEAD
-              ]
-            },
-            {
-              "group": "Connection",
-              "pages": [
-                {
-                  "group": "Connect MindsDB to SQL Clients",
-                  "pages": [
-                    "mindsdb_sql/connect/mindsdb_editor",
-                    "mindsdb_sql/connect/mysql-client",
-                    "mindsdb_sql/connect/dbeaver",
-                    "mindsdb_sql/connect/connect-mariadb-skysql",
-                    "mindsdb_sql/connect/sql-alchemy",
-                    "mindsdb_sql/connect/deepnote",
-                    "mindsdb_sql/connect/metabase",
-                    "mindsdb_sql/connect/tableau",
-                    "mindsdb_sql/connect/jupysql",
-                    "mindsdb_sql/connect/grafana"
-                  ]
-                },
-                {
-                  "group": "Connect Data",
-                  "pages": [
-                    "mindsdb_sql/sql/list-data-handlers",
-                    "mindsdb_sql/sql/create/database",
-                    "mindsdb_sql/sql/drop/database",
-                    "mindsdb_sql/sql/show-databases",
-                    "mindsdb_sql/sql/api/use"
-                  ]
-                }
-              ]
-            },
-            {
-              "group": "Data Catalog",
-              "pages": [
-                "data_catalog/overview",
-                {
-                  "group": "Data Catalog for Integrations",
-                  "pages": [
-                    "data_catalog/integrations/overview",
-                    "data_catalog/integrations/query"
-                  ]
-                }
-              ]
-            },
-            {
-              "group": "Bring Your Own Models",
-              "pages": [
-                "integrations/ai-engines/byom",
-                "integrations/ai-engines/mlflow"
-              ]
-            }
-          ]
-        },
-        {
-          "tab": "Unify",
-          "groups": [
-            {
-              "group": "Overview",
-              "pages": [
-                "mindsdb-unify",
-                "mindsdb_sql/overview"
-              ]
-            },
-            {
-              "group": "Data Unification",
-              "pages": [
-                {
-                  "group": "Knowledge Bases",
-                  "pages": [
-                    "mindsdb_sql/knowledge_bases/overview",
-                    "mindsdb_sql/knowledge_bases/create",
-                    "mindsdb_sql/knowledge_bases/insert_data",
-                    "mindsdb_sql/knowledge_bases/query",
-                    "mindsdb_sql/knowledge_bases/hybrid_search",
-                    "mindsdb_sql/knowledge_bases/evaluate",
-                    "mindsdb_sql/knowledge_bases/examples"
-                  ]
-                },
-                {
-                  "group": "Tables, Views, and Files",
-                  "pages": [
-                    "mindsdb_sql/sql/create/table",
-                    "mindsdb_sql/sql/drop/table",
-                    "mindsdb_sql/sql/api/select",
-                    "mindsdb_sql/sql/native-queries",
-                    "mindsdb_sql/sql/api/update",
-                    "mindsdb_sql/sql/api/insert",
-                    "mindsdb_sql/sql/api/join-on",
-                    "mindsdb_sql/sql/api/delete",
-                    "mindsdb_sql/sql/create/view",
-                    "mindsdb_sql/sql/drop/view",
-                    "mindsdb_sql/sql/api/select-view",
-                    "mindsdb_sql/sql/api/alter-view",
-                    "mindsdb_sql/sql/create/file",
-                    "mindsdb_sql/sql/drop/file",
-                    "mindsdb_sql/sql/api/select-files"
-                  ]
-                },
-                {
-                  "group": "Projects",
-                  "pages": [
-                    "mindsdb_sql/sql/create/project",
-                    "mindsdb_sql/sql/drop/project",
-                    "mindsdb_sql/sql/list-projects",
-                    "mindsdb_sql/sql/use/project"
-                  ]
-                }
-              ]
-            },
-            {
-              "group": "Data Transformation",
-              "pages": [
-                {
-                  "group": "Functions",
-                  "pages": [
-                    "mindsdb_sql/functions/custom_functions",
-                    "mindsdb_sql/functions/llm_function",
-                    "mindsdb_sql/functions/to_markdown_function",
-                    "mindsdb_sql/functions/from_env"
-                  ]
-                },
-                {
-                  "group": "Standard SQL Support",
-                  "pages": [
-                    "mindsdb_sql/sql_support/cte",
-                    "mindsdb_sql/sql_support/case-when",
-                    "mindsdb_sql/sql_support/aggregate-functions",
-                    "mindsdb_sql/sql_support/window-functions"
-                  ]
-                }
-              ]
-            },
-            {
-              "group": "Data Automation",
-              "pages": [
-                {
-                  "group": "Jobs",
-                  "pages": [
-                    "mindsdb_sql/sql/create/jobs",
-                    "mindsdb_sql/sql/drop/jobs",
-                    "mindsdb_sql/sql/query-jobs"
-                  ]
-                },
-                {
-                  "group": "Triggers",
-                  "pages": [
-                    "mindsdb_sql/sql/create/trigger",
-                    "mindsdb_sql/sql/drop/trigger",
-                    "mindsdb_sql/sql/query-triggers"
-                  ]
-                }
-              ]
-            }
-=======
-                ]
               },
               {
                 "group": "Connection",
@@ -502,8 +344,6 @@
                   }
                 ]
               }
->>>>>>> d3396ec5
-
           ]
         },
         {
