---
title: Anthropic
sidebarTitle: Anthropic
---

In this section, we present how to bring Anthropic models to MindsDB.

[Anthropic](https://www.anthropic.com/) is an AI safety and research company based in San Francisco. Their interdisciplinary team has experience across ML, physics, policy, and product. Together, they generate research and create reliable, beneficial AI systems.

Read on to find out how to use Anthropic models within MinsdDB.

## Setup

MindsDB provides the [Anthropic handler](https://github.com/mindsdb/mindsdb/tree/staging/mindsdb/integrations/handlers/anthropic_handler) that enables you to create Anthropic models within MindsDB.

### AI Engine

Before creating a model, it is required to create an AI engine based on the provided handler.

<Tip>
If you installed MindsDB locally, make sure to install all Anthropic dependencies by running `pip install .[anthropic]` or from the [requirements.txt](https://github.com/mindsdb/mindsdb/blob/staging/mindsdb/integrations/handlers/anthropic_handler/requirements.txt) file.
</Tip>

You can create an Anthropic engine using this command:

```sql
CREATE ML_ENGINE anthropic_engine
FROM anthropic
USING
    api_key = 'your-anthropic-api-key';
```

<Tip>
Please note that you need to provide your Anthropic API key. See Anthropic’s [documentation](https://docs.anthropic.com/claude/docs/getting-access-to-claude) on how to get access.
</Tip>

The name of the engine (here, `anthropic_engine`) should be used as a value for the `engine` parameter in the `USING` clause of the `CREATE MODEL` statement.

### AI Model

The [`CREATE MODEL`](/sql/create/model) statement is used to create, train, and deploy models within MindsDB.

```sql
CREATE MODEL anthropic_model
PREDICT answer
USING
    column = 'question',
    engine = 'anthropic_engine',
    api_key = 'your-anthropic-api-key',
    max_tokens = 300,
<<<<<<< HEAD
    model = 'claude-2';
=======
    model = 'claude-1'; -- choose one of claude-1 or claude-2
>>>>>>> 8c99616b
```

Where:

| Name              | Description                                                               |
|-------------------|---------------------------------------------------------------------------|
| `column`          | It defines the prompt to the model.                                       |
| `engine`          | It defines the Anthropic engine.                                          |
| `api_key`         | It is used to provide your Anthropic API key to gain access to the model. |
| `max_tokens`      | It defines the maximum number of tokens to generate before stopping.      |
| `model`           | It defines model that will complete your prompt.                          |

<Info>
**Default Model**
When you create an Anthropic model in MindsDB, it uses the `claude-2` model by default. But you can use the `claude-1` model as well by passing it to the `model` parameter in the `USING` clause of the `CREATE MODEL` statement.
</Info>

<Info>
**Default Max Tokens**
When you create an Anthropic model in MindsDB, it uses 100 tokens as the maximum by default. But you can adjust this value by passing it to the `max_tokens` parameter in the `USING` clause of the `CREATE MODEL` statement.
</Info>

## Usage

Once you have created an Anthropic model, you can use it to make predictions.

```sql
SELECT question, answer
FROM mindsdb.anthropic_model
WHERE question = 'Where is Stockholm located?';
```

On execution, we get:

```sql
+---------------------------------------------------------------------------------------------------+------------------------------------------------------------------------------------------------------+
| question                    | completion                                                                                                                                                                 |
+---------------------------------------------------------------------------------------------------+------------------------------------------------------------------------------------------------------+
| Where is Stockholm located? |  Stockholm is the capital and largest city of Sweden. It is located on Sweden's south-central east coast, where Lake Mälaren meets the Baltic Sea.                         |
+---------------------------------------------------------------------------------------------------+------------------------------------------------------------------------------------------------------+
```<|MERGE_RESOLUTION|>--- conflicted
+++ resolved
@@ -48,11 +48,7 @@
     engine = 'anthropic_engine',
     api_key = 'your-anthropic-api-key',
     max_tokens = 300,
-<<<<<<< HEAD
-    model = 'claude-2';
-=======
     model = 'claude-1'; -- choose one of claude-1 or claude-2
->>>>>>> 8c99616b
 ```
 
 Where:
