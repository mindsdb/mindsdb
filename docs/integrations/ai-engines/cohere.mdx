--- conflicted
+++ resolved
@@ -22,11 +22,7 @@
 CREATE ML_ENGINE cohere_engine
 FROM cohere
 USING
-<<<<<<< HEAD
     cohere_api_key = 'your-cohere-api-key';
-=======
-      api_key = 'api-key-value';
->>>>>>> 1c9e1663
 ```
 
 Create a model using `cohere_engine` as an engine.
@@ -55,7 +51,6 @@
       column = 'text';
 ```
 
-<<<<<<< HEAD
 Where:
 
 | Name              | Description                                                            |
@@ -67,9 +62,6 @@
 ## Usage
 
 Once you have created an Cohere model, you can use it to make predictions.
-=======
-Query the model to get predictions.
->>>>>>> 1c9e1663
 
 ```sql
 SELECT text, language
