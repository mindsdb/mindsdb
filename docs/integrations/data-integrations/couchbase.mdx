--- conflicted
+++ resolved
@@ -20,27 +20,16 @@
 This handler is implemented using the `couchbase` library, the Python driver for Couchbase.
 
 The required arguments to establish a connection are as follows:
-<<<<<<< HEAD
-* `connection_string`: the Connection string to specify the cluster endpoint
-=======
 * `connection_string`: the connection string for the endpoint of the Couchbase server
->>>>>>> 263a2348
 * `bucket`: the bucket name to use when connecting with the Couchbase server
 * `user`: the user to authenticate with the Couchbase server
 * `password`: the password to authenticate the user with the Couchbase server
 * `scope`:  scopes are a level of data organization within a bucket. If omitted, will default to `_default`
 
-<<<<<<< HEAD
-Note: The connection string expects the couchbases:// or couchbase:// part.
-
-<Tip>
-If you are using Couchbase Capella, the `connection_string` can be found out when you navigate under the Connect tab.
-=======
 Note: The connection string expects either the couchbases:// or couchbase:// protocol.
 
 <Tip>
 If you are using Couchbase Capella, you can find the `connection_string` under the Connect tab
->>>>>>> 263a2348
 It will also be required to whitelist the machine(s) that will be running MindsDB and database credentials will need to be created for the user. These steps can also be taken under the Connect tab.
 </Tip>
 
