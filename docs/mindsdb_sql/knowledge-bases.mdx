---
title: Knowledge Base
sidebarTitle: Knowledge Bases
---

A knowledge base is an advanced system designed to go beyond traditional data storage. Its components include embedding and reranking models and a vector store.

<p align="center">
  <img src="https://docs.google.com/drawings/d/e/2PACX-1vTVmUqhoFXLF3ncL0NWwgdPjI7Hj19f-5xU8ED31ntYvlsTM3poM9zZKwcrEwzvxJrOhl2raIFKWlsp/pub?w=1342&h=681" />
</p>

It intelligently organizes information in semantically meaningful ways, allowing for context-aware retrieval based on meaning rather than just keywords. With the ability to perform semantic reasoning across multiple pieces of information, it delivers deeper insights and more accurate responses.

## Create a Knowledge Base

Here is the syntax for creating a knowledge base:

<Note>
MindsDB stores objects, such as models or knowledge bases, inside projects. Learn more about [projects here](/mindsdb_sql/sql/create/project).
</Note>

```sql
CREATE KNOWLEDGE_BASE test_kb_ms_teams
USING
    embedding_model = {
       "provider": "openai", -- choose one of openai or azure_openai
       "model_name" : "text-embedding-3-large",
<<<<<<< HEAD
       "base_url": "https://ai-6689.openai.azure.com/", -- required only when provider = Azure_OpenAI
       "api_key": "sk-...",  -- optional, default from env variable
       "api_version": "2024-02-01" -- required only when provider = Azure_OpenAI
=======
       "base_url": "https://ai-6689.openai.azure.com/", -- required only when provider = azure_openai
       "api_key": "sk-..."  -- optional, default from env variable
       "api_version": "2024-02-01" -- required only when provider = azure_openai
>>>>>>> c0c533c6
    },
    reranking_model = {
       "provider": "openai", -- choose one of openai or azure_openai
       "model_name": "gpt-4o",
<<<<<<< HEAD
       "base_url": "https://ai-6689.openai.azure.com/", -- required only when provider = Azure_OpenAI
       "api_key": "sk-...",  -- optional, default from env variable
       "api_version": "2024-02-01", -- required only when provider = Azure_OpenAI
       "method": "multi-class" -- optional, defaults to multi-class
=======
       "base_url": "https://ai-6689.openai.azure.com/", -- required only when provider = azure_openai
       "api_key": "sk-..."  -- optional, default from env variable
       "api_version": "2024-02-01" -- required only when provider = azure_openai
>>>>>>> c0c533c6
    },
    storage = my_vector_store.storage_table, -- optional, default ChromaDB
    metadata_columns = ['date', 'creator', ...], -- optional
    content_columns = ['review', 'content', ...], -- optional, default content
    id_column = 'id'; -- optional
```

Upon execution, it registers `my_kb` and associates the specified models and storage.

The following is an explanation of the syntax and parameters:

* `embedding_model` stores specifications of the embedding model to be used.
      * `provider` defines the model provider. Currently, the supported providers include OpenAI and OpenAI via Azure.
      * `model_name` defines the embedding model name as specified by the provider. Users can choose one of the [OpenAI embedding models](https://platform.openai.com/docs/guides/embeddings/embedding-models#embedding-models).
      * `base_url` is the root URL used to send API requests. It is required when using `azure_openai` as the provider. Its default value is `https://api.openai.com/v1/`.
      * `api_key` stores your OpenAI API key. Alternatively, you can use the `OPENAI_API_KEY` environment variable to store your OpenAI API key.
      * `api_version` is required when using `azure_openai` as the provider.

* `reranking_model` is an optional parameter that stores specification of the reranking model to be used.
      * `provider` defines the model provider. Currently, the supported providers include OpenAI and OpenAI via Azure.
      * `model_name` defines the reranking model name as specified by the provider. Users can choose one of the [OpenAI chat models](https://platform.openai.com/docs/models).
      * `base_url` is the root URL used to send API requests. It is required when using `azure_openai` as the provider. Its default value is `https://api.openai.com/v1/`.
      * `api_key` stores your OpenAI API key. Alternatively, you can use the `OPENAI_API_KEY` environment variable to store your OpenAI API key.
<<<<<<< HEAD
      * `api_version` is required when using `Azure_OpenAI` as the provider.
      * `method` defines the method used to calculate the relevance of the output rows. The available options include `multi-class` and `binary`. It defaults to `multi-class`.
=======
      * `api_version` is required when using `azure_openai` as the provider.
>>>>>>> c0c533c6

<Info>
**Reranking Method**

The `multi-class` reranking method classifies each document chunk (that meets any specified metadata filtering conditions) into one of four relevance classes:

1. Not relevant with class weight of 0.25.
2. Slightly relevant with class weight of 0.5.
3. Moderately relevant with class weight of 0.75.
4. Highly relevant with class weight of 1.

The overall `relevance_score` of a document is calculated as the sum of each chunk’s class weight multiplied by its class probability (from model logprob output).

The `binary` reranking method simplifies classification by determining whether a document is relevant or not, without intermediate relevance levels. With this method, the overall `relevance_score` of a document is calculated based on the model log probability.
</Info>

* `storage` is an optional parameter. It assigns the name of the vector store created within MindsDB with the [`CREATE DATABASE` command](/mindsdb_sql/sql/create/database), which is either [PGVector](/integrations/vector-db-integrations/pgvector) or [ChromaDB](/integrations/vector-db-integrations/chromadb), followed by a table name where the knowledge base stores its content; note that this table is created within the vector store automatically. If not provided, the system creates the default ChromaDB vector database called `<kb_name>_chromadb` with the default tables called `default_collection` that stores the embedded data.

* `metadata_columns` provides the list of column names that will be used as the metadata of the knowledge base. Users can use these column names to insert them into the knowledge base and filter the search results by metadata. If not set, the metadata is not used.

* `content_columns` provides the list of column names that will be embedded as the content of the knowledge base. Users can use these column names to insert them into the knowledge base and filter the search results by content. If not set, the `content` column is used by default.

* `id_column` is the column name that will be used as the unique identifier by the knowledge base. If not set, the `id` column is used by default.

Get details about the knowledge base using the `DESCRIBE` command.

```sql
DESCRIBE KNOWLEDGE_BASE my_kb;
```

Here is the sample output:

```sql
| NAME     | PROJECT | MODEL  | STORAGE                                | PARAMS                                                                                                                                                                                                                                           | INSERT_STARTED_AT | INSERT_FINISHED_AT | PROCESSED_ROWS | ERROR | QUERY_ID |
|----------|---------|--------|----------------------------------------|--------------------------------------------------------------------------------------------------------------------------------------------------------------------------------------------------------------------------------------------------|-------------------|--------------------|----------------|-------|----------|
<<<<<<< HEAD
| my_kb    | mindsdb | [NULL] | my_kb_chromadb.default_collection      | {"embedding_model": {"provider": "OpenAI", "model_name": "text-embedding-ada-002", "api_key": "sk-xxx"}, "reranking_model": {"provider": "OpenAI", "model_name": "gpt-4o", "api_key": "sk-xxx"}, "default_vector_storage": "my_kb_chromadb"}     | [NULL]            | [NULL]             | [NULL]         | [NULL]| [NULL]   |
=======
| kb_testx | mindsdb | [NULL] | my_kb_chromadb.default_collection   | {"embedding_model": {"provider": "openai", "model_name": "text-embedding-ada-002", "api_key": "sk-xxx"}, "reranking_model": {"provider": "openai", "model_name": "gpt-4o", "api_key": "sk-xxx"}, "default_vector_storage": "my_kb_chromadb"} | [NULL]            | [NULL]             | [NULL]         | [NULL]| [NULL]   |
>>>>>>> c0c533c6
```

## Insert into a Knowledge Base

Here is the syntax for inserting into a knowledge base:

```sql
INSERT INTO my_kb
SELECT <id_col> AS id, <text_col> AS content 
FROM <source_table>;
```

Upon execution, it inserts data into a knowledge base, using the embedding model to embed it into vectors before inserting into an underlying vector database.

The following is an explanation of the syntax and parameters:

* `my_kb` is a unique identifier of a knowledge base.
* `<id_col>` is a column that contains unique identifiers of data. The knowledge base expects the `id` column name, unless specified differently in the `id_column` parameter when creating the knowledge base.
* `<text_col>` is a column that contains the text content. The knowledge base expects the `content` column name, unless specified differently in the `content_columns` parameter when creating the knowledge base.

<Accordion title="Partitioning Queries for Better Performance">

The following features are covered here:

- Run the `INSERT INTO` query in partitions where a batch can be split into separate workers for improved performance.
- Track progress of the query and resume or cancel ongoing queries.
- When a query is finished, it is stored in the `information_schema.queries` table, which automatically removes entries older than one day.
- Option to skip errors in partitions.

**Examples of statements**

```sql
-- Insert data from table into a knowledge base
INSERT INTO my_kb 
SELECT * 
FROM source_database.source_table
WHERE id = 3
USING 
    batch_size = 200,
    track_column = id;

-- Insert predictions (made by joining a table with a model) into a knowledge base
INSERT INTO my_kb
SELECT * 
FROM source_database.source_table
JOIN model_name -- model created within MindsDB with CREATE MODEL
USING 
    batch_size = 200,
    track_column = id,
    threads = true;

-- Insert data from table into a knowledge base while skipping errors
SELECT * 
FROM source_database.source_table
USING 
    batch_size = 200,
    track_column = id,
    threads = 10,
    error = 'skip';

-- Perform prediction in threads and return data 
INSERT INTO my_kb
SELECT * 
FROM source_database.source_table
JOIN model_name -- model created within MindsDB with CREATE MODEL
USING 
    batch_size = 200,
    track_column = id,
    threads = 10;

-- View queries in progress
SELECT * FROM information_schema.queries;

-- Resume queries using query ID
SELECT query_resume(1);

-- Cancel queries using query ID
SELECT query_cancel(1);
```

**Parameters for partitioning queries**

- **batch_size** - Number of rows fetched per iteration/batch (default: `1000`) to optimize data extraction from the source.
- **threads** - Defines threads to run partitions in. Note that if the [ML task queue](/setup/custom-config#overview-of-config-parameters) is enabled, threads are automatically used for prediction. Allowed values for `threads` include:
  - `int` - Number of threads.
  - `true` - Auto-detect thread count.
  - `false` - Disable threads, even if the ML task queue is enabled.
- **track_column** - Column used for partitioning. The query is sorted by this column and limited by `batch_size`.
- **error** - Defines the error processing options. The available values include `raise` (default) and `skip`.
</Accordion>

<Accordion title="Underlying Vector Store">

Each knowledge base has its underlying vector store that store data inserted into the knowledge base in the form of embeddings.

Users can query the underlying vector store as follows.

* KB with the default ChromaDB vector store:

```sql
SELECT id, content, metadata, embeddings
FROM <kb_name>_chromadb.storage_table;
```

* KB with user-defined vector store (either ChromaDB or PGVector):

```sql
SELECT id, content, metadata, embeddings
FROM <vector_store_connection_name>.<table_name>;
```
</Accordion>

<Accordion title="Examples">

Here are the usage examples:

* Inserting into a knowledge base where the `content_columns` and `id_column` parameters were not specified:

```sql
INSERT INTO my_kb
SELECT book_id AS id, book_summary AS content 
FROM my_books;
```

* Inserting into a knowledge base where the `content_columns` and `id_column` parameters were specified as follows:

```sql
content_columns = ["book_title", "book_summary"]
id_column = "book_id"
```

```sql
INSERT INTO my_kb
SELECT book_id, book_title, book_summary 
FROM my_books;
```
</Accordion>

## Search a Knowledge Base

### Semantic Search at the Document Level

KBs provide semantic search returning document-level relevance.

```sql
SELECT id, relevance 
FROM <kb_name> 
WHERE content = '<query_text>' 
AND relevance_threshold = 0.6 -- optional
LIMIT <N>;
```

Upon execution, it performs the semantic search workflow (including embedding the query, searching vectors, and optionally reranking) and returns document identifiers and relevance scores.

The following is an explanation of the syntax and parameters:

* `SELECT id, relevance` specifies that the unique document identifier and its calculated relevance score should be returned.
* `<kb_name>` is a unique identifier of a knowledge base.
* `WHERE content = '<query_text>'` triggers semantic search based on the meaning of `<query_text>`.
* `AND relevance_threshold = 0.6` is an optional filtering condition. It limits the output based on the relevance score and can have values between 0 and 1. It defines the minimum relevance value for the data row to appear in the output. Its default value is 0.
* `LIMIT <N>` restricts results to the top N most relevant documents. When using the semantic search (as opposed to metadata-only search), the default limit is 10 and the maximum limit is 100.

<Accordion title="Relevance Threshold Usage">
Note that providing the reranking model is optional. If provided, it uses an LLM to rerank the output based on relevance, or `relevance_threshold`.

- When the ranking model is provided, the default `relevance_threshold` is 0, unless defined otherwise in the `WHERE` clause.

- When the reranking model is not provided and the `relevance_threshold` is not defined in the query, then no relevance filtering is applied and the output includes all rows matched based on the similarity and metadata search.

- When the reranking model is not provided but the `relevance_threshold` is defined in the query, then the relevance is calculated based on the `distance` column (`1/(1+ distance)`) and the `relevance_threshold` value is compared with this relevance value to filter the output.
</Accordion>

Here are the conditions supported by the available vector stores:

| Handler  |  IN, NOT IN | LIKE, NOT LIKE | < and > | !=  |
| -------- | ----------- | -------------- | ------- | --- |
| PgVector | +           | +              | +       | +   |
| ChromaDB | +           | -              | -       | +   |

<Accordion title="Examples">

Here are the usage examples:

* Returning top k most relevant documents:

```sql
SELECT id, relevance 
FROM my_kb 
WHERE content = 'a novel about epic inter planetary intelligence' 
AND relevance_threshold = 0.7
LIMIT 10;
```
</Accordion>

### Semantic Search at the Chunk Level

KBs provide semantic search returning chunk-level details.

```sql
SELECT id, chunk_id, chunk_content, metadata, distance, relevance
FROM <kb_name> 
WHERE content = '<query_text>' 
AND relevance_threshold = 0.6 -- optional
LIMIT <N>;
```

Upon execution, it performs the semantic search workflow (including embedding the query, searching vectors, and optionally reranking) and returns details pertaining to the specific text chunks that matched the query most closely.

The following is an explanation of the syntax and parameters:

* `SELECT id, chunk_id, chunk_content, metadata, distance, relevance` specifies that the unique document identifier, chunk identifier, chunk content, metadata (if defined), distance, and relevance should be returned.
* `<kb_name>` is a unique identifier of a knowledge base.
* `WHERE content = '<query_text>'` triggers semantic search based on the meaning of `<query_text>`.
* `AND relevance_threshold = 0.6` is an optional filtering condition. It limits the output based on the relevance score and can have values between 0 and 1. It defines the minimum relevance value for the data row to appear in the output. Its default value is 0.
* `LIMIT <N>` restricts results to the top N most relevant documents. When using the semantic search (as opposed to metadata-only search), the default limit is 10 and the maximum limit is 100.

<Accordion title="Examples">

Here are the usage examples:

* Returning top k most relevant chunks:

```sql
SELECT id, chunk_id, chunk_content, relevance 
FROM my_kb 
WHERE content = 'a novel about epic inter planetary intelligence' 
AND relevance_threshold = 0.7
LIMIT 10;
```
</Accordion>

### Metadata Filtering with Semantic Search

KBs combine semantic search with standard SQL filtering on metadata.

```sql
SELECT id, chunk_content, relevance 
FROM my_kb 
WHERE <metadata_colums> = '<metadata>' -- metadata filtering conditions
AND content = '<query_text>' -- semantic search condition
AND relevance_threshold = 0.6 -- optional
LIMIT <N>;
```

Upon execution, it performs the conjunctive filtering, that is, results must satisfy both the metadata condition(s) and the semantic search condition.

The following is an explanation of the syntax and parameters:

* `SELECT id, chunk_content, relevance` specifies that the unique document identifier, chunk content, and the relevance score should be returned.
* `<kb_name>` is a unique identifier of a knowledge base.
* `WHERE <metadata_colums> = '<metadata>'` is the metadata filtering condition.
* `WHERE content = '<query_text>'` is the semantic search condition.
* `AND relevance_threshold = 0.6` is an optional filtering condition. It limits the output based on the relevance score and can have values between 0 and 1. It defines the minimum relevance value for the data row to appear in the output. Its default value is 0.
* `LIMIT <N>` restricts results to the top N most relevant documents. When using the semantic search (as opposed to metadata-only search), the default limit is 10 and the maximum limit is 100.

<Accordion title="Examples">

Here are the usage examples:

* Filtering results:

```sql
SELECT id, chunk_content, relevance 
FROM my_kb
WHERE id LIKE 'fiction%' -- metadata filtering conditions
AND content = 'a novel about ...' -- semantic search condition
AND relevance_threshold = 0.6; -- optional
```
</Accordion>

## `JOIN` Support

KBs can be used in the standard SQL JOIN statements.

```sql
SELECT t.id, t.title, kb.chunk_content, kb.relevance
FROM <other_table> AS t
JOIN <kb_name> AS kb 
ON t.<key_col> = kb.id
WHERE <table_filter_condition> -- filter on non-KB table
AND kb.content = '<query_text>'; -- semantic search filter on a KB
```

The following is an explanation of the syntax and parameters:

* `SELECT t.id, t.title, kb.chunk_content, kb.relevance` specifies the columns selected from a table (`t`) and a knowledge base (`kb`).
* `WHERE <table_filter_condition>` sets conditions on a table.
* `AND kb.content = '<query_text>'` sets a semantic search condition on a knowledge base.

<Accordion title="Examples">

Here are the usage examples:

* Joining a knowledge base with a data table:

```sql
SELECT b.id, b.title, kb.chunk_content, kb.relevance
FROM books AS b
LEFT JOIN my_kb AS kb 
ON b.id = kb.id
WHERE b.topic = 'fantasy'
AND kb.content = 'a novel about benevolent ai';
```
</Accordion>

## Delete from a Knowledge Base

Here is the syntax for deleting from a knowledge base:

```sql
DELETE FROM <kb_name> 
WHERE <condition>;
```

Upon execution, it identifies matching records based on the user-defined condition and removes all associated data (metadata, content, chunks, embeddings) for matching records from the KB's storage.

The following is an explanation of the syntax and parameters:

* `<kb_name>` is a unique identifier of a knowledge base.
* `<condition>` is a standard SQL WHERE clause condition operating on metadata columns.

<Accordion title="Examples">

Here are the usage examples:

* Deleting from a knowledge base:

```sql
DELETE FROM my_kb 
WHERE id IN ('scifi_001', 'scifi_0010', 'bus_89');
```
</Accordion>

## Drop a Knowledge Base

Here is the syntax for deleting a knowledge base:

```sql
DROP KNOWLEDGE_BASE <kb_name>;
```

Upon execution, it removes the knowledge base with its content.<|MERGE_RESOLUTION|>--- conflicted
+++ resolved
@@ -25,29 +25,16 @@
     embedding_model = {
        "provider": "openai", -- choose one of openai or azure_openai
        "model_name" : "text-embedding-3-large",
-<<<<<<< HEAD
-       "base_url": "https://ai-6689.openai.azure.com/", -- required only when provider = Azure_OpenAI
-       "api_key": "sk-...",  -- optional, default from env variable
-       "api_version": "2024-02-01" -- required only when provider = Azure_OpenAI
-=======
        "base_url": "https://ai-6689.openai.azure.com/", -- required only when provider = azure_openai
        "api_key": "sk-..."  -- optional, default from env variable
        "api_version": "2024-02-01" -- required only when provider = azure_openai
->>>>>>> c0c533c6
     },
     reranking_model = {
        "provider": "openai", -- choose one of openai or azure_openai
        "model_name": "gpt-4o",
-<<<<<<< HEAD
-       "base_url": "https://ai-6689.openai.azure.com/", -- required only when provider = Azure_OpenAI
-       "api_key": "sk-...",  -- optional, default from env variable
-       "api_version": "2024-02-01", -- required only when provider = Azure_OpenAI
-       "method": "multi-class" -- optional, defaults to multi-class
-=======
        "base_url": "https://ai-6689.openai.azure.com/", -- required only when provider = azure_openai
        "api_key": "sk-..."  -- optional, default from env variable
        "api_version": "2024-02-01" -- required only when provider = azure_openai
->>>>>>> c0c533c6
     },
     storage = my_vector_store.storage_table, -- optional, default ChromaDB
     metadata_columns = ['date', 'creator', ...], -- optional
@@ -71,12 +58,8 @@
       * `model_name` defines the reranking model name as specified by the provider. Users can choose one of the [OpenAI chat models](https://platform.openai.com/docs/models).
       * `base_url` is the root URL used to send API requests. It is required when using `azure_openai` as the provider. Its default value is `https://api.openai.com/v1/`.
       * `api_key` stores your OpenAI API key. Alternatively, you can use the `OPENAI_API_KEY` environment variable to store your OpenAI API key.
-<<<<<<< HEAD
-      * `api_version` is required when using `Azure_OpenAI` as the provider.
+      * `api_version` is required when using `azure_openai` as the provider.
       * `method` defines the method used to calculate the relevance of the output rows. The available options include `multi-class` and `binary`. It defaults to `multi-class`.
-=======
-      * `api_version` is required when using `azure_openai` as the provider.
->>>>>>> c0c533c6
 
 <Info>
 **Reranking Method**
@@ -112,11 +95,7 @@
 ```sql
 | NAME     | PROJECT | MODEL  | STORAGE                                | PARAMS                                                                                                                                                                                                                                           | INSERT_STARTED_AT | INSERT_FINISHED_AT | PROCESSED_ROWS | ERROR | QUERY_ID |
 |----------|---------|--------|----------------------------------------|--------------------------------------------------------------------------------------------------------------------------------------------------------------------------------------------------------------------------------------------------|-------------------|--------------------|----------------|-------|----------|
-<<<<<<< HEAD
-| my_kb    | mindsdb | [NULL] | my_kb_chromadb.default_collection      | {"embedding_model": {"provider": "OpenAI", "model_name": "text-embedding-ada-002", "api_key": "sk-xxx"}, "reranking_model": {"provider": "OpenAI", "model_name": "gpt-4o", "api_key": "sk-xxx"}, "default_vector_storage": "my_kb_chromadb"}     | [NULL]            | [NULL]             | [NULL]         | [NULL]| [NULL]   |
-=======
 | kb_testx | mindsdb | [NULL] | my_kb_chromadb.default_collection   | {"embedding_model": {"provider": "openai", "model_name": "text-embedding-ada-002", "api_key": "sk-xxx"}, "reranking_model": {"provider": "openai", "model_name": "gpt-4o", "api_key": "sk-xxx"}, "default_vector_storage": "my_kb_chromadb"} | [NULL]            | [NULL]             | [NULL]         | [NULL]| [NULL]   |
->>>>>>> c0c533c6
 ```
 
 ## Insert into a Knowledge Base
