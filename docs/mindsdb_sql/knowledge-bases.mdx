---
title: Knowledge Base
sidebarTitle: Knowledge Bases
---

A knowledge base is an advanced system that organizes information based on semantic meaning rather than simple keyword matching. It integrates embedding models, reranking models, and vector stores to enable context-aware data retrieval.

By performing semantic reasoning across multiple data points, a knowledge base delivers deeper insights and more accurate responses, making it a powerful tool for intelligent data access.

## How Knowledge Bases Work

Before diving into the syntax, here is a quick walkthrough showing how knowledge bases work in MindsDB.

We start by creating a knowledge base and inserting data. Next we can run semantic search queries with metadata filtering.

<Steps>
  <Step title="Create a knowledge base">
    Use the `CREATE KNOWLEDGE_BASE` command to create a knowledge base, specifying all its components.

    ```sql
    CREATE KNOWLEDGE_BASE my_kb
    USING
        embedding_model = {
            "provider": "openai",
            "model_name" : "text-embedding-3-large",
            "api_key": "sk-abc123"
        },
        reranking_model = {
            "provider": "openai",
            "model_name": "gpt-4o",
            "api_key": "sk-abc123"
        },
        metadata_columns = ['product'],
        content_columns = ['notes'],
        id_column = 'order_id';
    ```
  </Step>
  <Step title="Insert data into the knowledge base">
    In this example, we use a simple dataset containing customer notes for product orders which will be inserted into the knowledge base.

    ```sql
    +----------+-----------------------+------------------------+
    | order_id | product               | notes                  |
    +----------+-----------------------+------------------------+
    | A1B      | Wireless Mouse        | Request color: black   |
    | 3XZ      | Bluetooth Speaker     | Gift wrap requested    |
    | Q7P      | Aluminum Laptop Stand | Prefer aluminum finish |
    +----------+-----------------------+------------------------+
    ```

    Use the `INSERT INTO` command to ingest data into the knowledge base.

    ```sql
    INSERT INTO my_kb
        SELECT order_id, product, notes
        FROM sample_data.orders;
    ```
  </Step>
  <Step title="Run semantic search on the knowledge base">
    Query the knowledge base using semantic search.

    ```sql
    SELECT *
    FROM my_kb
    WHERE content = 'color'
    ```

    This query returns:

    ```sql
    +-----+----------------------+-------------------------+-----------------------------------------------------------------------------------------------------------------------------------------------------------------------------------------------------+--------------------+--------------------+
    | id  | chunk_id             | chunk_content           | metadata                                                                                                                                                                                            | distance           | relevance          |
    +-----+----------------------+-------------------------+-----------------------------------------------------------------------------------------------------------------------------------------------------------------------------------------------------+--------------------+--------------------+
    | A1B | A1B_notes:1of1:0to20 | Request color: black    | {"chunk_index":0,"content_column":"notes","end_char":20,"original_doc_id":"A1B_notes","original_row_id":"A1B","product":"Wireless Mouse","source":"TextChunkingPreprocessor","start_char":0}        | 0.5743341242061104 | 0.5093188026135379 |
    | Q7P | Q7P_notes:1of1:0to22 | Prefer aluminum finish  | {"chunk_index":0,"content_column":"notes","end_char":22,"original_doc_id":"Q7P_notes","original_row_id":"Q7P","product":"Aluminum Laptop Stand","source":"TextChunkingPreprocessor","start_char":0} | 0.7744703514692067 | 0.2502580835880018 |
    | 3XZ | 3XZ_notes:1of1:0to19 | Gift wrap requested     | {"chunk_index":0,"content_column":"notes","end_char":19,"original_doc_id":"3XZ_notes","original_row_id":"3XZ","product":"Bluetooth Speaker","source":"TextChunkingPreprocessor","start_char":0}     | 0.8010851611432231 | 0.2500003885558766 |
    +-----+----------------------+-------------------------+-----------------------------------------------------------------------------------------------------------------------------------------------------------------------------------------------------+--------------------+--------------------+
    ```
  </Step>
  <Step title="Get the most relevant search results">
    Query the knowledge base using semantic search and define the `relevance_threshold` parameter to receive only the best matching data for your use case.

    ```sql
    SELECT *
    FROM my_kb
    WHERE content = 'color'
    AND relevance >= 0.2502;
    ```

    This query returns:

    ```sql
    +-----+----------------------+-------------------------+-----------------------------------------------------------------------------------------------------------------------------------------------------------------------------------------------------+--------------------+--------------------+
    | id  | chunk_id             | chunk_content           | metadata                                                                                                                                                                                            | distance           | relevance          |
    +-----+----------------------+-------------------------+-----------------------------------------------------------------------------------------------------------------------------------------------------------------------------------------------------+--------------------+--------------------+
    | A1B | A1B_notes:1of1:0to20 | Request color: black    | {"chunk_index":0,"content_column":"notes","end_char":20,"original_doc_id":"A1B_notes","original_row_id":"A1B","product":"Wireless Mouse","source":"TextChunkingPreprocessor","start_char":0}        | 0.5743341242061104 | 0.5093188026135379 |
    | Q7P | Q7P_notes:1of1:0to22 | Prefer aluminum finish  | {"chunk_index":0,"content_column":"notes","end_char":22,"original_doc_id":"Q7P_notes","original_row_id":"Q7P","product":"Aluminum Laptop Stand","source":"TextChunkingPreprocessor","start_char":0} | 0.7744703514692067 | 0.2502580835880018 |
    +-----+----------------------+-------------------------+-----------------------------------------------------------------------------------------------------------------------------------------------------------------------------------------------------+--------------------+--------------------+
    ```
  </Step>
  <Step title="Filter results by metadata">
    Add metadata filtering to focus your search.

    ```sql
    SELECT *
    FROM my_kb
    WHERE product = 'Wireless Mouse'
    AND content = 'color'
    AND relevance >= 0.2502;
    ```
    
    This query returns:

    ```sql
    +-----+----------------------+------------------------+----------------------------------------------------------------------------------------------------------------------------------------------------------------------------------------------+--------------------+-------------------+
    | id  | chunk_id             | chunk_content          | metadata                                                                                                                                                                                     | distance           | relevance         |
    +-----+----------------------+------------------------+----------------------------------------------------------------------------------------------------------------------------------------------------------------------------------------------+--------------------+-------------------+
    | A1B | A1B_notes:1of1:0to20 | Request color: black   | {"chunk_index":0,"content_column":"notes","end_char":20,"original_doc_id":"A1B_notes","original_row_id":"A1B","product":"Wireless Mouse","source":"TextChunkingPreprocessor","start_char":0} | 0.5743341242061104 | 0.504396172197583 |
    +-----+----------------------+------------------------+----------------------------------------------------------------------------------------------------------------------------------------------------------------------------------------------+--------------------+-------------------+
    ```
  </Step>
</Steps>

The following sections explain the syntax and other features of knowledge bases.

## `CREATE KNOWLEDGE_BASE` Syntax

Here is the syntax for creating a knowledge base:

```sql
CREATE KNOWLEDGE_BASE my_kb
USING
    embedding_model = {
        "provider": "openai",
        "model_name" : "text-embedding-3-large",
        "api_key": "sk-..."
    },
    reranking_model = {
        "provider": "openai",
        "model_name": "gpt-4o",
        "api_key": "sk-..."
    },
    storage = my_vector_store.storage_table,
    metadata_columns = ['date', 'creator', ...],
    content_columns = ['review', 'content', ...],
    id_column = 'id';
```

Upon execution, it registers `my_kb` and associates the specified models and storage. `my_kb` is a unique identifier of the knowledge base within MindsDB.

<Tip>
Users can use the variables and the [`from_env()` function](/mindsdb_sql/functions/from_env) to pass parameters when creating knowledge bases.
</Tip>

<Note>
As MindsDB stores objects, such as models or knowledge bases, inside [projects](/mindsdb_sql/sql/create/project), you can create a knowledge base inside a custom project.

```sql
CREATE PROJECT my_project;

CREATE KNOWLEDGE_BASE my_project.my_kb
USING
    ...
```
</Note>

### Supported LLMs

Below is the list of all language models supported for the `embedding_model` and `reranking_model` parameters.

#### `provider = 'openai'`

When choosing `openai` as the model provider, users should define the following model parameters.

* `model_name` stores the name of the OpenAI model to be used.
* `api_key` stores the OpenAI API key.

Learn more about the [OpenAI integration with MindsDB here](/integrations/ai-engines/openai).

#### `provider = 'openai_azure'`

When choosing `openai_azure` as the model provider, users should define the following model parameters.

* `model_name` stores the name of the OpenAI model to be used.
* `api_key` stores the OpenAI API key.
* `base_url` stores the base URL of the Azure instance.
* `api_version` stores the version of the Azure instance.

#### `provider = 'bedrock'`

When choosing `bedrock` as the model provider, users should define the following model parameters.

* `model_name` stores the name of the model available via Amazon Bedrock.
* `aws_access_key_id` stores a unique identifier associated with your AWS account, used to identify the user or application making requests to AWS.
* `aws_region_name` stores the name of the AWS region you want to send your requests to (e.g., `"us-west-2"`).
* `aws_secret_access_key` stores the secret key associated with your AWS access key ID. It is used to sign your requests securely.
* `aws_session_token` stores a temporary token used for short-term security credentials when using AWS Identity and Access Management (IAM) roles or temporary credentials.

#### `provider = 'snowflake'`

When choosing `snowflake` as the model provider, users should define the following model parameters.

* `model_name` stores the name of the model available via Snowflake Cortex AI.
* `api_key` stores the Snowflake API key.
* `snowflake_account_id` stores the Snowflake account ID.

#### `provider = 'ollama'`

When choosing `ollama` as the model provider, users should define the following model parameters.

* `model_name` stores the name of the model available via Ollama.
* `base_url` stores the base URL for accessing you Ollama instance.

<<<<<<< HEAD
Learn more about the [Ollama integration with MindsDB here](/integrations/ai-engines/ollama).
=======
Example:
```sql
CREATE KNOWLEDGE_BASE my_kb
        USING
        ...
        embedding_model = {
            "provider": "ollama",
            "model_name": "mxbai-embed-large",
            "base_url": "http://localhost:11434"
        },
        reranking_model = {
            "provider": "ollama",
            "model_name": "deepseek-r1:1.5b",
            "base_url": "http://localhost:11434"
        };
```
>>>>>>> e57536b3

### `embedding_model`

The embedding model is a required component of the knowledge base. It stores specifications of the embedding model to be used.

Users can define the embedding model choosing one of the following options.

**Option 1.** Use the `embedding_model` parameter to define the specification.

```sql
CREATE KNOWLEDGE_BASE my_kb
USING
    ...
    embedding_model = {

        "provider": "azure_openai",
        "model_name" : "text-embedding-3-large",
        "api_key": "sk-abc123",
        "base_url": "https://ai-6689.openai.azure.com/",
        "api_version": "2024-02-01"

    },
    ...
```

**Option 2.** Define the default embedding model in the [MindsDB configuration file](/setup/custom-config).

<Note>
Note that if you define `default_embedding_model` in the configuration file, you do not need to provide the `embedding_model` parameter when creating a knowledge base. If provide both, then the values from the `embedding_model` parameter are used.
</Note>

```bash
"default_embedding_model": {

   "provider": "azure_openai",
   "model_name" : "text-embedding-3-large",
   "api_key": "sk-abc123",
   "base_url": "https://ai-6689.openai.azure.com/",
   "api_version": "2024-02-01"

}
```

The embedding model specification includes:

* `provider`
It is a required parameter. It defines the model provider. Currently, the supported providers include OpenAI (`openai`) and OpenAI via Azure (`azure_openai`).

* `model_name`
It is a required parameter. It defines the embedding model name as specified by the provider. Users can choose one of the [OpenAI embedding models](https://platform.openai.com/docs/guides/embeddings/embedding-models#embedding-models).

* `api_key`
The API key is required to access the embedding model assigned to a knowledge base. Users can provide it either in this `api_key` parameter, or in the `OPENAI_API_KEY` environment variable for `"provider": "openai"` and `AZURE_OPENAI_API_KEY` environment variable for `"provider": "azure_openai"`.

* `base_url`
It is an optional parameter, which defaults to `https://api.openai.com/v1/`. It is a required parameter when using the `azure_openai` provider. It is the root URL used to send API requests.

* `api_version`
It is an optional parameter. It is a required parameter when using the `azure_openai` provider. It defines the API version.

### `reranking_model`

The reranking model is an optional component of the knowledge base. It stores specifications of the reranking model to be used.

Users can define the reranking model choosing one of the following options.

**Option 1.** Use the `reranking_model` parameter to define the specification.

```sql
CREATE KNOWLEDGE_BASE my_kb
USING
    ...
    reranking_model = {

        "provider": "azure_openai",
        "model_name" : "gpt-4o",
        "api_key": "sk-abc123",
        "base_url": "https://ai-6689.openai.azure.com/",
        "api_version": "2024-02-01",
        "method": "multi-class"

    },
    ...
```

**Option 2.** Define the default reranking model in the [MindsDB configuration file](/setup/custom-config).

<Note>
Note that if you define `default_llm` in the configuration file, you do not need to provide the `reranking_model` parameter when creating a knowledge base. If provide both, then the values from the `reranking_model` parameter are used.
</Note>

```bash
"default_llm": {

  "provider": "azure_openai",
  "model_name" : "gpt-4o",
  "api_key": "sk-abc123",
  "base_url": "https://ai-6689.openai.azure.com/",
  "api_version": "2024-02-01",
  "method": "multi-class"

}
```

The reranking model specification includes:

* `provider`
It is a required parameter. It defines the model provider. Currently, the supported providers include OpenAI (`openai`) and OpenAI via Azure (`azure_openai`).

* `model_name`
It is a required parameter. It defines the embedding model name as specified by the provider. Users can choose one of the [OpenAI chat models](https://platform.openai.com/docs/models).

* `api_key`
The API key is required to access the embedding model assigned to a knowledge base. Users can provide it either in this `api_key` parameter, or in the `OPENAI_API_KEY` environment variable for `"provider": "openai"` and `AZURE_OPENAI_API_KEY` environment variable for `"provider": "azure_openai"`.

* `base_url`
It is an optional parameter, which defaults to `https://api.openai.com/v1/`. It is a required parameter when using the `azure_openai` provider. It is the root URL used to send API requests.

* `api_version`
It is an optional parameter. It is a required parameter when using the `azure_openai` provider. It defines the API version.

* `method`
It is an optional parameter. It defines the method used to calculate the relevance of the output rows. The available options include `multi-class` and `binary`. It defaults to `multi-class`.

<Info>
**Reranking Method**

The `multi-class` reranking method classifies each document chunk (that meets any specified metadata filtering conditions) into one of four relevance classes:

1. Not relevant with class weight of 0.25.
2. Slightly relevant with class weight of 0.5.
3. Moderately relevant with class weight of 0.75.
4. Highly relevant with class weight of 1.

The overall `relevance_score` of a document is calculated as the sum of each chunk’s class weight multiplied by its class probability (from model logprob output).

The `binary` reranking method simplifies classification by determining whether a document is relevant or not, without intermediate relevance levels. With this method, the overall `relevance_score` of a document is calculated based on the model log probability.
</Info>

### `storage`

The vector store is a required component of the knowledge base. It stores data in the form of embeddings.

It is optional for users to provide the `storage` parameter. If not provided, the default ChromaDB is created when creating a knowledge base.

The available options include either [PGVector](/integrations/vector-db-integrations/pgvector) or [ChromaDB](/integrations/vector-db-integrations/chromadb).

<Tip>
It is recommended to use PGVector version 0.8.0 or higher for a better performance.
</Tip>

If the `storage` parameter is not provided, the system creates the default ChromaDB vector database called `<kb_name>_chromadb` with the default table called `default_collection` that stores the embedded data. This default ChromaDB vector database is stored in MindsDB's storage.

In order to provide the storage vector database, it is required to connect it to MindsDB beforehand.

Here is an example for [PGVector](/integrations/vector-db-integrations/pgvector).

```sql
CREATE DATABASE my_pgvector
WITH ENGINE = 'pgvector',
PARAMETERS = {
    "host": "127.0.0.1",
    "port": 5432,
    "database": "postgres",
    "user": "user",
    "password": "password",
    "distance": "cosine"
};

CREATE KNOWLEDGE_BASE my_kb
USING
    ...
    storage = my_pgvector.storage_table,
    ...
```

<Info>
Note that you do not need to have the `storage_table` created as it is created when creating a knowledge base.
</Info>

### `metadata_columns`

The data inserted into the knowledge base can be classified as metadata, which enables users to filter the search results using defined data fields.

<Note>
Note that source data column(s) included in `metadata_columns` cannot be used in `content_columns`, and vice versa.
</Note>

This parameter is an array of strings that lists column names from the source data to be used as metadata. If not provided, then all inserted columns (except for columns defined as `id_column` and `content_columns`) are considered metadata columns.

Here is an example of usage. A user wants to store the following data in a knowledge base.

```sql
+----------+-------------------+------------------------+
| order_id | product           | notes                  |
+----------+-------------------+------------------------+
| A1B      | Wireless Mouse    | Request color: black   |
| 3XZ      | Bluetooth Speaker | Gift wrap requested    |
| Q7P      | Laptop Stand      | Prefer aluminum finish |
+----------+-------------------+------------------------+
```

<Tip>
Go to the *Complete Example* section below to find out how to access this sample data.
</Tip>

The `product` column can be used as metadata to enable metadata filtering.

```sql
CREATE KNOWLEDGE_BASE my_kb
USING
    ...
    metadata_columns = ['product'],
    ...
```

### `content_columns`

The data inserted into the knowledge base can be classified as content, which is embedded by the embedding model and stored in the underlying vector store.

<Note>
Note that source data column(s) included in `content_columns` cannot be used in `metadata_columns`, and vice versa.
</Note>

This parameter is an array of strings that lists column names from the source data to be used as content and processed into embeddings. If not provided, the `content` column is expected by default when inserting data into the knowledge base.

Here is an example of usage. A user wants to store the following data in a knowledge base.

```sql
+----------+-------------------+------------------------+
| order_id | product           | notes                  |
+----------+-------------------+------------------------+
| A1B      | Wireless Mouse    | Request color: black   |
| 3XZ      | Bluetooth Speaker | Gift wrap requested    |
| Q7P      | Laptop Stand      | Prefer aluminum finish |
+----------+-------------------+------------------------+
```

<Tip>
Go to the *Complete Example* section below to find out how to access this sample data.
</Tip>

The `notes` column can be used as content.

```sql
CREATE KNOWLEDGE_BASE my_kb
USING
    ...
    content_columns = ['notes'],
    ...
```

### `id_column`

The ID column uniquely identifies each source data row in the knowledge base.

It is an optional parameter. If provided, this parameter is a string that contains the source data ID column name. If not provided, it is generated from the hash of the content columns.

Here is an example of usage. A user wants to store the following data in a knowledge base.

```sql
+----------+-------------------+------------------------+
| order_id | product           | notes                  |
+----------+-------------------+------------------------+
| A1B      | Wireless Mouse    | Request color: black   |
| 3XZ      | Bluetooth Speaker | Gift wrap requested    |
| Q7P      | Laptop Stand      | Prefer aluminum finish |
+----------+-------------------+------------------------+
```

<Tip>
Go to the *Complete Example* section below to find out how to access this sample data.
</Tip>

The `order_id` column can be used as ID.

```sql
CREATE KNOWLEDGE_BASE my_kb
USING
    ...
    id_column = 'order_id',
    ...
```

<Info>
Note that if the source data row is chunked into multiple chunks by the knowledge base (that is, to optimize the storage), then these rows in the knowledge base have the same ID value that identifies chunks from one source data row.
</Info>

<Note>
**Available options for the ID column values**

* User-Defined ID Column: <br></br>
When users defined the `id_column` parameter, the values from the provided source data column are used to identify source data rows within the knowledge base.

* User-Generated ID Column: <br></br>
When users do not have a column that uniquely identifies each row in their source data, they can generate the ID column values when inserting data into the knowledge base using functions like `HASH()` or `ROW_NUMBER()`.

```sql
INSERT INTO my_kb (
    SELECT ROW_NUMBER() OVER (ORDER BY order_id) AS id, *
    FROM sample_data.orders
);
```

* Default ID Column: <br></br>
If the `id_column` parameter is not defined, its default values are build from the hash of the content columns and follow the format: `<first 16 char of md5 hash of row content>`.
</Note>

### Example

Here is a sample knowledge base that will be used for examples in the following content.

```sql
CREATE KNOWLEDGE_BASE my_kb
USING
    embedding_model = {
        "provider": "openai",
        "model_name" : "text-embedding-3-large",
        "api_key": "sk-abc123"
    },
    reranking_model = {
        "provider": "openai",
        "model_name": "gpt-4o",
        "api_key": "sk-abc123"
    },
    metadata_columns = ['product'],
    content_columns = ['notes'],
    id_column = 'order_id';
```

## `DESCRIBE KNOWLEDGE_BASE` Syntax

Users can get details about the knowledge base using the `DESCRIBE KNOWLEDGE_BASE` command.

```sql
DESCRIBE KNOWLEDGE_BASE my_kb;
```

Here is the sample output:

```sql
+---------+---------+--------+----------------------------------------+----------------------------------------------------------------------------------------------------------------------------------------------------------------------------------------------------------------------------------------------+-------------------+--------------------+----------------+-------+----------+
| NAME    | PROJECT | MODEL  | STORAGE                                | PARAMS                                                                                                                                                                                                                                       | INSERT_STARTED_AT | INSERT_FINISHED_AT | PROCESSED_ROWS | ERROR | QUERY_ID |
+---------+---------+--------+----------------------------------------+----------------------------------------------------------------------------------------------------------------------------------------------------------------------------------------------------------------------------------------------+-------------------+--------------------+----------------+-------+----------+
| my_kb   | mindsdb | [NULL] | my_kb_chromadb.default_collection      | {"embedding_model": {"provider": "openai", "model_name": "text-embedding-ada-002", "api_key": "sk-xxx"}, "reranking_model": {"provider": "openai", "model_name": "gpt-4o", "api_key": "sk-xxx"}, "default_vector_storage": "my_kb_chromadb"} | [NULL]            | [NULL]             | [NULL]         | [NULL]| [NULL]   |
+---------+---------+--------+----------------------------------------+----------------------------------------------------------------------------------------------------------------------------------------------------------------------------------------------------------------------------------------------+-------------------+--------------------+----------------+-------+----------+
```

## `INSERT INTO` Syntax

Here is the syntax for inserting data into a knowledge base:

```sql
INSERT INTO my_kb
SELECT order_id, product, notes
FROM sample_data.orders;
```

Upon execution, it inserts data into a knowledge base, using the embedding model to embed it into vectors before inserting into an underlying vector database.

<Tip>
The status of the `INSERT INTO` is logged in the `information_schema.queries` table with the timestamp when it was ran, and can be queried as follows:

```sql
SELECT *
FROM information_schema.queries;
```
</Tip>

<Info>
To speed up the initial loading of a knowledge base with data, run the `INSERT INTO` command with the `kb_no_upsert` flag. It is recommended to use this flag only when the knowledge base is empty, that is, only for the initial data insertion.

```sql
INSERT INTO my_kb
SELECT *
FROM table_name
USING kb_no_upsert = true;
```
</Info>

<Note>
**Handling duplicate data while inserting into the knowledge base**

Knowledge bases uniquely identify data rows using an ID column, which prevents from inserting duplicate data, as follows.

* **Case 1: Inserting data into the knowledge base without the `id_column` defined.**

    When users do not define the `id_column` during the creation of a knowledge base, MindsDB generates the ID for each row using a hash of the content columns, as [explained here](/mindsdb_sql/knowledge-bases#id-column).

    **Example:**

    If two rows have exactly the same content in the content columns, their hash (and thus their generated ID) will be the same.

    Note that duplicate rows are skipped and not inserted.

    Since both rows in the below table have the same content, only one row will be inserted.

    | name  | age |
    |-------|-----|
    | Alice | 25  |
    | Alice | 25  |

* **Case 2: Inserting data into the knowledge base with the `id_column` defined.**

    When users define the `id_column` during the creation of a knowledge base, then the knowledge base uses that column's values as the row ID.

    **Example:**

    If the `id_column` has duplicate values, the knowledge base skips the duplicate row(s) during the insert.

    The second row in the below table has the same `id` as the first row, so only one of these rows is inserted.

    | id  | name  | age |
    |-----|-------|-----|
    | 1   | Alice | 25  |
    | 1   | Bob   | 30  |

**Best practice**

Ensure the `id_column` uniquely identifies each row to avoid unintentional data loss due to duplicate ID skipping.

</Note>

### Update Existing Data

In order to update existing data in the knowledge base, insert data with the column ID that you want to update and the updated content.

Here is an example of usage. A knowledge base stores the following data.

```sql
+----------+-------------------+------------------------+
| order_id | product           | notes                  |
+----------+-------------------+------------------------+
| A1B      | Wireless Mouse    | Request color: black   |
| 3XZ      | Bluetooth Speaker | Gift wrap requested    |
| Q7P      | Laptop Stand      | Prefer aluminum finish |
+----------+-------------------+------------------------+
```

A user updated `Laptop Stand` to `Aluminum Laptop Stand`.

```sql
+----------+-----------------------+------------------------+
| order_id | product               | notes                  |
+----------+-----------------------+------------------------+
| A1B      | Wireless Mouse        | Request color: black   |
| 3XZ      | Bluetooth Speaker     | Gift wrap requested    |
| Q7P      | Aluminum Laptop Stand | Prefer aluminum finish |
+----------+-----------------------+------------------------+
```

<Tip>
Go to the *Complete Example* section below to find out how to access this sample data.
</Tip>

Here is how to propagate this change into the knowledge base.

```sql
INSERT INTO my_kb
SELECT order_id, product, notes
FROM sample_data.orders
WHERE order_id = 'Q7P';
```

The knowledge base matches the ID value to the existing one and updates the data if required.

### Insert Data using Partitions

In order to optimize the performance of data insertion into the knowledge base, users can set up partitions and threads to insert batches of data in parallel. This also enables tracking the progress of data insertion process including cancelling and resuming it if required.

Here is an example.

```sql
INSERT INTO my_kb
SELECT order_id, product, notes
FROM sample_data.orders
USING
    batch_size = 200,
    track_column = order_id,
    threads = 10,
    error = 'skip';
```

The parameters include the following:

* `batch_size` defines the number of rows fetched per iteration to optimize data extraction from the source. It defaults to 1000.

* `threads` defines threads for running partitions. Note that if the [ML task queue](/setup/custom-config#overview-of-config-parameters) is enabled, threads are used automatically. The available values for include a number of threads to be used, for example, `threads = 10`, or a boolean value that defines whether to enable threads, setting `threads = true`, or disable threads, setting `threads = false`.

* `track_column` defines the column used for sorting data before partitioning.

* `error` defines the error processing options. The available values include `raise`, used to raise errors as they come, or `skip`, used to subside errors. It defaults to `raise` if not provided.

After executing the `INSERT INTO` statement with the above parameters, users can view the data insertion progress by querying the `information_schema.queries` table.

```sql
SELECT * FROM information_schema.queries;
```

Users can cancel the data insertion process using the process ID from the `information_schema.queries` table.

```sql
SELECT query_cancel(1);
```

Note that canceling the query will not remove the already inserted data.

Users can resume the data insertion process using the process ID from the `information_schema.queries` table.

```sql
SELECT query_resume(1);
```

### Chunking Data

Upon inserting data into the knowledge base, the data chunking is performed in order to optimize the storage and search of data.

Each chunk is identified by its chunk ID of the following format: `<id>:<chunk_number>of<total_chunks>:<start_char_number>to<end_char_number>`.

#### Text

Users can opt for defining the chunking parameters when creating a knowledge base.

```sql
CREATE KNOWLEDGE_BASE my_kb
USING
    ...
    preprocessing = {
        "text_chunking_config" : {
            "chunk_size": 2000,
            "chunk_overlap": 200
        }
    },
    ...;
```

The `chunk_size` parameter defines the size of the chunk as the number of characters. And the `chunk_overlap` parameter defines the number of characters that should overlap between subsequent chunks.

#### JSON

Users can opt for defining the chunking parameters specifically for JSON data.

```sql
CREATE KNOWLEDGE_BASE my_kb
USING
    ...
    preprocessing = {
        "type": "json_chunking",
        "json_chunking_config" : {
            ...
        }
    },
    ...;
```

When the `type` of chunking is set to `json_chunking`, users can configure it by setting the following parameter values in the `json_chunking_config` parameter:

* `flatten_nested`  
It is of the `bool` data type with the default value of `True`.  
It defines whether to flatten nested JSON structures.

* `include_metadata`  
It is of the `bool` data type with the default value of `True`.  
It defines whether to include original metadata in chunks.

* `chunk_by_object`  
It is of the `bool` data type with the default value of `True`.  
It defines whether to chunk by top-level objects (`True`) or create a single document (`False`).

* `exclude_fields`  
It is of the `List[str]` data type with the default value of an empty list.  
It defines the list of fields to exclude from chunking.

* `include_fields`  
It is of the `List[str]` data type with the default value of an empty list.  
It defines the list of fields to include in chunking (if empty, all fields except excluded ones are included).

* `metadata_fields`  
It is of the `List[str]` data type with the default value of an empty list.  
It defines the list of fields to extract into metadata for filtering (can include nested fields using dot notation). If empty, all primitive fields will be extracted (top-level fields if available, otherwise all primitive fields in the flattened structure).

* `extract_all_primitives`  
It is of the `bool` data type with the default value of `False`.  
It defines whether to extract all primitive values (strings, numbers, booleans) into metadata.

* `nested_delimiter`  
It is of the `str` data type with the default value of `"."`.  
It defines the delimiter for flattened nested field names.

* `content_column`  
It is of the `str` data type with the default value of `"content"`.  
It defines the name of the content column for chunk ID generation.

### Underlying Vector Store

Each knowledge base has its underlying vector store that stores data inserted into the knowledge base in the form of embeddings.

Users can query the underlying vector store as follows.

* KB with the default ChromaDB vector store:

```sql
SELECT id, content, metadata, embeddings
FROM <kb_name>_chromadb.storage_table;
```

* KB with user-defined vector store (either [PGVector](/integrations/vector-db-integrations/pgvector) or [ChromaDB](/integrations/vector-db-integrations/chromadb)):

```sql
SELECT id, content, metadata, embeddings
FROM <vector_store_connection_name>.<table_name>;
```

### Example

Here a sample knowledge base created in the previous **Example** section is inserted into.

```sql
INSERT INTO my_kb
SELECT order_id, product, notes
FROM sample_data.orders;
```

<Note>
When inserting into a knowledge base where the `content_columns` parameter was not specified, the column storing content must be aliased `AS content` as below.

```sql
CREATE KNOWLEDGE_BASE my_kb
USING
    ...
    id_column = 'order_id',
    ...
```

```sql
INSERT INTO my_kb
SELECT order_id, notes AS content
FROM sample_data.orders;
```
</Note>

## `SELECT FROM KB` Syntax

Knowledge bases provide an abstraction that enables users to see the stored data.

Note that here a sample knowledge base created and inserted into in the previous **Example** sections is searched.

```sql
SELECT *
FROM my_kb;
```

Here is the sample output:

```sql
+-----+----------------------+-------------------------+-----------------------------------------------------------------------------------------------------------------------------------------------------------------------------------------------------+--------------------+--------------------+
| id  | chunk_id             | chunk_content           | metadata                                                                                                                                                                                            | distance           | relevance          |
+-----+----------------------+-------------------------+-----------------------------------------------------------------------------------------------------------------------------------------------------------------------------------------------------+--------------------+--------------------+
| A1B | A1B_notes:1of1:0to20 | Request color: black    | {"chunk_index":0,"content_column":"notes","end_char":20,"original_doc_id":"A1B_notes","original_row_id":"A1B","product":"Wireless Mouse","source":"TextChunkingPreprocessor","start_char":0}        | 0.5743341242061104 | 0.5093188026135379 |
| Q7P | Q7P_notes:1of1:0to22 | Prefer aluminum finish  | {"chunk_index":0,"content_column":"notes","end_char":22,"original_doc_id":"Q7P_notes","original_row_id":"Q7P","product":"Aluminum Laptop Stand","source":"TextChunkingPreprocessor","start_char":0} | 0.7744703514692067 | 0.2502580835880018 |
| 3XZ | 3XZ_notes:1of1:0to19 | Gift wrap requested     | {"chunk_index":0,"content_column":"notes","end_char":19,"original_doc_id":"3XZ_notes","original_row_id":"3XZ","product":"Bluetooth Speaker","source":"TextChunkingPreprocessor","start_char":0}     | 0.8010851611432231 | 0.2500003885558766 |
+-----+----------------------+-------------------------+-----------------------------------------------------------------------------------------------------------------------------------------------------------------------------------------------------+--------------------+--------------------+
```

### Data Stored in Knowledge Base

The following columns are stored in the knowledge base.

`id`
It stores values from the column defined in the `id_column` parameter when creating the knowledge base. These are the source data IDs.

`chunk_id`
Knowledge bases chunk the inserted data in order to fit the defined chunk size. If the chunking is performed, the following chunk ID format is used: `<id>:<chunk_number>of<total_chunks>:<start_char_number>to<end_char_number>`.

`chunk_content`
It stores values from the column(s) defined in the `content_columns` parameter when creating the knowledge base.

`metadata`
It stores the general metadata and the metadata defined in the `metadata_columns` parameter when creating the knowledge base.

`distance`
It stores the calculated distance between the chunk's content and the search phrase.

`relevance`
It stores the calculated relevance of the chunk as compared to the search phrase.

<Note>
Note that the calculation method of `relevance_threshold` differs as follows:

- When the ranking model is provided, the default `relevance_threshold` is 0, unless defined otherwise in the `WHERE` clause.
- When the reranking model is not provided and the `relevance_threshold` is not defined in the query, then no relevance filtering is applied and the output includes all rows matched based on the similarity and metadata search.
- When the reranking model is not provided but the `relevance_threshold` is defined in the query, then the relevance is calculated based on the `distance` column (`1/(1+ distance)`) and the `relevance_threshold` value is compared with this relevance value to filter the output.
</Note>

### Semantic Search

Users can query a knowledge base using semantic search by providing the search phrase (called `content`) to be searched for.

```sql
SELECT *
FROM my_kb
WHERE content = 'color'
```

Here is the output:

```sql
+-----+----------------------+-------------------------+-----------------------------------------------------------------------------------------------------------------------------------------------------------------------------------------------------+--------------------+--------------------+
| id  | chunk_id             | chunk_content           | metadata                                                                                                                                                                                            | distance           | relevance          |
+-----+----------------------+-------------------------+-----------------------------------------------------------------------------------------------------------------------------------------------------------------------------------------------------+--------------------+--------------------+
| A1B | A1B_notes:1of1:0to20 | Request color: black    | {"chunk_index":0,"content_column":"notes","end_char":20,"original_doc_id":"A1B_notes","original_row_id":"A1B","product":"Wireless Mouse","source":"TextChunkingPreprocessor","start_char":0}        | 0.5743341242061104 | 0.5093188026135379 |
| Q7P | Q7P_notes:1of1:0to22 | Prefer aluminum finish  | {"chunk_index":0,"content_column":"notes","end_char":22,"original_doc_id":"Q7P_notes","original_row_id":"Q7P","product":"Aluminum Laptop Stand","source":"TextChunkingPreprocessor","start_char":0} | 0.7744703514692067 | 0.2502580835880018 |
| 3XZ | 3XZ_notes:1of1:0to19 | Gift wrap requested     | {"chunk_index":0,"content_column":"notes","end_char":19,"original_doc_id":"3XZ_notes","original_row_id":"3XZ","product":"Bluetooth Speaker","source":"TextChunkingPreprocessor","start_char":0}     | 0.8010851611432231 | 0.2500003885558766 |
+-----+----------------------+-------------------------+-----------------------------------------------------------------------------------------------------------------------------------------------------------------------------------------------------+--------------------+--------------------+
```

<Note>
When querying a knowledge base, the default values include the following:

* `relevance_threshold` <br></br>
If not provided, its default value is 0, ensuring there is no filtering of rows based on their relevance.

* `LIMIT` <br></br>
If not provided, its default value is 10, returning a maximum of 10 rows.
</Note>

<Tip>
Note that when specifying both `relevance_threshold` and `LIMIT` as follows:

```sql
SELECT *
FROM my_kb
WHERE content = 'color'
AND relevance_threshold = 0.5
LIMIT 20;
```

The query extracts 20 rows (as defined in the `LIMIT` clause) that match the defined `content`. Next, these set of rows is filtered out to match the defined `relevance_threshold`.
</Tip>

Users can limit the `relevance_threshold` in order to get only the most relevant results.

```sql
SELECT *
FROM my_kb
WHERE content = 'color'
AND relevance_threshold = 0.5;
```

Here is the output:

```sql
+-----+----------------------+------------------------+----------------------------------------------------------------------------------------------------------------------------------------------------------------------------------------------+--------------------+--------------------+
| id  | chunk_id             | chunk_content          | metadata                                                                                                                                                                                     | distance           | relevance          |
+-----+----------------------+------------------------+----------------------------------------------------------------------------------------------------------------------------------------------------------------------------------------------+--------------------+--------------------+
| A1B | A1B_notes:1of1:0to20 | Request color: black   | {"chunk_index":0,"content_column":"notes","end_char":20,"original_doc_id":"A1B_notes","original_row_id":"A1B","product":"Wireless Mouse","source":"TextChunkingPreprocessor","start_char":0} | 0.5743341242061104 | 0.5103766499957533 |
+-----+----------------------+------------------------+----------------------------------------------------------------------------------------------------------------------------------------------------------------------------------------------+--------------------+--------------------+
```

By providing the `relevance_threshold` filter, the output is limited to only data with relevance score of the provided value or higher. The available value of `relevance_threshold` are between 0 and 1, and its default value is 0.

Users can limit the number of rows returned.

```sql
SELECT *
FROM my_kb
WHERE content = 'color'
LIMIT 2;
```

Here is the output:

```sql
+-----+----------------------+-------------------------+-----------------------------------------------------------------------------------------------------------------------------------------------------------------------------------------------------+--------------------+--------------------+
| id  | chunk_id             | chunk_content           | metadata                                                                                                                                                                                            | distance           | relevance          |
+-----+----------------------+-------------------------+-----------------------------------------------------------------------------------------------------------------------------------------------------------------------------------------------------+--------------------+--------------------+
| A1B | A1B_notes:1of1:0to20 | Request color: black    | {"chunk_index":0,"content_column":"notes","end_char":20,"original_doc_id":"A1B_notes","original_row_id":"A1B","product":"Wireless Mouse","source":"TextChunkingPreprocessor","start_char":0}        | 0.5743341242061104 | 0.5093188026135379 |
| Q7P | Q7P_notes:1of1:0to22 | Prefer aluminum finish  | {"chunk_index":0,"content_column":"notes","end_char":22,"original_doc_id":"Q7P_notes","original_row_id":"Q7P","product":"Aluminum Laptop Stand","source":"TextChunkingPreprocessor","start_char":0} | 0.7744703514692067 | 0.2502580835880018 |
+-----+----------------------+-------------------------+-----------------------------------------------------------------------------------------------------------------------------------------------------------------------------------------------------+--------------------+--------------------+
```

### Metadata Filtering

Besides semantic search features, knowledge bases enable users to filter the result set by the defined metadata.

```sql
SELECT *
FROM my_kb
WHERE product = 'Wireless Mouse';
```

Here is the output:

```sql
+-----+----------------------+------------------------+----------------------------------------------------------------------------------------------------------------------------------------------------------------------------------------------+-----------+----------+
| id  | chunk_id             | chunk_content          | metadata                                                                                                                                                                                     | relevance | distance |
+-----+----------------------+------------------------+----------------------------------------------------------------------------------------------------------------------------------------------------------------------------------------------+-----------+----------+
| A1B | A1B_notes:1of1:0to20 | Request color: black   | {"chunk_index":0,"content_column":"notes","end_char":20,"original_doc_id":"A1B_notes","original_row_id":"A1B","product":"Wireless Mouse","source":"TextChunkingPreprocessor","start_char":0} | [NULL]    | [NULL]   |
+-----+----------------------+------------------------+----------------------------------------------------------------------------------------------------------------------------------------------------------------------------------------------+-----------+----------+
```

Note that when searching by metadata alone, the `relevance` column values are not calculated.

Users can do both, filter by metadata and search by content.

```sql
SELECT *
FROM my_kb
WHERE product = 'Wireless Mouse'
AND content = 'color'
AND relevance_threshold = 0.5;
```

Here is the output:

```sql
+-----+----------------------+------------------------+----------------------------------------------------------------------------------------------------------------------------------------------------------------------------------------------+--------------------+-------------------+
| id  | chunk_id             | chunk_content          | metadata                                                                                                                                                                                     | distance           | relevance         |
+-----+----------------------+------------------------+----------------------------------------------------------------------------------------------------------------------------------------------------------------------------------------------+--------------------+-------------------+
| A1B | A1B_notes:1of1:0to20 | Request color: black   | {"chunk_index":0,"content_column":"notes","end_char":20,"original_doc_id":"A1B_notes","original_row_id":"A1B","product":"Wireless Mouse","source":"TextChunkingPreprocessor","start_char":0} | 0.5743341242061104 | 0.504396172197583 |
+-----+----------------------+------------------------+----------------------------------------------------------------------------------------------------------------------------------------------------------------------------------------------+--------------------+-------------------+
```

## `EVALUATE KNOWLEDGE_BASE` Syntax

With the `EVALUATE KNOWLEDGE_BASE` command, users can evaluate the relevancy and accuracy of the documents and data returned by the knowledge base.

Below is the complete syntax that includes both required and optional parameters.

```sql
EVALUATE KNOWLEDGE_BASE my_kb
USING
    test_table = my_datasource.my_test_table,
    version = 'doc_id',
    generate_data = {
        'from_sql': 'SELECT content FROM my_datasource.my_table',
        'count': 100
    }, 
    evaluate = false,
    llm = {
        'provider': 'openai',
        'api_key':'sk-xxx',
        'model':'gpt-4'
    },
    save_to = my_datasource.my_result_table; 
```

### `test_table`

This is a required parameter that stores the name of the table from one of the data sources connected to MindsDB. For example, `test_table = my_datasource.my_test_table` defines a table named `my_test_table` from a data source named `my_datasource`.

This test table stores test data commonly in form of questions and answers. Its content depends on the `version` parameter defined below.

Users can provide their own test data or have the test data generated by the `EVALUATE KNOWLEDGE_BASE` command, which is performed when setting the `generate_data` parameter defined below.

### `version`

This is an optional parameter that defines the version of the evaluator. If not defined, its default value is `doc_id`.

* `version = 'doc_id'`
    The evaluator checks whether the document ID returned by the knowledge base matched the expected document ID as defined in the test table.

* `version = 'llm_relevancy'`
    The evaluator uses a language model to rank and evaluate responses from the knowledge base.

### `generate_data`

This is an optional parameter used to configure the test data generation, which is saved into the table defined in the `test_table` parameter. If not defined, its default value is `false`, meaning that no test data is generated.

Available values are as follows:

* A dictionary containing the following values:
    * `from_sql` defines the SQL query that fetches the test data. For example, `'from_sql': 'SELECT content FROM my_datasource.my_table'`. If not defined, it fetches test data from the knowledge base on which the `EVALUATE` command is executed: `SELECT chunk_content, id FROM my_kb`.
    * `count` defines the size of the test dataset. For example, `'count': 100`. Its default value is 20.

* A value of `true`, such as `generate_data = true`, which implies that default values for `from_sql` and `count` will be used.

### `evaluate`

This is an optional parameter that defines whether to evaluate the knowledge base. If not defined, its default value is `true`.

Users can opt for setting it to false, `evaluate = false`, in order to generate test data into the test table without running the evaluator.

### `llm`

This is an optional parameter that defines a language model to be used for evaluations, if `version` is set to `llm_relevancy`.

If not defined, its default value is the [`reranking_model` defined with the knowledge base](/mindsdb_sql/knowledge-bases#reranking-model).

Users can define it with the `EVALUATE KNOWLEDGE_BASE` command in the same manner.

```sql
EVALUATE KNOWLEDGE_BASE my_kb
USING
    ...
    llm = {
        "provider": "azure_openai",
        "model_name" : "gpt-4o",
        "api_key": "sk-abc123",
        "base_url": "https://ai-6689.openai.azure.com/",
        "api_version": "2024-02-01",
        "method": "multi-class"
    },
    ...
```

### `save_to`

This is an optional parameter that stores the name of the table from one of the data sources connected to MindsDB. For example, `save_to = my_datasource.my_result_table` defines a table named `my_result_table` from the data source named `my_datasource`. If not defined, the results are not saved into a table.

This table is used to save the evaluation results.

By default, evaluation results are returned after executing the `EVALUATE KNOWLEDGE_BASE` statement.

### Evaluation Results

When using `version = 'doc_id'`, the following columns are included in the evaluation results:

- `total` stores the total number of questions.
- `total_found` stores the number of questions to which the knowledge bases provided correct answers.
- `retrieved_in_top_10` stores the number of top 10 questions to which the knowledge bases provided correct answers.
- `cumulative_recall` stores data that can be used to create a chart.
- `avg_query_time` stores the execution time of a search query of the knowledge base.
- `name` stores the knowledge base name.
- `created_at` stores the timestamp when the evaluation was created.

When using `version = 'llm_relevancy'`, the following columns are included in the evaluation results:

- `avg_relevancy` stores the average relevancy.
- `avg_relevance_score_by_k` stores the average relevancy at k.
- `avg_first_relevant_position` stores the average first relevant position.
- `mean_mrr` stores the Mean Reciprocal Rank (MRR).
- `hit_at_k` stores the Hit@k value.
- `bin_precision_at_k` stores the Binary Precision@k.
- `avg_entropy` stores the average relevance score entropy.
- `avg_ndcg` stores the average nDCG.
- `avg_query_time` stores the execution time of a search query of the knowledge base.
- `name` stores the knowledge base name.
- `created_at` stores the timestamp when the evaluation was created.

## `CREATE INDEX ON KNOWLEDGE_BASE` Syntax

Users can create index on the knowledge base to speed up the search operations.

```sql
CREATE INDEX ON KNOWLEDGE_BASE my_kb;
```

<Warning>
Note that this feature works only when PGVector is used as the [storage of the knowledge base](/mindsdb_sql/knowledge-bases#storage), as ChromaDB provides the index features by default.
</Warning>

Upon executing this statement, an index is created on the knowledge base's underlying vector store. This is essentially a database index created on the vector database.

Note that having an index on the knowledge base may reduce the speed of the insert operations. Therefore, it is recommended to insert bulk data into the knowledge base before creating an index. The index improves performance of querying the knowledge base, while it may slow down subsequent data inserts.

## `JOIN` Syntax

Knowledge bases can be used in the standard SQL JOIN statements.

```sql
SELECT t.order_id, t.product, t.notes, kb.chunk_content, kb.relevance
FROM local_postgres.orders AS t
JOIN my_kb AS kb
ON t.order_id = kb.id
WHERE t.order_id = 'A1B'
AND kb.content = 'color'
AND kb.product = 'Wireless Mouse';
```

Here is the output:

```sql
+----------+------------------+------------------------+------------------------+--------------------+
| order_id | product          | notes                  | chunk_content          | relevance          |
+----------+------------------+------------------------+------------------------+--------------------+
| A1B      | Wireless Mouse   | Request color: black   | Request color: black   | 0.5106591666649376 |
+----------+------------------+------------------------+------------------------+--------------------+
```

## `DELETE FROM` Syntax

Here is the syntax for deleting from a knowledge base:

```sql
DELETE FROM my_kb
WHERE id = 'A1B';
```

Upon execution, it identifies matching records based on the user-defined condition and removes all associated data (metadata, content, chunks, embeddings) for matching records from the KB's storage.

## `DROP KNOWLEDGE_BASE` Syntax

Here is the syntax for deleting a knowledge base:

```sql
DROP KNOWLEDGE_BASE my_kb;
```

Upon execution, it removes the knowledge base with its content.

## Examples

### Sales Data

Here is the data that will be inserted into the knowledge base.

```sql
+----------+-------------------+------------------------+
| order_id | product           | notes                  |
+----------+-------------------+------------------------+
| A1B      | Wireless Mouse    | Request color: black   |
| 3XZ      | Bluetooth Speaker | Gift wrap requested    |
| Q7P      | Laptop Stand      | Prefer aluminum finish |
+----------+-------------------+------------------------+
```

You can access this sample data as below:

```sql
CREATE DATABASE sample_data
WITH ENGINE = 'postgres',
PARAMETERS = {
    "user": "demo_user",
    "password": "demo_password",
    "host": "samples.mindsdb.com",
    "port": "5432",
    "database": "demo",
    "schema": "demo_data"
};

SELECT * FROM sample_data.orders;
```

Here is how to create a knowledge base specifically for the data.

```sql
CREATE KNOWLEDGE_BASE my_kb
USING
    embedding_model = {
        "provider": "openai",
        "model_name" : "text-embedding-3-large",
        "api_key": "sk-abc123"
    },
    reranking_model = {
        "provider": "openai",
        "model_name": "gpt-4o",
        "api_key": "sk-abc123"
    },
    metadata_columns = ['product'],
    content_columns = ['notes'],
    id_column = 'order_id';
```

Here is how to insert the data.

```sql
INSERT INTO my_kb
SELECT order_id, product, notes
FROM sample_data.orders;
```

Here is how to query the knowledge base.

```sql
SELECT *
FROM my_kb
WHERE product = 'Wireless Mouse'
AND content = 'color'
AND relevance_threshold = 0.5;
```

### Financial Data

You can access the sample data as below:

```sql
CREATE DATABASE sample_data
WITH ENGINE = 'postgres',
PARAMETERS = {
    "user": "demo_user",
    "password": "demo_password",
    "host": "samples.mindsdb.com",
    "port": "5432",
    "database": "demo",
    "schema": "demo_data"
};

SELECT * FROM sample_data.financial_headlines;
```

Here is how to create a knowledge base specifically for the data.

```sql
CREATE KNOWLEDGE_BASE my_kb
USING
    embedding_model = {
        "provider": "openai",
        "model_name" : "text-embedding-3-large",
        "api_key": "sk-xxx"
    },
    reranking_model = {
        "provider": "openai",
        "model_name": "gpt-4o",
        "api_key": "sk-xxx"
    },
    metadata_columns = ['sentiment_labelled'],
    content_columns = ['headline'];
```

Here is how to insert the data.

```sql
INSERT INTO my_kb
SELECT *
FROM sample_data.financial_headlines
USING
    batch_size = 500,
    threads = 10;
```

Here is how to query the knowledge base.

* Query without defined `LIMIT`

```sql
SELECT *
FROM my_kb
WHERE content = 'investors';
```

This query returns 10 rows, as the default `LIMIT` is set to 10.

<p align="center">
  <img src="/assets/sql/kb_retrieval_example1.png" />
</p>

* Query with defined `LIMIT`

```sql
SELECT *
FROM my_kb
WHERE content = 'investors'
LIMIT 20;
```

This query returns 20 rows, as the user-defined `LIMIT` is set to 20.

<p align="center">
  <img src="/assets/sql/kb_retrieval_example2.png" />
</p>

* Query with defined `LIMIT` and `relevance_threshold`

```sql
SELECT *
FROM my_kb
WHERE content = 'investors'
AND relevance_threshold = 0.8
LIMIT 20;
```

This query may return 20 or less rows, depending on whether the relevance scores of the rows match the user-defined condition.

<p align="center">
  <img src="/assets/sql/kb_retrieval_example3.png" />
</p><|MERGE_RESOLUTION|>--- conflicted
+++ resolved
@@ -211,10 +211,8 @@
 * `model_name` stores the name of the model available via Ollama.
 * `base_url` stores the base URL for accessing you Ollama instance.
 
-<<<<<<< HEAD
-Learn more about the [Ollama integration with MindsDB here](/integrations/ai-engines/ollama).
-=======
 Example:
+
 ```sql
 CREATE KNOWLEDGE_BASE my_kb
         USING
@@ -230,7 +228,9 @@
             "base_url": "http://localhost:11434"
         };
 ```
->>>>>>> e57536b3
+
+Learn more about the [Ollama integration with MindsDB here](/integrations/ai-engines/ollama).
+
 
 ### `embedding_model`
 
