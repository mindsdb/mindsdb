{
  "$schema": "https://mintlify.com/schema.json",
  "name": "MindsDB",
  "logo": {
    "light": "/logo/light.svg",
    "dark": "/logo/dark.svg"
  },
  "favicon": "/favicon.png",
  "colors": {
    "primary": "#2AB673",
    "light": "#55D799",
    "dark": "#117866"
  },
  "feedback": {
    "suggestEdit": true,
    "raiseIssue": true
  },
  "openapi": "https://raw.githubusercontent.com/mindsdb/mindsdb/openapi-specs/mindsdb/api/http/openapi.yml",
  "api": {
    "baseUrl": [
      "https://alpha.mindsdb.com",
      "https://cloud.mindsdb.com",
      "https://127.0.0.1"
    ],
    "auth": {
      "method": "key",
      "name": "X-API-KEY"
    }
  },
  "topbarLinks": [
    {
      "name": "Login",
      "url": "https://cloud.mindsdb.com/login"
    }
  ],
  "topbarCtaButton": {
    "name": "Get Started",
    "url": "https://cloud.mindsdb.com"
  },
  "anchors": [
    {
      "name": "Join our Slack",
      "icon": "slack",
      "url": "https://mindsdb.com/joincommunity"
    },
    {
      "name": "GitHub",
      "icon": "github",
      "url": "https://github.com/mindsdb/mindsdb"
    }
  ],
  "navigation": [
    {
      "group": "Guides",
      "pages": [
        {
          "group": "Quickstart",
          "pages": [
            "what-is-mindsdb",
            "quickstart"
          ]
        },
        {
          "group": "Running MindsDB",
          "pages": [
            "setup/cloud",
            {
              "group": "Self-Hosted",
              "pages": [
                "setup/self-hosted/docker",
                {
                  "group": "Via pip",
                  "pages": [
                    "setup/self-hosted/pip/windows",
                    "setup/self-hosted/pip/linux",
                    "setup/self-hosted/pip/macos",
                    "setup/self-hosted/pip/source"
                  ]
                },
                "setup/digital-ocean",
                "setup/gcp",
                "setup/vultr",
                "setup/civo"
              ]
            },
            {
              "group": "Configuration Options",
              "pages": [
                "setup/custom-config",
                "setup/environment-vars"
              ]
            },
            "setup/community-deploys-mindsdb"
          ]
        },
        {
          "group": "Using MindsDB via SQL API",
          "pages": [
            {
              "group": "Connect to MindsDB",
              "pages": [
                "connect/mindsdb_editor",
                {
                  "group": "Other SQL Clients",
                  "pages": [
                    "connect/dbeaver",
                    "connect/connect-mariadb-skysql",
                    "connect/mysql-client",
                    "connect/sql-alchemy"
                  ]
                },
                {
                  "group": "BI Tools and Notebooks",
                  "pages": [
                    "connect/deepnote",
                    "connect/metabase",
                    "connect/tableau",
                    "connect/jupysql"
                  ]
                }
              ]
            },
            {
              "group": "Machine Learning Examples",
              "pages": [
                "ml-types",
                {
                  "group": "NLP",
                  "pages": [
                    "nlp/nlp-extended-examples",
                    "nlp/nlp-mindsdb-hf",
                    "nlp/nlp-mindsdb-openai",
                    "nlp/sentiment-analysis-inside-mysql-with-openai",
                    "nlp/question-answering-inside-mysql-with-openai",
                    "nlp/text-summarization-inside-mysql-with-openai",
                    "nlp/sentiment-analysis-inside-mongodb-with-openai",
                    "nlp/question-answering-inside-mongodb-with-openai",
                    "nlp/text-summarization-inside-mongodb-with-openai",
                    "nlp/json-from-text"
                  ]
                },
                {
                  "group": "Time Series",
                  "pages": [
                    "sql/tutorials/house-sales-forecasting",
                    "nixtla/house-sales-statsforecast",
                    "sql/tutorials/time-series-community"
                  ]
                },
                {
                  "group": "Classification",
                  "pages": [
                    "sql/tutorials/customer-churn",
                    "sql/tutorials/classification-community"
                  ]
                },
                {
                  "group": "Regression",
                  "pages": [
                    "sql/tutorials/home-rentals",
                    "sql/tutorials/regression-community"
                  ]
                }
              ]
            },
            {
              "group": "SQL Commands",
              "pages": [
                {
                  "group": "CREATE",
                  "pages": [
                    "sql/create/databases",
                    "sql/create/project",
                    "sql/create/model",
                    "sql/create/table",
                    "sql/create/view",
                    "sql/create/ml-engine",
                    "sql/create/jobs"
                  ]
                },
                "sql/api/update",
                "sql/api/insert",
                "sql/api/describe",
                "sql/api/retrain",
                "sql/api/manage-models-versions",
                "sql/api/drop",
                "sql/api/select",
                "sql/api/select-files",
                {
                  "group": "JOIN",
                  "pages": [
                    "sql/api/join",
                    "sql/api/join-on"
                  ]
                },
                "sql/api/use",
                "sql/api/finetune"
              ]
            }
          ]
        },
        {
          "group": "Using MindsDB via Mongo API",
          "pages": [
            {
              "group": "Connect to MindsDB",
              "pages": [
                "connect/mongo-compass",
                "connect/mongo-shell"
              ]
            },
            {
              "group": "Machine Learning Examples",
              "pages": [
                "ml-types",
                "using-mongo-api/nlp",
                "using-mongo-api/timeseries",
                "using-mongo-api/classification",
                "using-mongo-api/regression"
              ]
            },
            {
              "group": "Mongo Commands",
              "pages": [
                "mongo/collection-structure",
                {
                  "group": "Insert()",
                  "pages": [
                    "mongo/database",
                    "mongo/insert"
                  ]
                },
                "mongo/stats",
                "mongo/find",
                "mongo/delete"
              ]
            }
          ]
        },
        "connect/dbt",
        "connect/kafka",
        {
          "group": "Using MindsDB via REST API",
          "pages": [
            "rest/disclaimer",
            "rest/sql",
            {
              "group": "Databases",
              "pages": [
                "rest/databases/list-databases",
                "rest/databases/list-database",
                "rest/databases/create-databases",
                "rest/databases/update-databases",
                "rest/databases/delete-databases"
              ]
            },
            {
              "group": "Projects",
              "pages": [
                "rest/projects/get-projects"
              ]
            },
            {
              "group": "Models",
              "pages": [
                "rest/models/train-model",
                "rest/models/list-model",
                "rest/models/list-models",
                "rest/models/describe-model",
                "rest/models/query-model",
                "rest/models/delete-model",
                "rest/models/retrain-model"
              ]
            },
            {
              "group": "Views",
              "pages": [
                "rest/views/create-view",
                "rest/views/list-view",
                "rest/views/list-views",
                "rest/views/delete-views"
              ]
            },
            {
              "group": "Tables",
              "pages": [
                "rest/tables/create-table",
                "rest/tables/list-table",
                "rest/tables/delete-table"
              ]
            }
          ]
        },
        {
          "group": "More from MindsDB",
          "pages": [
            "mindsdb-handlers",
            "sql/data-insights",
            "sql/feature-importance",
            "sql/feature-eng",
            "sql/create/file",
            "model-types",
            "sql/table-structure",
            "sql/native-queries",
            "sql/project"
          ]
        },
        {
          "group": "Application Integrations",
          "pages": [
            "app-integrations/twitter"
          ]
        },
        {
          "group": "Data Integrations",
          "pages": [
            "data-integrations/all-data-integrations",
            "data-integrations/airtable",
            "data-integrations/amazon-dynamodb",
            "data-integrations/amazon-redshift",
            "data-integrations/amazon-s3",
            "data-integrations/apache-cassandra",
            "data-integrations/apache-druid",
            "data-integrations/apache-hive",
            "data-integrations/apache-impala",
            "data-integrations/apache-pinot",
            "data-integrations/apache-solr",
            "data-integrations/ckan",
            "data-integrations/clickhouse",
            "data-integrations/cloud-spanner",
            "data-integrations/cockroachdb",
            "data-integrations/couchbase",
            "data-integrations/cratedb",
            "data-integrations/d0lt",
            "data-integrations/databend",
            "data-integrations/databricks",
            "data-integrations/datastax",
            "data-integrations/duckdb",
            "data-integrations/elasticsearch",
            "data-integrations/firebird",
            "data-integrations/google-bigquery",
            "data-integrations/google-sheets",
            "data-integrations/ibm-db2",
            "data-integrations/ibm-informix",
            "data-integrations/mariadb",
            "data-integrations/matrixone",
            "data-integrations/microsoft-access",
            "data-integrations/microsoft-sql-server",
            "data-integrations/monetdb",
            "data-integrations/mongodb",
            "data-integrations/mysql",
            "data-integrations/oceanbase",
            "data-integrations/opengauss",
            "data-integrations/oracle",
<<<<<<< HEAD
            "data-integrations/orioledb",
            "data-integrations/planetscale",
            "data-integrations/postgresql",
            "data-integrations/questdb",
            "data-integrations/sap-hana",
            "data-integrations/sap-sql-anywhere",
            "data-integrations/scylladb",
            "data-integrations/singlestore",
            "data-integrations/snowflake",
            "data-integrations/sqlite",
            "data-integrations/starrocks",
            "data-integrations/supabase",
            "data-integrations/tdengine",
            "data-integrations/teradata",
            "data-integrations/tidb",
            "data-integrations/timescaledb",
            "data-integrations/trino",
            "data-integrations/vertica",
            "data-integrations/vitess",
            "data-integrations/yugabytedb"
=======
             "data-integrations/solr",
            "data-integrations/OrioleDB",
            "data-integrations/singlestore",
            "data-integrations/tdengine"
>>>>>>> 28b2df42
          ]
        },
        {
          "group": "ML Engines",
          "pages": [
            {
              "group": "AutoML",
              "pages": [
                "ml-engines/automl/lightwood",
                "ml-engines/automl/ludwig",
                "ml-engines/automl/xgboost"
              ]
            },
            {
              "group": "NLP",
              "pages": [
                "custom-model/huggingface",
                "custom-model/openai"
              ]
            },
            {
              "group": "Bring Your Own Models",
              "pages": [
                "custom-model/ray-serve",
                "custom-model/mlflow"
              ]
            },
            {
              "group": "Time Series",
              "pages": [
                {
                  "group": "Nixtla",
                  "pages": [
                    "nixtla/statsforecast"
                  ]
                }
              ]
            }
          ]
        },
        {
          "group": "Tutorials",
          "pages": [
            {
              "group": "NLP",
              "pages": [
                "nlp/nlp-extended-examples",
                "nlp/nlp-mindsdb-hf",
                "nlp/nlp-mindsdb-openai",
                "nlp/sentiment-analysis-inside-mysql-with-openai",
                "nlp/question-answering-inside-mysql-with-openai",
                "nlp/text-summarization-inside-mysql-with-openai",
                "nlp/sentiment-analysis-inside-mongodb-with-openai",
                "nlp/question-answering-inside-mongodb-with-openai",
                "nlp/text-summarization-inside-mongodb-with-openai",
                "nlp/json-from-text"
              ]
            },
            {
              "group": "Time Series",
              "pages": [
                "sql/tutorials/house-sales-forecasting",
                "nixtla/house-sales-statsforecast",
                "sql/tutorials/time-series-community"
              ]
            },
            {
              "group": "Classification",
              "pages": [
                "sql/tutorials/customer-churn",
                "sql/tutorials/classification-community"
              ]
            },
            {
              "group": "Regression",
              "pages": [
                "sql/tutorials/home-rentals",
                "sql/tutorials/regression-community"
              ]
            },
            "sql/tutorials/twitter-chatbot",
            "tutorials"
          ]
        },
        {
          "group": "Contributing Guide",
          "pages": [
            "contribute",
            "contribute/issue-labels",
            "contribute/install",
            "contribute/issues",
            "contribute/data-integration-page",
            "contribute/data-handlers",
            "contribute/ml-handlers",
            "contribute/app-handlers",
            "contribute/docs",
            "docs-rules",
            "contribute/tests",
            "contribute/tutorials",
            "community"
          ]
        }
      ]
    },
    {
      "group": "Natural Language Processing (NLP)",
      "pages": [
        "nlp/what-is-nlp",
        "nlp/nlp-mindsdb-hf",
        "nlp/nlp-mindsdb-openai",
        {
          "group": "NLP Examples with OpenAI",
          "pages": [
            "nlp/sentiment-analysis-inside-mysql-with-openai",
            "nlp/question-answering-inside-mysql-with-openai",
            "nlp/text-summarization-inside-mysql-with-openai",
            "nlp/sentiment-analysis-inside-mongodb-with-openai",
            "nlp/question-answering-inside-mongodb-with-openai",
            "nlp/text-summarization-inside-mongodb-with-openai",
            "nlp/json-from-text"
          ]
        },
        "nlp/nlp-extended-examples"
      ]
    }
  ],
  "footerSocials": {
    "github": "https://github.com/mindsdb/mindsdb",
    "facebook": "https://www.facebook.com/MindsDB",
    "twitter": "https://twitter.com/MindsDB",
    "slack": "https://mindsdb.com/joincommunity",
    "linkedin": "https://www.linkedin.com/company/mindsdb",
    "youtube": "https://www.youtube.com/channel/UC5_wBOLCWath6q1iTgPPD5A",
    "medium": "https://medium.com/mindsdb"
  },
  "analytics": {
    "gtm": {
      "tagId": "GTM-MNN47J3"
    }
  }
}<|MERGE_RESOLUTION|>--- conflicted
+++ resolved
@@ -352,7 +352,6 @@
             "data-integrations/oceanbase",
             "data-integrations/opengauss",
             "data-integrations/oracle",
-<<<<<<< HEAD
             "data-integrations/orioledb",
             "data-integrations/planetscale",
             "data-integrations/postgresql",
@@ -373,12 +372,6 @@
             "data-integrations/vertica",
             "data-integrations/vitess",
             "data-integrations/yugabytedb"
-=======
-             "data-integrations/solr",
-            "data-integrations/OrioleDB",
-            "data-integrations/singlestore",
-            "data-integrations/tdengine"
->>>>>>> 28b2df42
           ]
         },
         {
