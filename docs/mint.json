--- conflicted
+++ resolved
@@ -314,18 +314,12 @@
             "data-integrations/cratedb",
             "data-integrations/cockroachdb",
             "data-integrations/ckan",
-<<<<<<< HEAD
             "data-integrations/databend",
             "data-integrations/cassandra",
             "data-integrations/Apache-Pinot",
             "data-integrations/Apache-Druid",
             "data-integrations/amazon-s3",
             "data-integrations/Airtable"
-            
-=======
-            "data-integrations/databend"
-            "data-integrations/Apache-Pinot"
->>>>>>> 1bcf4ff6
           ]
         },
         {
