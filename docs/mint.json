--- conflicted
+++ resolved
@@ -338,16 +338,12 @@
             "data-integrations/oceanbase",
             "data-integrations/mariadb",
             "data-integrations/amazon-s3",
-<<<<<<< HEAD
-            "data-integrations/oracle",
-            "data-integrations/planet-scale"
-=======
+            "data-integrations/planet-scale",
             "data-integrations/questdb",
             "data-integrations/oracle",
              "data-integrations/solr",
             "data-integrations/OrioleDB",
             "data-integrations/singlestore"
->>>>>>> cfbbc247
           ]
         },
         {
