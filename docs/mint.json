{
  "$schema": "https://mintlify.com/schema.json",
  "name": "MindsDB",
  "logo": {
    "light": "/logo/light.svg",
    "dark": "/logo/dark.svg"
  },
  "favicon": "/favicon.png",
  "colors": {
    "primary": "#2AB673",
    "light": "#55D799",
    "dark": "#117866"
  },
  "openapi": "https://raw.githubusercontent.com/mindsdb/mindsdb/openapi-specs/mindsdb/api/http/openapi.yml",
  "api": {
    "baseUrl": [
      "https://alpha.mindsdb.com",
      "https://cloud.mindsdb.com",
      "https://127.0.0.1"
    ],
    "auth": {
      "method": "key",
      "name": "X-API-KEY"
    }
  },
  "topbarLinks": [
    {
      "name": "Login",
      "url": "https://cloud.mindsdb.com/login"
    }
  ],
  "topbarCtaButton": {
    "name": "Get Started",
    "url": "https://cloud.mindsdb.com"
  },
  "anchors": [
    {
      "name": "Join our Slack",
      "icon": "slack",
      "url": "https://mindsdb.com/joincommunity"
    },
    {
      "name": "GitHub",
      "icon": "github",
      "url": "https://github.com/mindsdb/mindsdb"
    }
  ],
  "navigation": [
    {
      "group": "Guides",
      "pages": [
        {
          "group": "Quickstart",
          "pages": [
            "what-is-mindsdb",
            "quickstart"
          ]
        },
        {
          "group": "Running MindsDB",
          "pages": [
            "setup/cloud",
            {
              "group": "Self-Hosted",
              "pages": [
                "setup/self-hosted/docker",
                {
                  "group": "Via pip",
                  "pages": [
                    "setup/self-hosted/pip/windows",
                    "setup/self-hosted/pip/linux",
                    "setup/self-hosted/pip/macos",
                    "setup/self-hosted/pip/source"
                  ]
                },
                "setup/digital-ocean",
                "setup/gcp",
                "setup/vultr",
                "setup/civo"
              ]
            },
            {
              "group": "Configuration Options",
              "pages": [
                "setup/custom-config",
                "setup/environment-vars"
              ]
            },
            "setup/community-deploys-mindsdb"
          ]
        },
        {
          "group": "Using MindsDB via SQL API",
          "pages": [
            {
              "group": "Connect to MindsDB",
              "pages": [
                "connect/mindsdb_editor",
                {
                  "group": "Other SQL Clients",
                  "pages": [
                    "connect/dbeaver",
                    "connect/connect-mariadb-skysql",
                    "connect/mysql-client",
                    "connect/sql-alchemy"
                  ]
                },
                {
                  "group": "BI Tools and Notebooks",
                  "pages": [
                    "connect/deepnote",
                    "connect/metabase",
                    "connect/tableau",
                    "connect/jupysql"
                  ]
                }
              ]
            },
            {
              "group": "Machine Learning Examples",
              "pages": [
                "ml-types",
                {
                  "group": "NLP",
                  "pages": [
                    "nlp/nlp-extended-examples",
                    "nlp/nlp-mindsdb-hf",
                    "nlp/nlp-mindsdb-openai",
                    "nlp/sentiment-analysis-inside-mysql-with-openai",
                    "nlp/question-answering-inside-mysql-with-openai",
                    "nlp/text-summarization-inside-mysql-with-openai",
                    "nlp/sentiment-analysis-inside-mongodb-with-openai",
                    "nlp/question-answering-inside-mongodb-with-openai",
                    "nlp/text-summarization-inside-mongodb-with-openai",
                    "nlp/json-from-text"
                  ]
                },
                {
                  "group": "Time Series",
                  "pages": [
                    "sql/tutorials/house-sales-forecasting",
                    "nixtla/house-sales-statsforecast",
                    "sql/tutorials/time-series-community"
                  ]
                },
                {
                  "group": "Classification",
                  "pages": [
                    "sql/tutorials/customer-churn",
                    "sql/tutorials/classification-community"
                  ]
                },
                {
                  "group": "Regression",
                  "pages": [
                    "sql/tutorials/home-rentals",
                    "sql/tutorials/regression-community"
                  ]
                }
              ]
            },
            {
              "group": "SQL Commands",
              "pages": [
                {
                  "group": "CREATE",
                  "pages": [
                    "sql/create/databases",
                    "sql/create/predictor",
                    "sql/create/table",
                    "sql/create/view",
                    "sql/create/ml-engine",
                    "sql/create/jobs"
                  ]
                },
                "sql/api/update",
                "sql/api/insert",
                "sql/api/describe",
                "sql/api/retrain",
                "sql/api/manage-models-versions",
                "sql/api/drop",
                "sql/api/select",
                "sql/api/select-files",
                {
                  "group": "JOIN",
                  "pages": [
                    "sql/api/join",
                    "sql/api/join-on"
                  ]
                },
                "sql/api/use",
                "sql/api/adjust"
              ]
            }
          ]
        },
        {
          "group": "Using MindsDB via Mongo API",
          "pages": [
            {
              "group": "Connect to MindsDB",
              "pages": [
                "connect/mongo-compass",
                "connect/mongo-shell"
              ]
            },
            {
              "group": "Machine Learning Examples",
              "pages": [
                "ml-types",
                "using-mongo-api/nlp",
                "using-mongo-api/timeseries",
                "using-mongo-api/classification",
                "using-mongo-api/regression"
              ]
            },
            {
              "group": "Mongo Commands",
              "pages": [
                "mongo/collection-structure",
                {
                  "group": "Insert()",
                  "pages": [
                    "mongo/database",
                    "mongo/insert"
                  ]
                },
                "mongo/stats",
                "mongo/find",
                "mongo/delete"
              ]
            }
          ]
        },
        "connect/dbt",
        "connect/kafka",
        {
          "group": "Using MindsDB via REST API",
          "pages": [
            "rest/disclaimer",
            "rest/sql",
            {
              "group": "Databases",
              "pages": [
                "rest/databases/list-databases",
                "rest/databases/list-database",
                "rest/databases/create-databases",
                "rest/databases/update-databases",
                "rest/databases/delete-databases"
              ]
            },
            {
              "group": "Projects",
              "pages": [
                "rest/projects/get-projects"
              ]
            },
            {
              "group": "Models",
              "pages": [
                "rest/models/train-model",
                "rest/models/list-model",
                "rest/models/list-models",
                "rest/models/describe-model",
                "rest/models/query-model",
                "rest/models/delete-model",
                "rest/models/retrain-model"
              ]
            },
            {
              "group": "Views",
              "pages": [
                "rest/views/create-view",
                "rest/views/list-view",
                "rest/views/list-views",
                "rest/views/delete-views"
              ]
            },
            {
              "group": "Tables",
              "pages": [
                "rest/tables/create-table",
                "rest/tables/list-table",
                "rest/tables/delete-table"
              ]
            }
          ]
        },
        {
          "group": "More from MindsDB",
          "pages": [
            "mindsdb-handlers",
            "sql/data-insights",
            "sql/feature-importance",
            "sql/feature-eng",
            "sql/create/file",
            "model-types",
            "sql/table-structure",
            "sql/native-queries",
            "sql/project"
          ]
        },
        {
          "group": "Application Integrations",
          "pages": [
            "app-integrations/twitter"
          ]
        },
        {
          "group": "Data Integrations",
          "pages": [
            "data-integrations/all-data-integrations",
            "data-integrations/amazon-redshift",
            "data-integrations/db2",
            "data-integrations/cratedb",
            "data-integrations/cockroachdb",
            "data-integrations/ckan",
            "data-integrations/PostgreSQL",
            "data-integrations/databend",
            "data-integrations/Apache-Pinot",
            "data-integrations/cassandra",
            "data-integrations/Couchbase",
            "data-integrations/clickhouse",
            "data-integrations/Airtable",
            "data-integrations/DynamoDB",
            "data-integrations/databricks",
            "data-integrations/Google-BigQuery",
            "data-integrations/hive",
            "data-integrations/impala",
            "data-integrations/MonetDB",
            "data-integrations/mysql",
            "data-integrations/microsoft-access",
            "data-integrations/MongoDB",
            "data-integrations/Firebird",
            "data-integrations/elasticsearch",
            "data-integrations/Apache-Druid",
            "data-integrations/google-sheets",
            "data-integrations/oceanbase",
            "data-integrations/mariadb",
            "data-integrations/amazon-s3",
<<<<<<< HEAD
            "data-integrations/oracle",
            "data-integrations/solr"
=======
            "data-integrations/questdb",
            "data-integrations/oracle",
            "data-integrations/singlestore"
>>>>>>> d315b7ff
          ]
        },
        {
          "group": "ML Engines",
          "pages": [
            {
              "group": "AutoML",
              "pages": [
                "ml-engines/automl/lightwood",
                "ml-engines/automl/ludwig",
                "ml-engines/automl/xgboost"
              ]
            },
            {
              "group": "NLP",
              "pages": [
                "custom-model/huggingface",
                "custom-model/openai"
              ]
            },
            {
              "group": "Bring Your Own Models",
              "pages": [
                "custom-model/ray-serve",
                "custom-model/mlflow"
              ]
            },
            {
              "group": "Time Series",
              "pages": [
                {
                  "group": "Nixtla",
                  "pages": [
                    "nixtla/statsforecast"
                  ]
                }
              ]
            }
          ]
        },
        {
          "group": "Tutorials",
          "pages": [
            {
              "group": "NLP",
              "pages": [
                "nlp/nlp-extended-examples",
                "nlp/nlp-mindsdb-hf",
                "nlp/nlp-mindsdb-openai",
                "nlp/sentiment-analysis-inside-mysql-with-openai",
                "nlp/question-answering-inside-mysql-with-openai",
                "nlp/text-summarization-inside-mysql-with-openai",
                "nlp/sentiment-analysis-inside-mongodb-with-openai",
                "nlp/question-answering-inside-mongodb-with-openai",
                "nlp/text-summarization-inside-mongodb-with-openai",
                "nlp/json-from-text"
              ]
            },
            {
              "group": "Time Series",
              "pages": [
                "sql/tutorials/house-sales-forecasting",
                "nixtla/house-sales-statsforecast",
                "sql/tutorials/time-series-community"
              ]
            },
            {
              "group": "Classification",
              "pages": [
                "sql/tutorials/customer-churn",
                "sql/tutorials/classification-community"
              ]
            },
            {
              "group": "Regression",
              "pages": [
                "sql/tutorials/home-rentals",
                "sql/tutorials/regression-community"
              ]
            },
            "sql/tutorials/twitter-chatbot",
            "tutorials"
          ]
        },
        {
          "group": "Contributing Guide",
          "pages": [
            "contribute",
            "contribute/issue-labels",
            "contribute/install",
            "contribute/issues",
            "contribute/data-integration-page",
            "contribute/data-handlers",
            "contribute/ml-handlers",
            "contribute/app-handlers",
            "contribute/docs",
            "docs-rules",
            "contribute/tests",
            "contribute/tutorials",
            "community"
          ]
        }
      ]
    },
    {
      "group": "Natural Language Processing (NLP)",
      "pages": [
        "nlp/what-is-nlp",
        "nlp/nlp-mindsdb-hf",
        "nlp/nlp-mindsdb-openai",
        {
          "group": "NLP Examples with OpenAI",
          "pages": [
            "nlp/sentiment-analysis-inside-mysql-with-openai",
            "nlp/question-answering-inside-mysql-with-openai",
            "nlp/text-summarization-inside-mysql-with-openai",
            "nlp/sentiment-analysis-inside-mongodb-with-openai",
            "nlp/question-answering-inside-mongodb-with-openai",
            "nlp/text-summarization-inside-mongodb-with-openai",
            "nlp/json-from-text"
          ]
        },
        "nlp/nlp-extended-examples"
      ]
    }
  ],
  "footerSocials": {
    "github": "https://github.com/mindsdb/mindsdb",
    "facebook": "https://www.facebook.com/MindsDB",
    "twitter": "https://twitter.com/MindsDB",
    "slack": "https://mindsdb.com/joincommunity",
    "linkedin": "https://www.linkedin.com/company/mindsdb",
    "youtube": "https://www.youtube.com/channel/UC5_wBOLCWath6q1iTgPPD5A",
    "medium": "https://medium.com/mindsdb"
  },
  "analytics": {
    "gtm": {
      "tagId": "GTM-MNN47J3"
    }
  }
}<|MERGE_RESOLUTION|>--- conflicted
+++ resolved
@@ -338,14 +338,10 @@
             "data-integrations/oceanbase",
             "data-integrations/mariadb",
             "data-integrations/amazon-s3",
-<<<<<<< HEAD
-            "data-integrations/oracle",
-            "data-integrations/solr"
-=======
             "data-integrations/questdb",
             "data-integrations/oracle",
+             "data-integrations/solr",
             "data-integrations/singlestore"
->>>>>>> d315b7ff
           ]
         },
         {
