{
  "$schema": "https://mintlify.com/schema.json",
  "name": "MindsDB",
  "logo": {
    "light": "/logo/light.svg",
    "dark": "/logo/dark.svg"
  },
  "favicon": "/favicon.png",
  "colors": {
    "primary": "#2AB673",
    "light": "#55D799",
    "dark": "#117866"
  },
  "openapi": "https://raw.githubusercontent.com/mindsdb/mindsdb/openapi-specs/mindsdb/api/http/openapi.yml",
  "api": {
    "baseUrl": [
      "https://alpha.mindsdb.com",
      "https://cloud.mindsdb.com",
      "https://127.0.0.1"
    ],
    "auth": {
      "method": "key",
      "name": "X-API-KEY"
    }
  },
  "topbarLinks": [
    {
      "name": "Login",
      "url": "https://cloud.mindsdb.com/login"
    }
  ],
  "topbarCtaButton": {
    "name": "Get Started",
    "url": "https://cloud.mindsdb.com"
  },
  "anchors": [
    {
      "name": "Join our Slack",
      "icon": "slack",
      "url": "https://mindsdb.com/joincommunity"
    },
    {
      "name": "GitHub",
      "icon": "github",
      "url": "https://github.com/mindsdb/mindsdb"
    }
  ],
  "navigation": [
    {
      "group": "Guides",
      "pages": [
        {
          "group": "Quickstart",
          "pages": [
            "what-is-mindsdb",
            "quickstart"
          ]
        },
        {
          "group": "Running MindsDB",
          "pages": [
            "setup/cloud",
            {
              "group": "Self-Hosted",
              "pages": [
                "setup/self-hosted/docker",
                {
                  "group": "Via pip",
                  "pages": [
                    "setup/self-hosted/pip/windows",
                    "setup/self-hosted/pip/linux",
                    "setup/self-hosted/pip/macos",
                    "setup/self-hosted/pip/source"
                  ]
                },
                "setup/digital-ocean",
                "setup/gcp",
                "setup/vultr",
                "setup/civo"
              ]
            },
            {
              "group": "Configuration Options",
              "pages": [
                "setup/custom-config",
                "setup/environment-vars"
              ]
            },
            "setup/community-deploys-mindsdb"
          ]
        },
        {
          "group": "Using MindsDB via SQL API",
          "pages": [
            {
              "group": "Connect to MindsDB",
              "pages": [
                "connect/mindsdb_editor",
                {
                  "group": "Other SQL Clients",
                  "pages": [
                    "connect/dbeaver",
                    "connect/connect-mariadb-skysql",
                    "connect/mysql-client",
                    "connect/sql-alchemy"
                  ]
                },
                {
                  "group": "BI Tools and Notebooks",
                  "pages": [
                    "connect/deepnote",
                    "connect/metabase",
                    "connect/tableau",
                    "connect/jupysql"
                  ]
                }
              ]
            },
            {
              "group": "Machine Learning Examples",
              "pages": [
                "ml-types",
                {
                  "group": "NLP",
                  "pages": [
                    "nlp/nlp-extended-examples",
                    "nlp/nlp-mindsdb-hf",
                    "nlp/nlp-mindsdb-openai",
                    "nlp/sentiment-analysis-inside-mysql-with-openai",
                    "nlp/question-answering-inside-mysql-with-openai",
                    "nlp/text-summarization-inside-mysql-with-openai",
                    "nlp/sentiment-analysis-inside-mongodb-with-openai",
                    "nlp/question-answering-inside-mongodb-with-openai",
                    "nlp/text-summarization-inside-mongodb-with-openai",
                    "nlp/json-from-text"
                  ]
                },
                {
                  "group": "Time Series",
                  "pages": [
                    "sql/tutorials/house-sales-forecasting",
                    "nixtla/house-sales-statsforecast",
                    "sql/tutorials/time-series-community"
                  ]
                },
                {
                  "group": "Classification",
                  "pages": [
                    "sql/tutorials/customer-churn",
                    "sql/tutorials/classification-community"
                  ]
                },
                {
                  "group": "Regression",
                  "pages": [
                    "sql/tutorials/home-rentals",
                    "sql/tutorials/regression-community"
                  ]
                }
              ]
            },
            {
              "group": "SQL Commands",
              "pages": [
                {
                  "group": "CREATE",
                  "pages": [
                    "sql/create/databases",
                    "sql/create/predictor",
                    "sql/create/table",
                    "sql/create/view",
                    "sql/create/ml-engine",
                    "sql/create/jobs"
                  ]
                },
                "sql/api/update",
                "sql/api/insert",
                "sql/api/describe",
                "sql/api/retrain",
                "sql/api/manage-models-versions",
                "sql/api/drop",
                "sql/api/select",
                "sql/api/select-files",
                {
                  "group": "JOIN",
                  "pages": [
                    "sql/api/join",
                    "sql/api/join-on"
                  ]
                },
                "sql/api/use",
                "sql/api/adjust"
              ]
            }
          ]
        },
        {
          "group": "Using MindsDB via Mongo API",
          "pages": [
            {
              "group": "Connect to MindsDB",
              "pages": [
                "connect/mongo-compass",
                "connect/mongo-shell"
              ]
            },
            {
              "group": "Machine Learning Examples",
              "pages": [
                "ml-types",
                "using-mongo-api/nlp",
                "using-mongo-api/timeseries",
                "using-mongo-api/classification",
                "using-mongo-api/regression"
              ]
            },
            {
              "group": "Mongo Commands",
              "pages": [
                "mongo/collection-structure",
                {
                  "group": "Insert()",
                  "pages": [
                    "mongo/database",
                    "mongo/insert"
                  ]
                },
                "mongo/stats",
                "mongo/find",
                "mongo/delete"
              ]
            }
          ]
        },
        "connect/dbt",
        "connect/kafka",
        {
          "group": "Using MindsDB via REST API",
          "pages": [
            "rest/disclaimer",
            "rest/sql",
            {
              "group": "Databases",
              "pages": [
                "rest/databases/list-databases",
                "rest/databases/list-database",
                "rest/databases/create-databases",
                "rest/databases/update-databases",
                "rest/databases/delete-databases"
              ]
            },
            {
              "group": "Projects",
              "pages": [
                "rest/projects/get-projects"
              ]
            },
            {
              "group": "Models",
              "pages": [
                "rest/models/train-model",
                "rest/models/list-model",
                "rest/models/list-models",
                "rest/models/describe-model",
                "rest/models/query-model",
                "rest/models/delete-model",
                "rest/models/retrain-model"
              ]
            },
            {
              "group": "Views",
              "pages": [
                "rest/views/create-view",
                "rest/views/list-view",
                "rest/views/list-views",
                "rest/views/delete-views"
              ]
            },
            {
              "group": "Tables",
              "pages": [
                "rest/tables/create-table",
                "rest/tables/list-table",
                "rest/tables/delete-table"
              ]
            }
          ]
        },
        {
          "group": "More from MindsDB",
          "pages": [
            "mindsdb-handlers",
            "sql/data-insights",
            "sql/feature-importance",
            "sql/feature-eng",
            "sql/create/file",
            "model-types",
            "sql/table-structure",
            "sql/native-queries",
            "sql/project"
          ]
        },
        {
          "group": "Application Integrations",
          "pages": [
            "app-integrations/twitter"
          ]
        },
        {
          "group": "Data Integrations",
          "pages": [
            "data-integrations/all-data-integrations",
            "data-integrations/amazon-redshift",
            "data-integrations/db2",
            "data-integrations/cratedb",
            "data-integrations/cockroachdb",
            "data-integrations/ckan",
            "data-integrations/PostgreSQL",
            "data-integrations/databend",
            "data-integrations/Apache-Pinot",
            "data-integrations/cassandra",
            "data-integrations/Couchbase",
            "data-integrations/clickhouse",
            "data-integrations/Airtable",
            "data-integrations/DynamoDB",
            "data-integrations/databricks",
            "data-integrations/Google-BigQuery",
            "data-integrations/hive",
            "data-integrations/impala",
            "data-integrations/MonetDB",
            "data-integrations/mysql",
            "data-integrations/microsoft-access",
            "data-integrations/MongoDB",
            "data-integrations/Firebird",
            "data-integrations/elasticsearch",
            "data-integrations/Apache-Druid",
            "data-integrations/google-sheets",
            "data-integrations/oceanbase",
            "data-integrations/mariadb",
            "data-integrations/amazon-s3",
<<<<<<< HEAD
            "data-integrations/questdb",
            "data-integrations/oracle"
=======
            "data-integrations/oracle",
            "data-integrations/singlestore"
>>>>>>> a61eeff3
          ]
        },
        {
          "group": "ML Engines",
          "pages": [
            {
              "group": "AutoML",
              "pages": [
                "ml-engines/automl/lightwood",
                "ml-engines/automl/ludwig",
                "ml-engines/automl/xgboost"
              ]
            },
            {
              "group": "NLP",
              "pages": [
                "custom-model/huggingface",
                "custom-model/openai"
              ]
            },
            {
              "group": "Bring Your Own Models",
              "pages": [
                "custom-model/ray-serve",
                "custom-model/mlflow"
              ]
            },
            {
              "group": "Time Series",
              "pages": [
                {
                  "group": "Nixtla",
                  "pages": [
                    "nixtla/statsforecast"
                  ]
                }
              ]
            }
          ]
        },
        {
          "group": "Tutorials",
          "pages": [
            {
              "group": "NLP",
              "pages": [
                "nlp/nlp-extended-examples",
                "nlp/nlp-mindsdb-hf",
                "nlp/nlp-mindsdb-openai",
                "nlp/sentiment-analysis-inside-mysql-with-openai",
                "nlp/question-answering-inside-mysql-with-openai",
                "nlp/text-summarization-inside-mysql-with-openai",
                "nlp/sentiment-analysis-inside-mongodb-with-openai",
                "nlp/question-answering-inside-mongodb-with-openai",
                "nlp/text-summarization-inside-mongodb-with-openai",
                "nlp/json-from-text"
              ]
            },
            {
              "group": "Time Series",
              "pages": [
                "sql/tutorials/house-sales-forecasting",
                "nixtla/house-sales-statsforecast",
                "sql/tutorials/time-series-community"
              ]
            },
            {
              "group": "Classification",
              "pages": [
                "sql/tutorials/customer-churn",
                "sql/tutorials/classification-community"
              ]
            },
            {
              "group": "Regression",
              "pages": [
                "sql/tutorials/home-rentals",
                "sql/tutorials/regression-community"
              ]
            },
            "sql/tutorials/twitter-chatbot",
            "tutorials"
          ]
        },
        {
          "group": "Contributing Guide",
          "pages": [
            "contribute",
            "contribute/issue-labels",
            "contribute/install",
            "contribute/issues",
            "contribute/data-integration-page",
            "contribute/data-handlers",
            "contribute/ml-handlers",
            "contribute/app-handlers",
            "contribute/docs",
            "docs-rules",
            "contribute/tests",
            "contribute/tutorials",
            "community"
          ]
        }
      ]
    },
    {
      "group": "Natural Language Processing (NLP)",
      "pages": [
        "nlp/what-is-nlp",
        "nlp/nlp-mindsdb-hf",
        "nlp/nlp-mindsdb-openai",
        {
          "group": "NLP Examples with OpenAI",
          "pages": [
            "nlp/sentiment-analysis-inside-mysql-with-openai",
            "nlp/question-answering-inside-mysql-with-openai",
            "nlp/text-summarization-inside-mysql-with-openai",
            "nlp/sentiment-analysis-inside-mongodb-with-openai",
            "nlp/question-answering-inside-mongodb-with-openai",
            "nlp/text-summarization-inside-mongodb-with-openai",
            "nlp/json-from-text"
          ]
        },
        "nlp/nlp-extended-examples"
      ]
    }
  ],
  "footerSocials": {
    "github": "https://github.com/mindsdb/mindsdb",
    "facebook": "https://www.facebook.com/MindsDB",
    "twitter": "https://twitter.com/MindsDB",
    "slack": "https://mindsdb.com/joincommunity",
    "linkedin": "https://www.linkedin.com/company/mindsdb",
    "youtube": "https://www.youtube.com/channel/UC5_wBOLCWath6q1iTgPPD5A",
    "medium": "https://medium.com/mindsdb"
  },
  "analytics": {
    "gtm": {
      "tagId": "GTM-MNN47J3"
    }
  }
}<|MERGE_RESOLUTION|>--- conflicted
+++ resolved
@@ -338,13 +338,9 @@
             "data-integrations/oceanbase",
             "data-integrations/mariadb",
             "data-integrations/amazon-s3",
-<<<<<<< HEAD
             "data-integrations/questdb",
-            "data-integrations/oracle"
-=======
             "data-integrations/oracle",
             "data-integrations/singlestore"
->>>>>>> a61eeff3
           ]
         },
         {
