{
  "$schema": "https://mintlify.com/schema.json",
  "name": "MindsDB",
  "logo": {
    "light": "/logo/light.svg",
    "dark": "/logo/dark.svg"
  },
  "favicon": "/favicon.png",
  "colors": {
    "primary": "#2AB673",
    "light": "#55D799",
    "dark": "#117866"
  },
  "openapi": "https://raw.githubusercontent.com/mindsdb/mindsdb/openapi-specs/mindsdb/api/http/openapi.yml",
  "api": {
    "baseUrl": [
      "https://alpha.mindsdb.com",
      "https://cloud.mindsdb.com",
      "https://127.0.0.1"
    ],
    "auth": {
      "method": "key",
      "name": "X-API-KEY"
    }
  },
  "topbarLinks": [
    {
      "name": "Login",
      "url": "https://cloud.mindsdb.com/login"
    }
  ],
  "topbarCtaButton": {
    "name": "Get Started",
    "url": "https://cloud.mindsdb.com"
  },
  "anchors": [
    {
      "name": "Join our Slack",
      "icon": "slack",
      "url": "https://mindsdb.com/joincommunity"
    },
    {
      "name": "GitHub",
      "icon": "github",
      "url": "https://github.com/mindsdb/mindsdb"
    }
  ],
  "navigation": [
    {
      "group": "Guides",
      "pages": [
        {
          "group": "Quickstart",
          "pages": [
            "what-is-mindsdb",
            "quickstart"
          ]
        },
        {
          "group": "Running MindsDB",
          "pages": [
            "setup/cloud",
            {
              "group": "Self-Hosted",
              "pages": [
                "setup/self-hosted/docker",
                {
                  "group": "Via pip",
                  "pages": [
                    "setup/self-hosted/pip/windows",
                    "setup/self-hosted/pip/linux",
                    "setup/self-hosted/pip/macos",
                    "setup/self-hosted/pip/source"
                  ]
                },
                "setup/digital-ocean",
                "setup/gcp",
                "setup/vultr",
                "setup/civo"
              ]
            },
            {
              "group": "Configuration Options",
              "pages": [
                "setup/custom-config",
                "setup/environment-vars"
              ]
            },
            "setup/community-deploys-mindsdb"
          ]
        },
        {
          "group": "Using MindsDB via SQL API",
          "pages": [
            {
              "group": "Connect to MindsDB",
              "pages": [
                "connect/mindsdb_editor",
                {
                  "group": "Other SQL Clients",
                  "pages": [
                    "connect/dbeaver",
                    "connect/connect-mariadb-skysql",
                    "connect/mysql-client",
                    "connect/sql-alchemy"
                  ]
                },
                {
                  "group": "BI Tools and Notebooks",
                  "pages": [
                    "connect/deepnote",
                    "connect/metabase",
                    "connect/tableau",
                    "connect/jupysql"
                  ]
                }
              ]
            },
            {
              "group": "Machine Learning Examples",
              "pages": [
                "ml-types",
                {
                  "group": "NLP",
                  "pages": [
                    "nlp/nlp-extended-examples",
                    "nlp/nlp-mindsdb-hf",
                    "nlp/nlp-mindsdb-openai",
                    "nlp/sentiment-analysis-inside-mysql-with-openai",
                    "nlp/question-answering-inside-mysql-with-openai",
                    "nlp/text-summarization-inside-mysql-with-openai",
                    "nlp/sentiment-analysis-inside-mongodb-with-openai",
                    "nlp/question-answering-inside-mongodb-with-openai",
                    "nlp/text-summarization-inside-mongodb-with-openai",
                    "nlp/json-from-text"
                  ]
                },
                {
                  "group": "Time Series",
                  "pages": [
                    "sql/tutorials/house-sales-forecasting",
                    "nixtla/house-sales-statsforecast",
                    "sql/tutorials/time-series-community"
                  ]
                },
                {
                  "group": "Classification",
                  "pages": [
                    "sql/tutorials/customer-churn",
                    "sql/tutorials/classification-community"
                  ]
                },
                {
                  "group": "Regression",
                  "pages": [
                    "sql/tutorials/home-rentals",
                    "sql/tutorials/regression-community"
                  ]
                }
              ]
            },
            {
              "group": "SQL Commands",
              "pages": [
                {
                  "group": "CREATE",
                  "pages": [
                    "sql/create/databases",
                    "sql/create/predictor",
                    "sql/create/table",
                    "sql/create/view",
                    "sql/create/ml-engine",
                    "sql/create/jobs"
                  ]
                },
                "sql/api/update",
                "sql/api/insert",
                "sql/api/describe",
                "sql/api/retrain",
                "sql/api/manage-models-versions",
                "sql/api/drop",
                "sql/api/select",
                "sql/api/select-files",
                {
                  "group": "JOIN",
                  "pages": [
                    "sql/api/join",
                    "sql/api/join-on"
                  ]
                },
                "sql/api/use",
                "sql/api/adjust"
              ]
            }
          ]
        },
        {
          "group": "Using MindsDB via Mongo API",
          "pages": [
            {
              "group": "Connect to MindsDB",
              "pages": [
                "connect/mongo-compass",
                "connect/mongo-shell"
              ]
            },
            {
              "group": "Machine Learning Examples",
              "pages": [
                "ml-types",
                "using-mongo-api/nlp",
                "using-mongo-api/timeseries",
                "using-mongo-api/classification",
                "using-mongo-api/regression"
              ]
            },
            {
              "group": "Mongo Commands",
              "pages": [
                "mongo/collection-structure",
                {
                  "group": "Insert()",
                  "pages": [
                    "mongo/database",
                    "mongo/insert"
                  ]
                },
                "mongo/stats",
                "mongo/find",
                "mongo/delete"
              ]
            }
          ]
        },
        "connect/dbt",
        "connect/kafka",
        {
          "group": "Using MindsDB via REST API",
          "pages": [
            "rest/disclaimer",
            "rest/sql",
            {
              "group": "Databases",
              "pages": [
                "rest/databases/list-databases",
                "rest/databases/list-database",
                "rest/databases/create-databases",
                "rest/databases/update-databases",
                "rest/databases/delete-databases"
              ]
            },
            {
              "group": "Projects",
              "pages": [
                "rest/projects/get-projects"
              ]
            },
            {
              "group": "Models",
              "pages": [
                "rest/models/train-model",
                "rest/models/list-model",
                "rest/models/list-models",
                "rest/models/describe-model",
                "rest/models/query-model",
                "rest/models/delete-model",
                "rest/models/retrain-model"
              ]
            },
            {
              "group": "Views",
              "pages": [
                "rest/views/create-view",
                "rest/views/list-view",
                "rest/views/list-views",
                "rest/views/delete-views"
              ]
            },
            {
              "group": "Tables",
              "pages": [
                "rest/tables/create-table",
                "rest/tables/list-table",
                "rest/tables/delete-table"
              ]
            }
          ]
        },
        {
          "group": "More from MindsDB",
          "pages": [
            "mindsdb-handlers",
            "sql/data-insights",
            "sql/feature-importance",
            "sql/feature-eng",
            "sql/create/file",
            "model-types",
            "sql/table-structure",
            "sql/native-queries",
            "sql/project"
          ]
        },
        {
          "group": "Application Integrations",
          "pages": [
            "app-integrations/twitter"
          ]
        },
        {
          "group": "Data Integrations",
          "pages": [
            "data-integrations/all-data-integrations",
            "data-integrations/amazon-redshift",
            "data-integrations/db2",
            "data-integrations/cratedb",
            "data-integrations/cockroachdb",
            "data-integrations/ckan",
            "data-integrations/PostgreSQL",
            "data-integrations/databend",
            "data-integrations/Apache-Pinot",
            "data-integrations/cassandra",
            "data-integrations/Couchbase",
            "data-integrations/clickhouse",
            "data-integrations/Airtable",
            "data-integrations/DynamoDB",
            "data-integrations/databricks",
            "data-integrations/Google-BigQuery",
            "data-integrations/hive",
            "data-integrations/impala",
            "data-integrations/MonetDB",
            "data-integrations/mysql",
            "data-integrations/microsoft-access",
            "data-integrations/MongoDB",
            "data-integrations/Firebird",
            "data-integrations/elasticsearch",
            "data-integrations/Apache-Druid",
            "data-integrations/google-sheets",
            "data-integrations/oceanbase",
            "data-integrations/mariadb",
            "data-integrations/amazon-s3",
            "data-integrations/questdb",
            "data-integrations/oracle",
<<<<<<< HEAD
             "data-integrations/solr",
=======
            "data-integrations/OrioleDB",
>>>>>>> 998ea9e9
            "data-integrations/singlestore"
          ]
        },
        {
          "group": "ML Engines",
          "pages": [
            {
              "group": "AutoML",
              "pages": [
                "ml-engines/automl/lightwood",
                "ml-engines/automl/ludwig",
                "ml-engines/automl/xgboost"
              ]
            },
            {
              "group": "NLP",
              "pages": [
                "custom-model/huggingface",
                "custom-model/openai"
              ]
            },
            {
              "group": "Bring Your Own Models",
              "pages": [
                "custom-model/ray-serve",
                "custom-model/mlflow"
              ]
            },
            {
              "group": "Time Series",
              "pages": [
                {
                  "group": "Nixtla",
                  "pages": [
                    "nixtla/statsforecast"
                  ]
                }
              ]
            }
          ]
        },
        {
          "group": "Tutorials",
          "pages": [
            {
              "group": "NLP",
              "pages": [
                "nlp/nlp-extended-examples",
                "nlp/nlp-mindsdb-hf",
                "nlp/nlp-mindsdb-openai",
                "nlp/sentiment-analysis-inside-mysql-with-openai",
                "nlp/question-answering-inside-mysql-with-openai",
                "nlp/text-summarization-inside-mysql-with-openai",
                "nlp/sentiment-analysis-inside-mongodb-with-openai",
                "nlp/question-answering-inside-mongodb-with-openai",
                "nlp/text-summarization-inside-mongodb-with-openai",
                "nlp/json-from-text"
              ]
            },
            {
              "group": "Time Series",
              "pages": [
                "sql/tutorials/house-sales-forecasting",
                "nixtla/house-sales-statsforecast",
                "sql/tutorials/time-series-community"
              ]
            },
            {
              "group": "Classification",
              "pages": [
                "sql/tutorials/customer-churn",
                "sql/tutorials/classification-community"
              ]
            },
            {
              "group": "Regression",
              "pages": [
                "sql/tutorials/home-rentals",
                "sql/tutorials/regression-community"
              ]
            },
            "sql/tutorials/twitter-chatbot",
            "tutorials"
          ]
        },
        {
          "group": "Contributing Guide",
          "pages": [
            "contribute",
            "contribute/issue-labels",
            "contribute/install",
            "contribute/issues",
            "contribute/data-integration-page",
            "contribute/data-handlers",
            "contribute/ml-handlers",
            "contribute/app-handlers",
            "contribute/docs",
            "docs-rules",
            "contribute/tests",
            "contribute/tutorials",
            "community"
          ]
        }
      ]
    },
    {
      "group": "Natural Language Processing (NLP)",
      "pages": [
        "nlp/what-is-nlp",
        "nlp/nlp-mindsdb-hf",
        "nlp/nlp-mindsdb-openai",
        {
          "group": "NLP Examples with OpenAI",
          "pages": [
            "nlp/sentiment-analysis-inside-mysql-with-openai",
            "nlp/question-answering-inside-mysql-with-openai",
            "nlp/text-summarization-inside-mysql-with-openai",
            "nlp/sentiment-analysis-inside-mongodb-with-openai",
            "nlp/question-answering-inside-mongodb-with-openai",
            "nlp/text-summarization-inside-mongodb-with-openai",
            "nlp/json-from-text"
          ]
        },
        "nlp/nlp-extended-examples"
      ]
    }
  ],
  "footerSocials": {
    "github": "https://github.com/mindsdb/mindsdb",
    "facebook": "https://www.facebook.com/MindsDB",
    "twitter": "https://twitter.com/MindsDB",
    "slack": "https://mindsdb.com/joincommunity",
    "linkedin": "https://www.linkedin.com/company/mindsdb",
    "youtube": "https://www.youtube.com/channel/UC5_wBOLCWath6q1iTgPPD5A",
    "medium": "https://medium.com/mindsdb"
  },
  "analytics": {
    "gtm": {
      "tagId": "GTM-MNN47J3"
    }
  }
}<|MERGE_RESOLUTION|>--- conflicted
+++ resolved
@@ -340,11 +340,8 @@
             "data-integrations/amazon-s3",
             "data-integrations/questdb",
             "data-integrations/oracle",
-<<<<<<< HEAD
              "data-integrations/solr",
-=======
             "data-integrations/OrioleDB",
->>>>>>> 998ea9e9
             "data-integrations/singlestore"
           ]
         },
