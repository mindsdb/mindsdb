--- conflicted
+++ resolved
@@ -348,11 +348,8 @@
              "data-integrations/solr",
             "data-integrations/OrioleDB",
             "data-integrations/singlestore",
-<<<<<<< HEAD
-            "data-integrations/scylladb"
-=======
+            "data-integrations/scylladb",
             "data-integrations/tdengine"
->>>>>>> 0327f60e
           ]
         },
         {
