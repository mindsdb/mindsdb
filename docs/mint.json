{
  "$schema": "https://mintlify.com/schema.json",
  "name": "MindsDB",
  "logo": {
    "light": "/logo/light.svg",
    "dark": "/logo/dark.svg"
  },
  "favicon": "/favicon.png",
  "colors": {
    "primary": "#2AB673",
    "light": "#55D799",
    "dark": "#117866"
  },
  "feedback": {
    "suggestEdit": true,
    "raiseIssue": true
  },
  "openapi": "https://raw.githubusercontent.com/mindsdb/mindsdb/openapi-specs/mindsdb/api/http/openapi.yml",
  "api": {
    "baseUrl": "http://127.0.0.1:47334"
  },
  "topbarLinks": [
    {
      "name": "Login",
      "url": "https://cloud.mindsdb.com/login"
    }
  ],
  "topbarCtaButton": {
    "name": "Get Started",
    "url": "https://cloud.mindsdb.com"
  },
  "anchors": [
    {
      "name": "Join our Slack",
      "icon": "slack",
      "url": "https://mindsdb.com/joincommunity"
    },
    {
      "name": "GitHub",
      "icon": "github",
      "url": "https://github.com/mindsdb/mindsdb"
    },
    {
      "name": "What's New",
      "icon": "rocket-launch",
      "url": "https://mindsdb.com/blog-categories/product-updates"
    }
  ],
  "navigation": [
    {
      "group": "Guides",
      "pages": [
        {
          "group": "Quickstart",
          "pages": [
            "what-is-mindsdb",
            "quickstart"
          ]
        },
        {
          "group": "Running MindsDB",
          "pages": [
            "setup/cloud",
            {
              "group": "Self-Hosted",
              "pages": [
                "setup/self-hosted/docker",
                {
                  "group": "Via pip",
                  "pages": [
                    "setup/self-hosted/pip/windows",
                    "setup/self-hosted/pip/linux",
                    "setup/self-hosted/pip/macos",
                    "setup/self-hosted/pip/source"
                  ]
                },
                "setup/digital-ocean",
                "setup/gcp",
                "setup/vultr",
                "setup/civo"
              ]
            },
            {
              "group": "Configuration Options",
              "pages": [
                "setup/custom-config",
                "setup/environment-vars"
              ]
            },
            "setup/community-deploys-mindsdb"
          ]
        },
        {
          "group": "Using MindsDB via SQL API",
          "pages": [
            {
              "group": "Connect to MindsDB",
              "pages": [
                "connect/mindsdb_editor",
                {
                  "group": "Other SQL Clients",
                  "pages": [
                    "connect/dbeaver",
                    "connect/connect-mariadb-skysql",
                    "connect/mysql-client",
                    "connect/sql-alchemy"
                  ]
                },
                {
                  "group": "BI Tools and Notebooks",
                  "pages": [
                    "connect/deepnote",
                    "connect/metabase",
                    "connect/tableau",
                    "connect/jupysql"
                  ]
                }
              ]
            },
            {
              "group": "Machine Learning Examples",
              "pages": [
                "ml-types",
                {
                  "group": "NLP",
                  "pages": [
                    "nlp/nlp-extended-examples",
                    "nlp/nlp-mindsdb-hf",
                    "nlp/nlp-mindsdb-openai",
                    "nlp/sentiment-analysis-inside-mysql-with-openai",
                    "nlp/question-answering-inside-mysql-with-openai",
                    "nlp/text-summarization-inside-mysql-with-openai",
                    "nlp/sentiment-analysis-inside-mongodb-with-openai",
                    "nlp/question-answering-inside-mongodb-with-openai",
                    "nlp/text-summarization-inside-mongodb-with-openai",
                    "nlp/json-from-text"
                  ]
                },
                {
                  "group": "Time Series",
                  "pages": [
                    "sql/tutorials/house-sales-forecasting",
                    "nixtla/house-sales-statsforecast",
                    "sql/tutorials/time-series-community"
                  ]
                },
                {
                  "group": "Classification",
                  "pages": [
                    "sql/tutorials/customer-churn",
                    "sql/tutorials/classification-community"
                  ]
                },
                {
                  "group": "Regression",
                  "pages": [
                    "sql/tutorials/home-rentals",
                    "sql/tutorials/regression-community"
                  ]
                }
              ]
            },
            {
              "group": "SQL Commands",
              "pages": [
                {
                  "group": "CREATE",
                  "pages": [
                    "sql/create/database",
                    "sql/create/project",
                    "sql/create/model",
                    "sql/create/table",
                    "sql/create/view",
                    "sql/create/ml-engine",
                    "sql/create/jobs"
                  ]
                },
                {
                  "group": "DROP",
                  "pages": [
                    "sql/drop/database",
                    "sql/drop/project",
                    "sql/drop/model",
                    "sql/drop/table",
                    "sql/drop/view",
                    "sql/drop/ml-engine",
                    "sql/drop/jobs"
                  ]
                },
                "sql/api/update",
                "sql/api/insert",
                "sql/api/describe",
                "sql/api/retrain",
                "sql/api/manage-models-versions",
                "sql/api/drop",
                "sql/api/select",
                "sql/api/select-files",
                {
                  "group": "JOIN",
                  "pages": [
                    "sql/api/join",
                    "sql/api/join-on"
                  ]
                },
                "sql/api/use",
                "sql/api/finetune"
              ]
            }
          ]
        },
        {
          "group": "Using MindsDB via Mongo API",
          "pages": [
            {
              "group": "Connect to MindsDB",
              "pages": [
                "connect/mongo-compass",
                "connect/mongo-shell"
              ]
            },
            {
              "group": "Machine Learning Examples",
              "pages": [
                "ml-types",
                "using-mongo-api/nlp",
                "using-mongo-api/timeseries",
                "using-mongo-api/classification",
                "using-mongo-api/regression"
              ]
            },
            {
              "group": "Mongo Commands",
              "pages": [
                "mongo/collection-structure",
                {
                  "group": "Insert()",
                  "pages": [
                    "mongo/database",
                    "mongo/insert"
                  ]
                },
                "mongo/stats",
                "mongo/find",
                "mongo/delete"
              ]
            }
          ]
        },
        "connect/dbt",
        "connect/kafka",
        {
          "group": "Using MindsDB via REST API",
          "pages": [
            "rest/disclaimer",
            "rest/sql",
            {
              "group": "Databases",
              "pages": [
                "rest/databases/list-databases",
                "rest/databases/list-database",
                "rest/databases/create-databases",
                "rest/databases/update-databases",
                "rest/databases/delete-databases"
              ]
            },
            {
              "group": "Projects",
              "pages": [
                "rest/projects/get-projects",
                "rest/projects/get-project"
              ]
            },
            {
              "group": "Models",
              "pages": [
                "rest/models/list-models",
                "rest/models/list-model",
                "rest/models/train-model",
                "rest/models/query-model",
                "rest/models/describe-model",
                "rest/models/delete-model"
              ]
            },
            {
              "group": "Views",
              "pages": [
                "rest/views/list-views",
                "rest/views/list-view",
                "rest/views/create-view",
                "rest/views/delete-views"
              ]
            },
            {
              "group": "Tables",
              "pages": [
                "rest/tables/list-tables",
                "rest/tables/list-table",
                "rest/tables/create-table",
                "rest/tables/delete-table"
              ]
            }
          ]
        },
        {
          "group": "More from MindsDB",
          "pages": [
            "mindsdb-handlers",
            "sql/data-insights",
            "sql/feature-importance",
            "sql/feature-eng",
            "sql/create/file",
            "model-types",
            "sql/table-structure",
            "sql/native-queries",
            "sql/project"
          ]
        },
        {
          "group": "Application Integrations",
          "pages": [
            "app-integrations/confluence",
            "app-integrations/google-calendar",
            "app-integrations/plaid",
            "app-integrations/reddit",
            "app-integrations/twitter"
          ]
        },
        {
          "group": "Data Integrations",
          "pages": [
            "data-integrations/all-data-integrations",
            "data-integrations/airtable",
            "data-integrations/amazon-dynamodb",
            "data-integrations/amazon-redshift",
            "data-integrations/amazon-s3",
            "data-integrations/apache-cassandra",
            "data-integrations/apache-druid",
            "data-integrations/apache-hive",
            "data-integrations/apache-impala",
            "data-integrations/apache-pinot",
            "data-integrations/apache-solr",
            "data-integrations/ckan",
            "data-integrations/clickhouse",
            "data-integrations/cloud-spanner",
            "data-integrations/cockroachdb",
            "data-integrations/couchbase",
            "data-integrations/cratedb",
            "data-integrations/d0lt",
            "data-integrations/databend",
            "data-integrations/databricks",
            "data-integrations/datastax",
            "data-integrations/duckdb",
            "data-integrations/elasticsearch",
            "data-integrations/firebird",
            "data-integrations/google-bigquery",
            "data-integrations/google-sheets",
            "data-integrations/ibm-db2",
            "data-integrations/ibm-informix",
            "data-integrations/influxdb",
            "data-integrations/mariadb",
            "data-integrations/matrixone",
            "data-integrations/microsoft-access",
            "data-integrations/microsoft-sql-server",
            "data-integrations/monetdb",
            "data-integrations/mongodb",
            "data-integrations/mysql",
            "data-integrations/oceanbase",
            "data-integrations/opengauss",
            "data-integrations/oracle",
            "data-integrations/orioledb",
            "data-integrations/planetscale",
            "data-integrations/postgresql",
            "data-integrations/questdb",
            "data-integrations/sap-hana",
            "data-integrations/sap-sql-anywhere",
            "data-integrations/scylladb",
            "data-integrations/singlestore",
            "data-integrations/snowflake",
            "data-integrations/sqlite",
            "data-integrations/starrocks",
            "data-integrations/supabase",
            "data-integrations/tdengine",
            "data-integrations/teradata",
            "data-integrations/tidb",
            "data-integrations/timescaledb",
            "data-integrations/trino",
            "data-integrations/vertica",
            "data-integrations/vitess",
            "data-integrations/yugabytedb"
          ]
        },
        {
          "group": "ML Engines",
          "pages": [
            {
              "group": "AutoML",
              "pages": [
                "ml-engines/automl/lightwood",
                "ml-engines/automl/ludwig",
<<<<<<< HEAD
                "ml-engines/automl/xgboost",
                "ml-engines/automl/autosklearn",
                "ml-engines/automl/autokeras"
=======
                "ml-engines/automl/autosklearn"
>>>>>>> f3f78813
              ]
            },
            {
              "group": "NLP",
              "pages": [
                "custom-model/huggingface",
                "custom-model/openai",
                "custom-model/langchain"
              ]
            },
            {
              "group": "Bring Your Own Models",
              "pages": [
                "custom-model/byom",
                "custom-model/ray-serve",
                "custom-model/mlflow"
              ]
            },
            {
              "group": "Time Series",
              "pages": [
                {
                  "group": "Nixtla",
                  "pages": [
                    "nixtla/statsforecast",
                    "nixtla/neuralforecast"
                  ]
                },
                "custom-model/merlion"
              ]
            }
          ]
        },
        {
          "group": "Tutorials",
          "pages": [
            {
              "group": "NLP",
              "pages": [
                "nlp/nlp-extended-examples",
                "nlp/nlp-mindsdb-hf",
                "nlp/nlp-mindsdb-openai",
                "nlp/sentiment-analysis-inside-mysql-with-openai",
                "nlp/question-answering-inside-mysql-with-openai",
                "nlp/text-summarization-inside-mysql-with-openai",
                "nlp/sentiment-analysis-inside-mongodb-with-openai",
                "nlp/question-answering-inside-mongodb-with-openai",
                "nlp/text-summarization-inside-mongodb-with-openai",
                "nlp/json-from-text"
              ]
            },
            {
              "group": "Time Series",
              "pages": [
                "sql/tutorials/house-sales-forecasting",
                "nixtla/house-sales-statsforecast",
                "sql/tutorials/time-series-community"
              ]
            },
            {
              "group": "Classification",
              "pages": [
                "sql/tutorials/customer-churn",
                "sql/tutorials/classification-community"
              ]
            },
            {
              "group": "Regression",
              "pages": [
                "sql/tutorials/home-rentals",
                "sql/tutorials/regression-community"
              ]
            },
            "sql/tutorials/twitter-chatbot",
            "tutorials"
          ]
        },
        {
          "group": "Contributing Guide",
          "pages": [
            "contribute",
            "contribute/issue-labels",
            "contribute/install",
            "contribute/issues",
            "contribute/data-integration-page",
            "contribute/data-handlers",
            "contribute/ml-handlers",
            "contribute/app-handlers",
            "contribute/docs",
            "docs-rules",
            "contribute/tests",
            "contribute/tutorials",
            "community"
          ]
        }
      ]
    },
    {
      "group": "Natural Language Processing (NLP)",
      "pages": [
        "nlp/what-is-nlp",
        "nlp/nlp-mindsdb-hf",
        "nlp/nlp-mindsdb-openai",
        {
          "group": "NLP Examples with OpenAI",
          "pages": [
            "nlp/sentiment-analysis-inside-mysql-with-openai",
            "nlp/question-answering-inside-mysql-with-openai",
            "nlp/text-summarization-inside-mysql-with-openai",
            "nlp/sentiment-analysis-inside-mongodb-with-openai",
            "nlp/question-answering-inside-mongodb-with-openai",
            "nlp/text-summarization-inside-mongodb-with-openai",
            "nlp/json-from-text"
          ]
        },
        "nlp/nlp-extended-examples"
      ]
    }
  ],
  "footerSocials": {
    "github": "https://github.com/mindsdb/mindsdb",
    "facebook": "https://www.facebook.com/MindsDB",
    "twitter": "https://twitter.com/MindsDB",
    "slack": "https://mindsdb.com/joincommunity",
    "linkedin": "https://www.linkedin.com/company/mindsdb",
    "youtube": "https://www.youtube.com/channel/UC5_wBOLCWath6q1iTgPPD5A",
    "medium": "https://medium.com/mindsdb"
  },
  "analytics": {
    "gtm": {
      "tagId": "GTM-MNN47J3"
    }
  }
}<|MERGE_RESOLUTION|>--- conflicted
+++ resolved
@@ -397,13 +397,8 @@
               "pages": [
                 "ml-engines/automl/lightwood",
                 "ml-engines/automl/ludwig",
-<<<<<<< HEAD
-                "ml-engines/automl/xgboost",
-                "ml-engines/automl/autosklearn",
-                "ml-engines/automl/autokeras"
-=======
+                "ml-engines/automl/autokeras",
                 "ml-engines/automl/autosklearn"
->>>>>>> f3f78813
               ]
             },
             {
