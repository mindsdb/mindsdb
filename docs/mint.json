--- conflicted
+++ resolved
@@ -325,13 +325,10 @@
             "data-integrations/DynamoDB",
             "data-integrations/hive",
             "data-integrations/impala",
-<<<<<<< HEAD
-            "data-integrations/MonetDB"
-=======
+            "data-integrations/MonetDB",
             "data-integrations/mysql",
             "data-integrations/microsoft-access",
             "data-integrations/MongoDB"
->>>>>>> 34ef94e1
           ]
         },
         {
