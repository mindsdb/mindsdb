{
  "$schema": "https://mintlify.com/schema.json",
  "name": "MindsDB",
  "logo": {
    "light": "/logo/light.svg",
    "dark": "/logo/dark.svg"
  },
  "favicon": "/favicon.png",
  "colors": {
    "primary": "#2AB673",
    "light": "#55D799",
    "dark": "#117866"
  },
  "openApi": "https://raw.githubusercontent.com/mindsdb/mindsdb/openapi-specs/mindsdb/api/http/openapi.yml",
  "api": {
    "baseUrl": [
      "https://alpha.mindsdb.com",
      "https://cloud.mindsdb.com",
      "https://127.0.0.1"
    ],
    "auth": {
      "method": "key",
      "name": "X-API-KEY"
    }
  },
  "topbarLinks": [
    {
      "name": "Login",
      "url": "https://cloud.mindsdb.com/login"
    }
  ],
  "topbarCtaButton": {
    "name": "Get Started",
    "url": "https://cloud.mindsdb.com"
  },
  "anchors": [
    {
      "name": "Join our Slack",
      "icon": "slack",
      "url": "https://mindsdb.com/joincommunity"
    },
    {
      "name": "GitHub",
      "icon": "github",
      "url": "https://github.com/mindsdb/mindsdb"
    }
  ],
  "navigation": [
    {
      "group": "Guides",
      "pages": [
        {
          "group": "Quickstart",
          "pages": [
            "what-is-mindsdb",
            "quickstart"
          ]
        },
        {
          "group": "Running MindsDB",
          "pages": [
            "setup/cloud",
            {
              "group": "Self-Hosted",
              "pages": [
                "setup/self-hosted/docker",
                {
                  "group": "Via pip",
                  "pages": [
                    "setup/self-hosted/pip/windows",
                    "setup/self-hosted/pip/linux",
                    "setup/self-hosted/pip/macos",
                    "setup/self-hosted/pip/source"
                  ]
                },
                "setup/digital-ocean",
                "setup/gcp",
                "setup/vultr",
                "setup/civo"
              ]
            },
            {
              "group": "Configuration Options",
              "pages": [
                "setup/custom-config",
                "setup/environment-vars"
              ]
            },
            "setup/community-deploys-mindsdb"
          ]
        },
        {
          "group": "Using MindsDB via SQL API",
          "pages": [
            {
              "group": "Connect to MindsDB",
              "pages": [
                "connect/mindsdb_editor",
                {
                  "group": "Other SQL Clients",
                  "pages": [
                    "connect/dbeaver",
                    "connect/connect-mariadb-skysql",
                    "connect/mysql-client",
                    "connect/sql-alchemy"
                  ]
                },
                {
                  "group": "BI Tools and Notebooks",
                  "pages": [
                    "connect/deepnote",
                    "connect/metabase",
                    "connect/tableau",
                    "connect/jupysql"
                  ]
                }
              ]
            },
            {
              "group": "Machine Learning Examples",
              "pages": [
                "ml-types",
                {
                  "group": "NLP",
                  "pages": [
                    "nlp/nlp-mindsdb-hf",
                    "nlp/nlp-mindsdb-openai"
                  ]
                },
                {
                  "group": "Time Series",
                  "pages": [
                    "sql/tutorials/eeg-forecasting"
                  ]
                },
                {
                  "group": "Classification",
                  "pages": [
                    "sql/tutorials/customer-churn"
                  ]
                },
                {
                  "group": "Regression",
                  "pages": [
                    "sql/tutorials/home-rentals",
                    "sql/tutorials/regression-community"
                  ]
                }
              ]
            },
            {
              "group": "SQL Commands",
              "pages": [
                {
                  "group": "CREATE",
                  "pages": [
                    "sql/create/databases",
                    "sql/create/predictor",
                    "sql/create/table",
                    "sql/create/view",
                    "sql/create/ml-engine",
                    "sql/create/jobs"
                  ]
                },
                "sql/api/update",
                "sql/api/insert",
                "sql/api/describe",
                "sql/api/retrain",
                "sql/api/manage-models-versions",
                "sql/api/drop",
                "sql/api/select",
                "sql/api/select-files",
                {
                  "group": "JOIN",
                  "pages": [
                    "sql/api/join",
                    "sql/api/join-on"
                  ]
                },
                "sql/api/use",
                "sql/api/adjust"
              ]
            }
          ]
        },
        {
          "group": "Using MindsDB via Mongo API",
          "pages": [
            {
              "group": "Connect to MindsDB",
              "pages": [
                "connect/mongo-compass",
                "connect/mongo-shell"
              ]
            },
            {
              "group": "Machine Learning Examples",
              "pages": [
                "ml-types",
                "using-mongo-api/nlp",
                "using-mongo-api/timeseries",
                "using-mongo-api/classification",
                "using-mongo-api/regression"
              ]
            },
            {
              "group": "Mongo Commands",
              "pages": [
                "mongo/collection-structure",
                {
                  "group": "Insert()",
                  "pages": [
                    "mongo/database",
                    "mongo/insert"
                  ]
                },
                "mongo/stats",
                "mongo/find",
                "mongo/delete"
              ]
            }
          ]
        },
        "connect/dbt",
        "connect/kafka",
        {
          "group": "Using MindsDB via REST API",
          "pages": [
            "rest/disclaimer",
            "rest/sql",
            {
              "group": "Databases",
              "pages": [
                "rest/databases/list-databases",
                "rest/databases/list-database",
                "rest/databases/create-databases",
                "rest/databases/update-databases",
                "rest/databases/delete-databases"
              ]
            },
            {
              "group": "Projects",
              "pages": [
                "rest/projects/get-projects"
              ]
            },
            {
              "group": "Models",
              "pages": [
                "rest/models/train-model",
                "rest/models/list-model",
                "rest/models/list-models",
                "rest/models/describe-model",
                "rest/models/query-model",
                "rest/models/delete-model",
                "rest/models/retrain-model"
              ]
            },
            {
              "group": "Views",
              "pages": [
                "rest/views/create-view",
                "rest/views/list-view",
                "rest/views/list-views",
                "rest/views/delete-views"
              ]
            },
            {
              "group": "Tables",
              "pages": [
                "rest/tables/create-table",
                "rest/tables/list-table",
                "rest/tables/delete-table"
              ]
            }
          ]
        },
        {
          "group": "More from MindsDB",
          "pages": [
            "mindsdb-handlers",
            "sql/data-insights",
            "sql/feature-importance",
            "sql/feature-eng",
            "sql/create/file",
            "model-types",
            "sql/table-structure",
            "sql/native-queries",
            "sql/project"
          ]
        },
        {
          "group": "Data Integrations",
          "pages": [
            "data-integrations/all-data-integrations",
            "data-integrations/amazon-redshift",
<<<<<<< HEAD
            "data-integrations/db2"
=======
            "data-integrations/cratedb",
            "data-integrations/cockroachdb",
            "data-integrations/ckan",
            "data-integrations/databend"
>>>>>>> 8090028e
          ]
        },
        {
          "group": "ML Engines",
          "pages": [
            {
              "group": "AutoML",
              "pages": [
                "ml-engines/automl/lightwood",
                "ml-engines/automl/ludwig",
                "ml-engines/automl/xgboost"
              ]
            },
            {
              "group": "NLP",
              "pages": [
                "custom-model/huggingface",
                "custom-model/openai"
              ]
            },
            {
              "group": "Bring Your Own Models",
              "pages": [
                "custom-model/ray-serve",
                "custom-model/mlflow"
              ]
            }
          ]
        },
        {
          "group": "Tutorials",
          "pages": [
            {
              "group": "NLP",
              "pages": [
                "nlp/nlp-extended-examples",
                {
                  "group": "NLP Examples with OpenAI",
                  "pages": [
                    "nlp/sentiment-analysis-inside-mysql-with-openai",
                    "nlp/question-answering-inside-mysql-with-openai",
                    "nlp/text-summarization-inside-mysql-with-openai",
                    "nlp/sentiment-analysis-inside-mongodb-with-openai",
                    "nlp/question-answering-inside-mongodb-with-openai",
                    "nlp/text-summarization-inside-mongodb-with-openai",
                    "nlp/json-from-text"
                  ]
                }
              ]
            },
            {
              "group": "Time Series",
              "pages": [
                "sql/tutorials/house-sales-forecasting",
                "sql/tutorials/eeg-forecasting",
                "sql/tutorials/time-series-community"
              ]
            },
            {
              "group": "Classification",
              "pages": [
                "sql/tutorials/customer-churn"
              ]
            },
            {
              "group": "Regression",
              "pages": [
                "sql/tutorials/home-rentals"
              ]
            },
            "tutorials"
          ]
        },
        {
          "group": "Contributing Guide",
          "pages": [
            "contribute",
            "contribute/issue-labels",
            "contribute/install",
            "contribute/issues",
            "contribute/data-integration-page",
            "contribute/data-handlers",
            "contribute/ml-handlers",
            "contribute/docs",
            "docs-rules",
            "contribute/tests",
            "contribute/tutorials",
            "community"
          ]
        }
      ]
    },
    {
      "group": "Natural Language Processing (NLP)",
      "pages": [
        "nlp/what-is-nlp",
        "nlp/nlp-mindsdb-hf",
        "nlp/nlp-mindsdb-openai",
        {
          "group": "NLP Examples with OpenAI",
          "pages": [
            "nlp/sentiment-analysis-inside-mysql-with-openai",
            "nlp/question-answering-inside-mysql-with-openai",
            "nlp/text-summarization-inside-mysql-with-openai",
            "nlp/sentiment-analysis-inside-mongodb-with-openai",
            "nlp/question-answering-inside-mongodb-with-openai",
            "nlp/text-summarization-inside-mongodb-with-openai",
            "nlp/json-from-text"
          ]
        },
        "nlp/nlp-extended-examples"
      ]
    }
  ],
  "footerSocials": {
    "github": "https://github.com/mindsdb/mindsdb",
    "facebook": "https://www.facebook.com/MindsDB",
    "twitter": "https://twitter.com/MindsDB",
    "slack": "https://mindsdb.com/joincommunity",
    "linkedin": "https://www.linkedin.com/company/mindsdb",
    "youtube": "https://www.youtube.com/channel/UC5_wBOLCWath6q1iTgPPD5A",
    "medium": "https://medium.com/mindsdb"
  },
  "analytics": {
    "gtm": {
      "tagId": "GTM-MNN47J3"
    }
  }
}<|MERGE_RESOLUTION|>--- conflicted
+++ resolved
@@ -294,14 +294,11 @@
           "pages": [
             "data-integrations/all-data-integrations",
             "data-integrations/amazon-redshift",
-<<<<<<< HEAD
-            "data-integrations/db2"
-=======
+            "data-integrations/db2",
             "data-integrations/cratedb",
             "data-integrations/cockroachdb",
             "data-integrations/ckan",
             "data-integrations/databend"
->>>>>>> 8090028e
           ]
         },
         {
