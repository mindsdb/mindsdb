{
  "$schema": "https://mintlify.com/schema.json",
  "name": "MindsDB",
  "logo": {
    "light": "/logo/light.svg",
    "dark": "/logo/dark.svg"
  },
  "favicon": "/favicon.png",
  "colors": {
    "primary": "#2AB673",
    "light": "#55D799",
    "dark": "#117866"
  },
  "openApi": "https://raw.githubusercontent.com/mindsdb/mindsdb/openapi-specs/mindsdb/api/http/openapi.yml",
  "api": {
    "baseUrl": [
      "https://alpha.mindsdb.com",
      "https://cloud.mindsdb.com",
      "https://127.0.0.1"
    ],
    "auth": {
      "method": "key",
      "name": "X-API-KEY"
    }
  },
  "topbarLinks": [
    {
      "name": "Login",
      "url": "https://cloud.mindsdb.com/login"
    }
  ],
  "topbarCtaButton": {
    "name": "Get Started",
    "url": "https://cloud.mindsdb.com"
  },
  "anchors": [
    {
      "name": "Community",
      "icon": "slack",
      "url": "https://mindsdb.com/joincommunity"
    },
    {
      "name": "GitHub",
      "icon": "github",
      "url": "https://github.com/mindsdb/mindsdb"
    }
  ],
  "navigation": [
    {
      "group": "Guides",
      "pages": [
        {
          "group": "Quickstart",
          "pages": [
            "what-is-mindsdb",
            "quickstart"
          ]
        },
        {
          "group": "Running MindsDB",
          "pages": [
            "setup/cloud",
            {
              "group": "Self-Hosted",
              "pages": [
                "setup/self-hosted/docker",
                {
                  "group": "Via pip",
                  "pages": [
                    "setup/self-hosted/pip/windows",
                    "setup/self-hosted/pip/linux",
                    "setup/self-hosted/pip/macos",
                    "setup/self-hosted/pip/source"
                  ]
                },
                "setup/digital-ocean",
                "setup/gcp",
                "setup/vultr",
                "setup/civo"
              ]
            },
            {
              "group": "Configuration Options",
              "pages": [
                "setup/custom-config",
                "setup/environment-vars"
              ]
            }
          ]
        },
        {
          "group": "Using MindsDB via SQL API",
          "pages": [
            {
              "group": "Connect to MindsDB",
              "pages": [
                "connect/mindsdb_editor",
                {
                  "group": "Other SQL Clients",
                  "pages": [
                    "connect/dbeaver",
                    "connect/connect-mariadb-skysql",
                    "connect/mysql-client",
                    "connect/sql-alchemy"
                  ]
                },
                {
                  "group": "BI Tools and Notebooks",
                  "pages": [
                    "connect/deepnote",
                    "connect/metabase",
                    "connect/tableau",
                    "connect/jupysql"
                  ]
                }
              ]
            },
            {
              "group": "Machine Learning Examples",
              "pages": [
                "ml-types",
                {
                  "group": "NLP",
                  "pages": [
                    "nlp/nlp-mindsdb-hf",
                    "nlp/nlp-mindsdb-openai"
                  ]
                },
                {
                  "group": "Time Series",
                  "pages": [
                    "sql/tutorials/eeg-forecasting"
                  ]
                },
                {
                  "group": "Classification",
                  "pages": [
                    "sql/tutorials/customer-churn"
                  ]
                },
                {
                  "group": "Regression",
                  "pages": [
                    "sql/tutorials/home-rentals"
                  ]
                }
              ]
            },
            {
              "group": "SQL Commands",
              "pages": [
                {
                  "group": "CREATE",
                  "pages": [
                    "sql/create/databases",
                    "sql/create/predictor",
                    "sql/create/table",
                    "sql/create/view",
                    "sql/create/ml-engine",
<<<<<<< HEAD
                    "sql/create/job"
=======
                    "sql/create/jobs"
>>>>>>> 0faeccce
                  ]
                },
                "sql/api/update",
                "sql/api/insert",
                "sql/api/describe",
                "sql/api/retrain",
                "sql/api/manage-models-versions",
                "sql/api/drop",
                "sql/api/select",
                "sql/api/select-files",
                {
                  "group": "JOIN",
                  "pages": [
                    "sql/api/join",
                    "sql/api/join-on"
                  ]
                },
                "sql/api/use",
                "sql/api/adjust"
              ]
            }
          ]
        },
        {
          "group": "Using MindsDB via Mongo API",
          "pages": [
            {
              "group": "Connect to MindsDB",
              "pages": [
                "connect/mongo-compass",
                "connect/mongo-shell"
              ]
            },
            {
              "group": "Machine Learning Examples",
              "pages": [
                "ml-types",
                "using-mongo-api/nlp",
                "using-mongo-api/timeseries",
                "using-mongo-api/classification",
                "using-mongo-api/regression"
              ]
            },
            {
              "group": "Mongo Commands",
              "pages": [
                "mongo/collection-structure",
                {
                  "group": "Insert()",
                  "pages": [
                    "mongo/database",
                    "mongo/insert"
                  ]
                },
                "mongo/stats",
                "mongo/find",
                "mongo/delete"
              ]
            }
          ]
        },
        "connect/dbt",
        "connect/kafka",
        {
          "group": "Using MindsDB via REST API",
          "pages": [
            "rest/disclaimer",
            "rest/sql",
            {
              "group": "Databases",
              "pages": [
                "rest/databases/list-databases",
                "rest/databases/list-database",
                "rest/databases/create-databases",
                "rest/databases/update-databases",
                "rest/databases/delete-databases"
              ]
            },
            {
              "group": "Projects",
              "pages": [
                "rest/projects/get-projects"
              ]
            },
            {
              "group": "Models",
              "pages": [
                "rest/models/train-model",
                "rest/models/list-model",
                "rest/models/list-models",
                "rest/models/describe-model",
                "rest/models/query-model",
                "rest/models/delete-model",
                "rest/models/retrain-model"
              ]
            },
            {
              "group": "Views",
              "pages": [
                "rest/views/create-view",
                "rest/views/list-view",
                "rest/views/list-views",
                "rest/views/delete-views"
              ]
            },
            {
              "group": "Tables",
              "pages": [
                "rest/tables/create-table",
                "rest/tables/list-table",
                "rest/tables/delete-table"
              ]
            }
          ]
        },
        {
          "group": "More from MindsDB",
          "pages": [
            "mindsdb-handlers",
            "sql/data-insights",
            "sql/feature-importance",
            "sql/feature-eng",
            "sql/create/file",
            "model-types",
            "sql/table-structure",
            "sql/native-queries",
            "sql/project"
          ]
        },
        {
          "group": "Data Integrations",
          "pages": [
            "data-integrations/all-data-integrations",
<<<<<<< HEAD
            "data-integrations/couchbase"
=======
            "data-integrations/amazon-redshift"
>>>>>>> 0faeccce
          ]
        },
        {
          "group": "ML Engines",
          "pages": [
            {
              "group": "AutoML",
              "pages": [
                "ml-engines/automl/lightwood",
                "ml-engines/automl/ludwig",
                "ml-engines/automl/xgboost"
              ]
            },
            {
              "group": "NLP",
              "pages": [
                "custom-model/huggingface",
                "custom-model/openai"
              ]
            },
            {
              "group": "Bring Your Own Models",
              "pages": [
                "custom-model/ray-serve",
                "custom-model/mlflow"
              ]
            }
          ]
        },
        {
          "group": "Tutorials",
          "pages": [
            {
              "group": "NLP",
              "pages": [
                "nlp/nlp-extended-examples",
                {
                  "group": "NLP Examples with OpenAI",
                  "pages": [
                    "nlp/sentiment-analysis-inside-mysql-with-openai",
                    "nlp/question-answering-inside-mysql-with-openai",
                    "nlp/text-summarization-inside-mysql-with-openai",
                    "nlp/sentiment-analysis-inside-mongodb-with-openai",
                    "nlp/question-answering-inside-mongodb-with-openai",
                    "nlp/text-summarization-inside-mongodb-with-openai"
                  ]
                }
              ]
            },
            {
              "group": "Time Series",
              "pages": [
                "sql/tutorials/house-sales-forecasting",
                "sql/tutorials/eeg-forecasting"
              ]
            },
            {
              "group": "Classification",
              "pages": [
                "sql/tutorials/customer-churn"
              ]
            },
            {
              "group": "Regression",
              "pages": [
                "sql/tutorials/home-rentals"
              ]
            },
            "tutorials"
          ]
        },
        {
          "group": "Contributing Guide",
          "pages": [
            "contribute",
            "contribute/issue-labels",
            "contribute/install",
            "contribute/issues",
            "contribute/data-integration-page",
            "contribute/data-handlers",
            "contribute/ml-handlers",
            "contribute/docs",
            "docs-rules",
            "contribute/tests",
            "contribute/tutorials",
            "community"
          ]
        }
      ]
    },
    {
      "group": "Natural Language Processing (NLP)",
      "pages": [
        "nlp/what-is-nlp",
        "nlp/nlp-mindsdb-hf",
        "nlp/nlp-mindsdb-openai",
        {
          "group": "NLP Examples with OpenAI",
          "pages": [
            "nlp/sentiment-analysis-inside-mysql-with-openai",
            "nlp/question-answering-inside-mysql-with-openai",
            "nlp/text-summarization-inside-mysql-with-openai",
            "nlp/sentiment-analysis-inside-mongodb-with-openai",
            "nlp/question-answering-inside-mongodb-with-openai",
            "nlp/text-summarization-inside-mongodb-with-openai"
          ]
        },
        "nlp/nlp-extended-examples"
      ]
    }
  ],
  "footerSocials": {
    "github": "https://github.com/mindsdb/mindsdb",
    "facebook": "https://www.facebook.com/MindsDB",
    "twitter": "https://twitter.com/MindsDB",
    "slack": "https://mindsdb.com/joincommunity",
    "linkedin": "https://www.linkedin.com/company/mindsdb",
    "youtube": "https://www.youtube.com/channel/UC5_wBOLCWath6q1iTgPPD5A",
    "medium": "https://medium.com/mindsdb"
  },
  "analytics": {
    "gtm": {
      "tagId": "GTM-MNN47J3"
    }
  }
}<|MERGE_RESOLUTION|>--- conflicted
+++ resolved
@@ -156,12 +156,7 @@
                     "sql/create/predictor",
                     "sql/create/table",
                     "sql/create/view",
-                    "sql/create/ml-engine",
-<<<<<<< HEAD
-                    "sql/create/job"
-=======
-                    "sql/create/jobs"
->>>>>>> 0faeccce
+                    "sql/create/ml-engine"
                   ]
                 },
                 "sql/api/update",
@@ -294,12 +289,7 @@
         {
           "group": "Data Integrations",
           "pages": [
-            "data-integrations/all-data-integrations",
-<<<<<<< HEAD
-            "data-integrations/couchbase"
-=======
-            "data-integrations/amazon-redshift"
->>>>>>> 0faeccce
+            "data-integrations/all-data-integrations"
           ]
         },
         {
