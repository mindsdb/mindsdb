--- conflicted
+++ resolved
@@ -321,10 +321,8 @@
             "data-integrations/Couchbase",
             "data-integrations/clickhouse",
             "data-integrations/Airtable",
-<<<<<<< HEAD
             "data-integrations/DynamoDB",
-            "data-integrations/databricks"
-=======
+            "data-integrations/databricks",
             "data-integrations/Google-BigQuery",
             "data-integrations/DynamoDB",
             "data-integrations/hive",
@@ -335,7 +333,6 @@
             "data-integrations/MongoDB",
             "data-integrations/Firebird",
             "data-integrations/elasticsearch"
->>>>>>> 7a819494
           ]
         },
         {
