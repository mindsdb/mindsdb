{
  "$schema": "https://mintlify.com/schema.json",
  "name": "MindsDB",
  "logo": {
    "light": "/logo/light.svg",
    "dark": "/logo/dark.svg"
  },
  "favicon": "/favicon.png",
  "colors": {
    "primary": "#2AB673",
    "light": "#55D799",
    "dark": "#117866"
  },
  "feedback": {
    "suggestEdit": true,
    "raiseIssue": true
  },
  "openapi": "https://raw.githubusercontent.com/mindsdb/mindsdb/openapi-specs/mindsdb/api/http/openapi.yml",
  "api": {
    "baseUrl": "http://127.0.0.1:47334"
  },
  "topbarLinks": [
    {
      "name": "Login",
      "url": "https://cloud.mindsdb.com/login"
    }
  ],
  "topbarCtaButton": {
    "name": "Get Started",
    "url": "https://github.com/mindsdb/mindsdb"
  },
  "anchors": [
    {
      "name": "Join our Slack",
      "icon": "slack",
      "url": "https://mindsdb.com/joincommunity"
    },
    {
      "name": "GitHub",
      "icon": "github",
      "url": "https://github.com/mindsdb/mindsdb"
    },
    {
      "name": "What's New",
      "icon": "rocket-launch",
      "url": "https://mindsdb.com/blog-categories/product-updates"
    }
  ],
  "tabs": [
    {
        "name": "Integrations",
        "url": "integrations"
    },
    {
        "name": "Contribute",
        "url": "contribute"
    },
    {
        "name": "FAQs",
        "url": "faqs"
    }
  ],
  "primaryTab": {
    "name": "Documentation"
  },
  "redirects": [
    {"source": "/app-integrations/github","destination": "/integrations/app-integrations/github"},
    {"source": "/app-integrations/gmail","destination": "/integrations/app-integrations/gmail"},
    {"source": "/app-integrations/google-calendar","destination": "/integrations/app-integrations/google-calendar"},
    {"source": "/app-integrations/shopify","destination": "/integrations/app-integrations/shopify"},
    {"source": "/app-integrations/twitter","destination": "/integrations/app-integrations/twitter"},
    {"source": "/app-integrations/youtube","destination": "/integrations/app-integrations/youtube"},
    {"source": "/data-integrations/all-data-integrations","destination": "/integrations/data-integrations/all-data-integrations"},
    {"source": "/data-integrations/airtable","destination": "/integrations/data-integrations/airtable"},
    {"source": "/data-integrations/amazon-aurora","destination": "/integrations/data-integrations/amazon-aurora"},
    {"source": "/data-integrations/amazon-dynamodb","destination": "/integrations/data-integrations/amazon-dynamodb"},
    {"source": "/data-integrations/amazon-redshift","destination": "/integrations/data-integrations/amazon-redshift"},
    {"source": "/data-integrations/amazon-s3","destination": "/integrations/data-integrations/amazon-s3"},
    {"source": "/data-integrations/apache-cassandra","destination": "/integrations/data-integrations/apache-cassandra"},
    {"source": "/data-integrations/apache-druid","destination": "/integrations/data-integrations/apache-druid"},
    {"source": "/data-integrations/apache-hive","destination": "/integrations/data-integrations/apache-hive"},
    {"source": "/data-integrations/apache-ignite","destination": "/integrations/data-integrations/apache-ignite"},
    {"source": "/data-integrations/apache-impala","destination": "/integrations/data-integrations/apache-impala"},
    {"source": "/data-integrations/apache-pinot","destination": "/integrations/data-integrations/apache-pinot"},
    {"source": "/data-integrations/apache-solr","destination": "/integrations/data-integrations/apache-solr"},
    {"source": "/data-integrations/ckan","destination": "/integrations/data-integrations/ckan"},
    {"source": "/data-integrations/clickhouse","destination": "/integrations/data-integrations/clickhouse"},
    {"source": "/data-integrations/cloud-spanner","destination": "/integrations/data-integrations/cloud-spanner"},
    {"source": "/data-integrations/cockroachdb","destination": "/integrations/data-integrations/cockroachdb"},
    {"source": "/data-integrations/couchbase","destination": "/integrations/data-integrations/couchbase"},
    {"source": "/data-integrations/cratedb","destination": "/integrations/data-integrations/cratedb"},
    {"source": "/data-integrations/d0lt","destination": "/integrations/data-integrations/d0lt"},
    {"source": "/data-integrations/databend","destination": "/integrations/data-integrations/databend"},
    {"source": "/data-integrations/databricks","destination": "/integrations/data-integrations/databricks"},
    {"source": "/data-integrations/datastax","destination": "/integrations/data-integrations/datastax"},
    {"source": "/data-integrations/duckdb","destination": "/integrations/data-integrations/duckdb"},
    {"source": "/data-integrations/edgelessdb","destination": "/integrations/data-integrations/edgelessdb"},
    {"source": "/data-integrations/elasticsearch","destination": "/integrations/data-integrations/elasticsearch"},
    {"source": "/data-integrations/firebird","destination": "/integrations/data-integrations/firebird"},
    {"source": "/data-integrations/google-bigquery","destination": "/integrations/data-integrations/google-bigquery"},
    {"source": "/data-integrations/google-cloud-sql","destination": "/integrations/data-integrations/google-cloud-sql"},
    {"source": "/data-integrations/google-sheets","destination": "/integrations/data-integrations/google-sheets"},
    {"source": "/data-integrations/ibm-db2","destination": "/integrations/data-integrations/ibm-db2"},
    {"source": "/data-integrations/ibm-informix","destination": "/integrations/data-integrations/ibm-informix"},
    {"source": "/data-integrations/influxdb","destination": "/integrations/data-integrations/influxdb"},
    {"source": "/data-integrations/mariadb","destination": "/integrations/data-integrations/mariadb"},
    {"source": "/data-integrations/matrixone","destination": "/integrations/data-integrations/matrixone"},
    {"source": "/data-integrations/microsoft-access","destination": "/integrations/data-integrations/microsoft-access"},
    {"source": "/data-integrations/microsoft-sql-server","destination": "/integrations/data-integrations/microsoft-sql-server"},
    {"source": "/data-integrations/monetdb","destination": "/integrations/data-integrations/monetdb"},
    {"source": "/data-integrations/mongodb","destination": "/integrations/data-integrations/mongodb"},
    {"source": "/data-integrations/mysql","destination": "/integrations/data-integrations/mysql"},
    {"source": "/data-integrations/oceanbase","destination": "/integrations/data-integrations/oceanbase"},
    {"source": "/data-integrations/opengauss","destination": "/integrations/data-integrations/opengauss"},
    {"source": "/data-integrations/oracle","destination": "/integrations/data-integrations/oracle"},
    {"source": "/data-integrations/orioledb","destination": "/integrations/data-integrations/orioledb"},
    {"source": "/data-integrations/planetscale","destination": "/integrations/data-integrations/planetscale"},
    {"source": "/data-integrations/postgresql","destination": "/integrations/data-integrations/postgresql"},
    {"source": "/data-integrations/questdb","destination": "/integrations/data-integrations/questdb"},
    {"source": "/data-integrations/sap-hana","destination": "/integrations/data-integrations/sap-hana"},
    {"source": "/data-integrations/sap-sql-anywhere","destination": "/integrations/data-integrations/sap-sql-anywhere"},
    {"source": "/data-integrations/scylladb","destination": "/integrations/data-integrations/scylladb"},
    {"source": "/data-integrations/singlestore","destination": "/integrations/data-integrations/singlestore"},
    {"source": "/data-integrations/snowflake","destination": "/integrations/data-integrations/snowflake"},
    {"source": "/data-integrations/sqlite","destination": "/integrations/data-integrations/sqlite"},
    {"source": "/data-integrations/starrocks","destination": "/integrations/data-integrations/starrocks"},
    {"source": "/data-integrations/supabase","destination": "/integrations/data-integrations/supabase"},
    {"source": "/data-integrations/surrealdb","destination": "/integrations/data-integrations/surrealdb"},
    {"source": "/data-integrations/tdengine","destination": "/integrations/data-integrations/tdengine"},
    {"source": "/data-integrations/teradata","destination": "/integrations/data-integrations/teradata"},
    {"source": "/data-integrations/tidb","destination": "/integrations/data-integrations/tidb"},
    {"source": "/data-integrations/timescaledb","destination": "/integrations/data-integrations/timescaledb"},
    {"source": "/data-integrations/trino","destination": "/integrations/data-integrations/trino"},
    {"source": "/data-integrations/vertica","destination": "/integrations/data-integrations/vertica"},
    {"source": "/data-integrations/vitess","destination": "/integrations/data-integrations/vitess"},
    {"source": "/data-integrations/yugabytedb","destination": "/integrations/data-integrations/yugabytedb"},
    {"source": "/custom-model/openai","destination": "/integrations/ai-engines/openai"},
    {"source": "/custom-model/huggingface","destination": "/integrations/ai-engines/huggingface"},
    {"source": "/custom-model/langchain","destination": "/integrations/ai-engines/langchain"},
    {"source": "/custom-model/byom","destination": "/integrations/ai-engines/byom"},
    {"source": "/custom-model/ray-serve","destination": "/integrations/ai-engines/ray-serve"},
    {"source": "/custom-model/mlflow","destination": "/integrations/ai-engines/mlflow"},
    {"source": "/ml-engines/automl/lightwood","destination": "/integrations/ai-engines/lightwood"},
    {"source": "/nixtla/statsforecast","destination": "/integrations/ai-engines/statsforecast"},
    {"source": "/nixtla/house-sales-statsforecast","destination": "/sql/tutorials/house-sales-statsforecast"},
    {"source": "/mongo/stats","destination": "/mongo/models/describe"}
  ],
  "navigation": [
    {
      "group": "Overview",
      "pages": [
        "what-is-mindsdb",
        "quickstart",
        {
          "group": "Concepts",
          "pages": [
            "automation",
            "ai_workflow",
            "mindsdb-handlers",
            "data_sources",
            "ml_engines",
            "sql/project",
            "generative-ai-tables",
            "model-types",
            "callbacks",
            "tables_views_files"
          ]
        },
        {
          "group": "Learn More",
          "pages": [
            "mindsdb-gui",
            "sql/table-structure",
            "sql/data-insights",
            "sql/feature-importance",
            "sql/feature-eng"
          ] 
        }
      ]
    },
    {
      "group": "Use Cases",
      "pages": [
        {
          "group": "Chatbots",
          "pages": [
            "sql/tutorials/llm-chatbot-ui",
            "sql/tutorials/create-chatbot",
            "sql/tutorials/slack-chatbot",
            "sql/tutorials/twitterbot-mariadb-enterprise-server-skysql",
            "sql/tutorials/twilio-chatbot"
          ]
        },
        {
          "group": "Content Generation",
          "pages": [
            "sql/tutorials/image-generator",
            "nlp/json-from-text"
          ]
        },
        {
          "group": "Recommenders",
          "pages": [
            "sql/tutorials/recommenders"
          ]
        },
        {
          "group": "Question Answering",
          "pages": [
            "nlp/question-answering-inside-mysql-with-openai",
            "nlp/question-answering-inside-mongodb-with-openai"
          ]
        },
        {
          "group": "Sentiment Analysis",
          "pages": [
            "nlp/sentiment-analysis-inside-mysql-with-openai",
            "nlp/sentiment-analysis-inside-mongodb-with-openai"
          ]
        },
        {
          "group": "Text Summarization",
          "pages": [
            "nlp/text-summarization-inside-mysql-with-openai",
            "nlp/text-summarization-inside-mongodb-with-openai"
          ]
        },
        {
          "group": "Natural Language Processing",
          "pages": [
            "nlp/what-is-nlp",
            "nlp/nlp-mindsdb-hf",
            "nlp/nlp-mindsdb-openai",
            "nlp/nlp-extended-examples"
          ]
        },
        {
          "group": "Forecasting",
          "pages": [
            "sql/tutorials/house-sales-forecasting",
            "sql/tutorials/house-sales-statsforecast",
            "sql/tutorials/eeg-forecasting",
            "sql/tutorials/time-series-community"
          ]
        },
        {
          "group": "Classification",
          "pages": [
            "sql/tutorials/customer-churn",
            "sql/tutorials/classification-community"
          ]
        },
        {
          "group": "Regression",
          "pages": [
            "sql/tutorials/home-rentals",
            "sql/tutorials/regression-community"
          ]
        },
        "tutorials"
      ]
    },
    {
      "group": "Setup",
      "pages": [
        {
          "group": "MindsDB Cloud",
          "pages": [
            "setup/cloud",
            "setup/cloud-starter"
          ]
        },
        {
          "group": "Self-Hosted",
          "pages": [
            "setup/self-hosted/docker",
            "setup/self-hosted/pip/windows",
            "setup/self-hosted/pip/linux",
            "setup/self-hosted/pip/macos",
            "setup/self-hosted/pip/source"
          ]
        },
        {
          "group": "External Cloud Services",
          "pages": [
            "setup/aws",
            "setup/gcp"
          ]
        },
        {
          "group": "Other",
          "pages": [
            "connect/dbt"
          ]
        },
        {
          "group": "Configuration",
          "pages": [
            "setup/custom-config",
            "setup/environment-vars"
          ]
        },
        "setup/community-deploys-mindsdb"
      ]
    },
    {
      "group": "AI Workflow",
      "pages": [
        {
          "group": "Getting Started",
          "pages": [
            {
              "group": "SQL",
              "pages": [
                "mindsdb-sql-overview",
                {
                  "group": "Connect",
                  "pages": [
                    "connect/mindsdb_editor",
                    "connect/postgres-client",
                    "connect/mysql-client",
                    "connect/dbeaver",
                    "connect/connect-mariadb-skysql",
                    "connect/sql-alchemy",
                    "connect/deepnote",
                    "connect/metabase",
                    "connect/tableau",
                    "connect/jupysql"
                  ]
                }
              ]
            },
            {
              "group": "Mongo-QL",
              "pages": [
                "mindsdb-mongo-ql-overview",
                {
                  "group": "Connect",
                  "pages": [
                    "connect/mongo-compass",
                    "connect/mongo-shell"
                  ]
                }
              ]
            },
            {
              "group": "Python",
              "pages": [
                "sdk_python/overview",
                "sdk_python/installation",
                "sdk_python/connect"
              ]
            },
            {
              "group": "JavaScript",
              "pages": [
                "sdk_javascript/overview",
                "sdk_javascript/installation",
                "sdk_javascript/connect"
              ]
            },
            {
              "group": "REST API",
              "pages": [
                "rest/overview",
                "rest/usage"
              ]
            }
          ]
        },
        {
          "group": "Integrate Data Sources",
          "pages": [
            {
              "group": "SQL",
              "pages": [
                "sql/list-data-handlers",
                "sql/create/database",
                "sql/drop/database",
                "sql/show-databases",
                "sql/api/use"
              ]
            },
            {
              "group": "Mongo-QL",
              "pages": [
                "mongo/databases/list-data-handlers",
                "mongo/databases/insertOne",
                "mongo/databases/deleteOne",
                "mongo/databases/find",
                "mongo/databases/use"
              ]
            },
            {
              "group": "Python",
              "pages": [
                "sdk_python/list_data_handlers",
                "sdk_python/create_database",
                "sdk_python/drop_database",
                "sdk_python/list_databases"
              ]
            },
            {
              "group": "JavaScript",
              "pages": [
                "sdk_javascript/list_data_handlers",
                "sdk_javascript/create_database",
                "sdk_javascript/get_database",
                "sdk_javascript/drop_database",
                "sdk_javascript/list_databases"
              ]
            },
            {
              "group": "REST API",
              "pages": [
                "rest/databases/create-databases",
                "rest/databases/update-databases",
                "rest/databases/delete-databases",
                "rest/databases/list-databases",
                "rest/databases/list-database"
              ]
            }
          ]
        },
        {
          "group": "Create AI Engines",
          "pages": [
            {
              "group": "SQL",
              "pages": [
                "sql/list-ml-handlers",
                "sql/create/ml-engine",
                "sql/drop/ml-engine",
                "sql/show-ml-engines"
              ]
            },
            {
              "group": "Mongo-QL",
              "pages": [
                "mongo/ml_engines/list-ml-handlers",
                "mongo/ml_engines/insertOne",
                "mongo/ml_engines/deleteOne",
                "mongo/ml_engines/find"
              ]
            },
            {
              "group": "Python",
              "pages": [
                "sdk_python/list_ml_handlers",
                "sdk_python/create_ml_engine",
                "sdk_python/drop_ml_engine",
                "sdk_python/list_ml_engines"
              ]
            },
            {
              "group": "JavaScript",
              "pages": [
                "sdk_javascript/list_ml_handlers",
                "sdk_javascript/create_ml_engine",
                "sdk_javascript/drop_ml_engine",
                "sdk_javascript/list_ml_engines"
              ]
            },
            {
              "group": "REST API",
              "pages": [
                "rest/ml_engines/create",
                "rest/ml_engines/delete",
                "rest/ml_engines/list"
              ]
            }
          ]
        },
        {
          "group": "Create Projects",
          "pages": [
            {
              "group": "SQL",
              "pages": [
                "sql/create/project",
                "sql/drop/project",
                "sql/list-projects"
              ]
            },
            {
              "group": "Mongo-QL",
              "pages": [
                "mongo/projects/insertOne",
                "mongo/projects/deleteOne",
                "mongo/projects/list-projects"
              ]
            },
            {
              "group": "Python",
              "pages": [
                "sdk_python/create_project",
                "sdk_python/drop_project",
                "sdk_python/list_projects",
                "sdk_python/query_projects"
              ]
            },
            {
              "group": "JavaScript",
              "pages": [
                "sdk_javascript/create_project",
                "sdk_javascript/drop_project",
                "sdk_javascript/list_projects"
              ]
            },
            {
              "group": "REST API",
              "pages": [
                "rest/projects/create",
                "rest/projects/drop",
                "rest/projects/get-projects",
                "rest/projects/get-project"
              ]
            }
          ]
        },
        {
          "group": "Deploy and Use Models",
          "pages": [
            {
              "group": "SQL",
              "pages": [
                "sql/create/model",
                "sql/drop/model",
                "sql/show-models",
                "sql/api/describe",
                "sql/api/retrain",
                "sql/api/finetune",
                "sql/api/manage-models-versions"
              ]
            },
            {
              "group": "Mongo-QL",
              "pages": [
                "mongo/models/insertOne",
                "mongo/models/deleteOne",
                "mongo/models/find",
                "mongo/models/describe",
                "mongo/models/retrain",
                "mongo/models/finetune",
                "mongo/models/manage-model-versions"
              ]
            },
            {
              "group": "Python",
              "pages": [
                "sdk_python/create_model",
                "sdk_python/drop_model",
                "sdk_python/list_models",
                "sdk_python/describe",
                "sdk_python/get_status",
                "sdk_python/refresh_model",
                "sdk_python/retrain",
                "sdk_python/finetune",
                "sdk_python/manage-model-versions"
              ]
            },
            {
              "group": "JavaScript",
              "pages": [
                "sdk_javascript/create_model",
                "sdk_javascript/drop_model",
                "sdk_javascript/list_models",
                "sdk_javascript/describe",
                "sdk_javascript/get_status",
                "sdk_javascript/retrain",
                "sdk_javascript/finetune",
                "sdk_javascript/manage-model-versions"
              ]
            },
            {
              "group": "REST API",
              "pages": [
                "rest/models/train-model",
                "rest/models/delete-model",
                "rest/models/list-models",
                "rest/models/describe-model",
                "rest/models/list-model",
                "rest/models/retrain",
                "rest/models/finetune",
                "rest/models/manage-model-versions"
              ]
            }
          ]
        },
        {
          "group": "Get Predictions",
          "pages": [
            {
              "group": "SQL",
              "pages": [
                "sql/get-single-prediction",
                "sql/get-batch-predictions",
                "sql/api/join"
              ]
            },
            {
              "group": "Mongo-QL",
              "pages": [
                "mongo/models/get-single-prediction",
                "mongo/models/get-batch-predictions"
              ]
            },
            {
              "group": "Python",
              "pages": [
                "sdk_python/get-single-prediction",
                "sdk_python/get-batch-predictions"
              ]
            },
            {
              "group": "JavaScript",
              "pages": [
                "sdk_javascript/query",
                "sdk_javascript/batchQuery"
              ]
            },
            {
              "group": "REST API",
              "pages": [
                "rest/models/query-model",
                "rest/models/query-model-joined-with-data"
              ]
            }
          ]
        },
        {
          "group": "Tables, Views, and Files",
          "pages": [
            {
              "group": "SQL",
              "pages": [
                "sql/create/table",
                "sql/drop/table",
                "sql/api/select",
                "sql/native-queries",
                "sql/api/update",
                "sql/api/insert",
                "sql/api/join-on",
                "sql/api/delete",
                "sql/create/view",
                "sql/drop/view",
                "sql/api/select-view",
                "sql/create/file",
                "sql/drop/file",
                "sql/api/select-files"
              ]
            },
            {
              "group": "Python",
              "pages": [
                "sdk_python/create_table",
                "sdk_python/delete_table",
                "sdk_python/query_table",
                "sdk_python/native_queries",
                "sdk_python/update_table",
                "sdk_python/insert_into_table",
                "sdk_python/join_on",
                "sdk_python/delete_from",
                "sdk_python/create_view",
                "sdk_python/drop_view",
                "sdk_python/query_view",
                "sdk_python/list_views",
                "sdk_python/upload_file",
                "sdk_python/delete_file",
                "sdk_python/query_files"
              ]
            },
            {
              "group": "JavaScript",
              "pages": [
                "sdk_javascript/create_table",
                "sdk_javascript/delete_table",
                "sdk_javascript/query_table",
                "sdk_javascript/native_queries",
                "sdk_javascript/update_table",
                "sdk_javascript/insert_into_table",
                "sdk_javascript/join_on",
                "sdk_javascript/delete_from",
                "sdk_javascript/create_view",
                "sdk_javascript/drop_view",
                "sdk_javascript/query_view",
                "sdk_javascript/list_views",
                "sdk_javascript/upload_file",
                "sdk_javascript/delete_file",
                "sdk_javascript/query_files"
              ]
            },
            {
              "group": "REST API",
              "pages": [
                "rest/tables/create-table",
                "rest/tables/delete-table",
                "rest/tables/list-tables",
                "rest/tables/list-table",
                "rest/tables/update",
                "rest/tables/insert",
                "rest/tables/delete",
                "rest/views/create-view",
                "rest/views/delete-views",
                "rest/views/update-view",             
                "rest/views/list-views",
                "rest/views/list-view",
                "rest/files/upload",
                "rest/files/delete",
                "rest/sql"
              ]
            }
          ]
        },
        {
          "group": "Automate Workflows",
          "pages": [
            {
              "group": "SQL",
              "pages": [
                "sql/create/jobs",
                "sql/drop/jobs",
                "sql/query-jobs",
                "sql/create/trigger",
                "sql/drop/trigger",
                "sql/query-triggers"
              ]
            },
            {
              "group": "Mongo-QL",
              "pages": [
                "mongo/jobs/insertOne",
                "mongo/jobs/deleteOne",
                "mongo/jobs/query-jobs"
              ]
            },
            {
              "group": "Python",
              "pages": [
                "sdk_python/create_job",
                "sdk_python/drop_job",
                "sdk_python/list_jobs",
                "sdk_python/refresh_job",
                "sdk_python/get_history"
              ]
            },
            {
              "group": "JavaScript",
              "pages": [
                "sdk_javascript/create_job",
                "sdk_javascript/drop_job",
                "sdk_javascript/query_jobs"
              ]
            },
            {
              "group": "REST API",
              "pages": [
                "rest/jobs/create",
                "rest/jobs/delete",
                "rest/jobs/query"
              ]
            }
          ]
        },
        {
          "group": "Agents and Chatbots",
          "pages": [
            "agents/agent",
            "agents/chatbot"
          ]
        }
      ]
    },
    {
      "group": "Data Sources",
      "pages": [
        "integrations/data-sources-overview",
        {
          "group": "Applications",
          "pages": [
            "integrations/app-integrations/binance",
            "integrations/app-integrations/confluence",
            "integrations/app-integrations/dockerhub",
            "integrations/app-integrations/email",
            "integrations/app-integrations/github",
            "integrations/app-integrations/gitlab",
            "integrations/app-integrations/gmail",
            "integrations/app-integrations/google-calendar",
            "integrations/app-integrations/hackernews",
<<<<<<< HEAD
            "integrations/app-integrations/intercom",
=======
            "integrations/app-integrations/instatus",
>>>>>>> c10a6483
            "integrations/app-integrations/mediawiki",
            "integrations/app-integrations/microsoft-teams",
            "integrations/app-integrations/newsapi",
            "integrations/app-integrations/plaid",
            "integrations/app-integrations/pypi",
            "integrations/app-integrations/reddit",
            "integrations/app-integrations/sendinblue",
            "integrations/app-integrations/shopify",
            "integrations/app-integrations/slack",
            "integrations/app-integrations/strapi",
            "integrations/app-integrations/stripe",
            "integrations/app-integrations/twitter",
            "integrations/app-integrations/web-crawler",
            "integrations/app-integrations/youtube"
          ]
        },
        {
          "group": "Databases",
          "pages": [
            "integrations/data-integrations/all-data-integrations",
            "integrations/data-integrations/airtable",
            "integrations/data-integrations/amazon-aurora",
            "integrations/data-integrations/amazon-dynamodb",
            "integrations/data-integrations/amazon-redshift",
            "integrations/data-integrations/amazon-s3",
            "integrations/data-integrations/apache-cassandra",
            "integrations/data-integrations/apache-druid",
            "integrations/data-integrations/apache-hive",
            "integrations/data-integrations/apache-ignite",
            "integrations/data-integrations/apache-impala",
            "integrations/data-integrations/apache-pinot",
            "integrations/data-integrations/apache-solr",
            "integrations/data-integrations/ckan",
            "integrations/data-integrations/clickhouse",
            "integrations/data-integrations/cloud-spanner",
            "integrations/data-integrations/cockroachdb",
            "integrations/data-integrations/couchbase",
            "integrations/data-integrations/cratedb",
            "integrations/data-integrations/d0lt",
            "integrations/data-integrations/databend",
            "integrations/data-integrations/databricks",
            "integrations/data-integrations/datastax",
            "integrations/data-integrations/duckdb",
            "integrations/data-integrations/edgelessdb",
            "integrations/data-integrations/elasticsearch",
            "integrations/data-integrations/firebird",
            "integrations/data-integrations/google-bigquery",
            "integrations/data-integrations/google-cloud-sql",
            "integrations/data-integrations/google-sheets",
            "integrations/data-integrations/ibm-db2",
            "integrations/data-integrations/ibm-informix",
            "integrations/data-integrations/influxdb",
            "integrations/data-integrations/mariadb",
            "integrations/data-integrations/matrixone",
            "integrations/data-integrations/microsoft-access",
            "integrations/data-integrations/microsoft-sql-server",
            "integrations/data-integrations/monetdb",
            "integrations/data-integrations/mongodb",
            "integrations/data-integrations/mysql",
            "integrations/data-integrations/oceanbase",
            "integrations/data-integrations/opengauss",
            "integrations/data-integrations/oracle",
            "integrations/data-integrations/orioledb",
            "integrations/data-integrations/planetscale",
            "integrations/data-integrations/postgresql",
            "integrations/data-integrations/questdb",
            "integrations/data-integrations/sap-hana",
            "integrations/data-integrations/sap-sql-anywhere",
            "integrations/data-integrations/scylladb",
            "integrations/data-integrations/singlestore",
            "integrations/data-integrations/snowflake",
            "integrations/data-integrations/sqlite",
            "integrations/data-integrations/starrocks",
            "integrations/data-integrations/supabase",
            "integrations/data-integrations/surrealdb",
            "integrations/data-integrations/tdengine",
            "integrations/data-integrations/teradata",
            "integrations/data-integrations/tidb",
            "integrations/data-integrations/timescaledb",
            "integrations/data-integrations/trino",
            "integrations/data-integrations/vertica",
            "integrations/data-integrations/vitess",
            "integrations/data-integrations/yugabytedb"
          ]
        },
        {
          "group": "Vector Databases",
          "pages": [
            "integrations/vector-db-integrations/chromadb"
          ]
        }
      ]
    },
    {
      "group": "AI Engines",
      "pages": [
        "integrations/ml-engines-overview",
        {
          "group": "Large Language Models",
          "pages": [
            "integrations/ai-engines/anthropic",
            "integrations/ai-engines/cohere",
            "integrations/ai-engines/openai",
            "integrations/ai-engines/huggingface",
            "integrations/ai-engines/langchain",
            "integrations/ai-engines/llamaindex",
            "integrations/ai-engines/monkeylearn"            
          ]
        },
        {
          "group": "Bring Your Own Models",
          "pages": [
            "integrations/ai-engines/byom",
            "integrations/ai-engines/ray-serve",
            "integrations/ai-engines/mlflow"
          ]
        },
        {
          "group": "AutoML",
          "pages": [
            "integrations/ai-engines/lightwood"
          ]
        },
        {
          "group": "Time Series Models",
          "pages": [
            "integrations/ai-engines/statsforecast",
            "integrations/ai-engines/neuralforecast",
            "integrations/ai-engines/timegpt"
          ]
        },
        {
          "group": "Recommender Models",
          "pages": [
            "integrations/ai-engines/lightfm",
            "integrations/ai-engines/popularity-recommender"
          ]
        }
      ]
    },
    {
      "group": "Contribute",
      "pages": [
        "contribute/contribute",
        "contribute/issues",
        "contribute/issue-labels",
        "contribute/install",
        "contribute/data-handlers",
        "contribute/ml-handlers",
        "contribute/app-handlers",
        "contribute/tests",
        "contribute/tutorials",
        "contribute/docs",
        "contribute/docs-rules",
        "contribute/community"
      ]
    },
    {
      "group": "FAQs",
      "pages": [
        "faqs/whitelist-ips",
        "faqs/persist-predictions",
        "faqs/mindsdb-with-php"
      ]
    }
  ],
  "footerSocials": {
    "github": "https://github.com/mindsdb/mindsdb",
    "facebook": "https://www.facebook.com/MindsDB",
    "twitter": "https://twitter.com/MindsDB",
    "slack": "https://mindsdb.com/joincommunity",
    "linkedin": "https://www.linkedin.com/company/mindsdb",
    "youtube": "https://www.youtube.com/channel/UC5_wBOLCWath6q1iTgPPD5A",
    "medium": "https://medium.com/mindsdb"
  },
  "analytics": {
    "gtm": {
      "tagId": "GTM-MNN47J3"
    }
  }
}<|MERGE_RESOLUTION|>--- conflicted
+++ resolved
@@ -787,11 +787,8 @@
             "integrations/app-integrations/gmail",
             "integrations/app-integrations/google-calendar",
             "integrations/app-integrations/hackernews",
-<<<<<<< HEAD
+            "integrations/app-integrations/instatus",
             "integrations/app-integrations/intercom",
-=======
-            "integrations/app-integrations/instatus",
->>>>>>> c10a6483
             "integrations/app-integrations/mediawiki",
             "integrations/app-integrations/microsoft-teams",
             "integrations/app-integrations/newsapi",
