{
  "$schema": "https://mintlify.com/schema.json",
  "name": "MindsDB",
  "logo": {
    "light": "/logo/light.svg",
    "dark": "/logo/dark.svg"
  },
  "favicon": "/favicon.png",
  "colors": {
    "primary": "#2AB673",
    "light": "#55D799",
    "dark": "#117866"
  },
  "openapi": "https://raw.githubusercontent.com/mindsdb/mindsdb/openapi-specs/mindsdb/api/http/openapi.yml",
  "api": {
    "baseUrl": [
      "https://alpha.mindsdb.com",
      "https://cloud.mindsdb.com",
      "https://127.0.0.1"
    ],
    "auth": {
      "method": "key",
      "name": "X-API-KEY"
    }
  },
  "topbarLinks": [
    {
      "name": "Login",
      "url": "https://cloud.mindsdb.com/login"
    }
  ],
  "topbarCtaButton": {
    "name": "Get Started",
    "url": "https://cloud.mindsdb.com"
  },
  "anchors": [
    {
      "name": "Join our Slack",
      "icon": "slack",
      "url": "https://mindsdb.com/joincommunity"
    },
    {
      "name": "GitHub",
      "icon": "github",
      "url": "https://github.com/mindsdb/mindsdb"
    }
  ],
  "navigation": [
    {
      "group": "Guides",
      "pages": [
        {
          "group": "Quickstart",
          "pages": [
            "what-is-mindsdb",
            "quickstart"
          ]
        },
        {
          "group": "Running MindsDB",
          "pages": [
            "setup/cloud",
            {
              "group": "Self-Hosted",
              "pages": [
                "setup/self-hosted/docker",
                {
                  "group": "Via pip",
                  "pages": [
                    "setup/self-hosted/pip/windows",
                    "setup/self-hosted/pip/linux",
                    "setup/self-hosted/pip/macos",
                    "setup/self-hosted/pip/source"
                  ]
                },
                "setup/digital-ocean",
                "setup/gcp",
                "setup/vultr",
                "setup/civo"
              ]
            },
            {
              "group": "Configuration Options",
              "pages": [
                "setup/custom-config",
                "setup/environment-vars"
              ]
            },
            "setup/community-deploys-mindsdb"
          ]
        },
        {
          "group": "Using MindsDB via SQL API",
          "pages": [
            {
              "group": "Connect to MindsDB",
              "pages": [
                "connect/mindsdb_editor",
                {
                  "group": "Other SQL Clients",
                  "pages": [
                    "connect/dbeaver",
                    "connect/connect-mariadb-skysql",
                    "connect/mysql-client",
                    "connect/sql-alchemy"
                  ]
                },
                {
                  "group": "BI Tools and Notebooks",
                  "pages": [
                    "connect/deepnote",
                    "connect/metabase",
                    "connect/tableau",
                    "connect/jupysql"
                  ]
                }
              ]
            },
            {
              "group": "Machine Learning Examples",
              "pages": [
                "ml-types",
                {
                  "group": "NLP",
                  "pages": [
                    "nlp/nlp-mindsdb-hf",
                    "nlp/nlp-mindsdb-openai",
                    "nlp/sentiment-analysis-inside-mysql-with-openai",
                    "nlp/question-answering-inside-mysql-with-openai",
                    "nlp/text-summarization-inside-mysql-with-openai",
                    "nlp/sentiment-analysis-inside-mongodb-with-openai",
                    "nlp/question-answering-inside-mongodb-with-openai",
                    "nlp/text-summarization-inside-mongodb-with-openai",
                    "nlp/json-from-text"
                  ]
                },
                {
                  "group": "Time Series",
                  "pages": [
                    "sql/tutorials/house-sales-forecasting",
                    "sql/tutorials/time-series-community",
                    {
                      "group": "Nixtla",
                      "pages": [
                        "nixtla/statsforecast"
                      ]
                    }
                  ]
                },
                {
                  "group": "Classification",
                  "pages": [
                    "sql/tutorials/customer-churn",
                    "sql/tutorials/classification-community"
                  ]
                },
                {
                  "group": "Regression",
                  "pages": [
                    "sql/tutorials/home-rentals",
                    "sql/tutorials/regression-community"
                  ]
                }
              ]
            },
            {
              "group": "SQL Commands",
              "pages": [
                {
                  "group": "CREATE",
                  "pages": [
                    "sql/create/databases",
                    "sql/create/predictor",
                    "sql/create/table",
                    "sql/create/view",
                    "sql/create/ml-engine",
                    "sql/create/jobs"
                  ]
                },
                "sql/api/update",
                "sql/api/insert",
                "sql/api/describe",
                "sql/api/retrain",
                "sql/api/manage-models-versions",
                "sql/api/drop",
                "sql/api/select",
                "sql/api/select-files",
                {
                  "group": "JOIN",
                  "pages": [
                    "sql/api/join",
                    "sql/api/join-on"
                  ]
                },
                "sql/api/use",
                "sql/api/adjust"
              ]
            }
          ]
        },
        {
          "group": "Using MindsDB via Mongo API",
          "pages": [
            {
              "group": "Connect to MindsDB",
              "pages": [
                "connect/mongo-compass",
                "connect/mongo-shell"
              ]
            },
            {
              "group": "Machine Learning Examples",
              "pages": [
                "ml-types",
                "using-mongo-api/nlp",
                "using-mongo-api/timeseries",
                "using-mongo-api/classification",
                "using-mongo-api/regression"
              ]
            },
            {
              "group": "Mongo Commands",
              "pages": [
                "mongo/collection-structure",
                {
                  "group": "Insert()",
                  "pages": [
                    "mongo/database",
                    "mongo/insert"
                  ]
                },
                "mongo/stats",
                "mongo/find",
                "mongo/delete"
              ]
            }
          ]
        },
        "connect/dbt",
        "connect/kafka",
        {
          "group": "Using MindsDB via REST API",
          "pages": [
            "rest/disclaimer",
            "rest/sql",
            {
              "group": "Databases",
              "pages": [
                "rest/databases/list-databases",
                "rest/databases/list-database",
                "rest/databases/create-databases",
                "rest/databases/update-databases",
                "rest/databases/delete-databases"
              ]
            },
            {
              "group": "Projects",
              "pages": [
                "rest/projects/get-projects"
              ]
            },
            {
              "group": "Models",
              "pages": [
                "rest/models/train-model",
                "rest/models/list-model",
                "rest/models/list-models",
                "rest/models/describe-model",
                "rest/models/query-model",
                "rest/models/delete-model",
                "rest/models/retrain-model"
              ]
            },
            {
              "group": "Views",
              "pages": [
                "rest/views/create-view",
                "rest/views/list-view",
                "rest/views/list-views",
                "rest/views/delete-views"
              ]
            },
            {
              "group": "Tables",
              "pages": [
                "rest/tables/create-table",
                "rest/tables/list-table",
                "rest/tables/delete-table"
              ]
            }
          ]
        },
        {
          "group": "More from MindsDB",
          "pages": [
            "mindsdb-handlers",
            "sql/data-insights",
            "sql/feature-importance",
            "sql/feature-eng",
            "sql/create/file",
            "model-types",
            "sql/table-structure",
            "sql/native-queries",
            "sql/project"
          ]
        },
        {
          "group": "Data Integrations",
          "pages": [
            "data-integrations/all-data-integrations",
            "data-integrations/twitter",
            "data-integrations/amazon-redshift",
            "data-integrations/db2",
            "data-integrations/cratedb",
            "data-integrations/cockroachdb",
            "data-integrations/ckan",
            "data-integrations/databend",
            "data-integrations/Apache-Pinot",
<<<<<<< HEAD
            "data-integrations/clickhouse"
=======
            "data-integrations/Airtable"
>>>>>>> 977995e2
          ]
        },
        {
          "group": "ML Engines",
          "pages": [
            {
              "group": "AutoML",
              "pages": [
                "ml-engines/automl/lightwood",
                "ml-engines/automl/ludwig",
                "ml-engines/automl/xgboost"
              ]
            },
            {
              "group": "NLP",
              "pages": [
                "custom-model/huggingface",
                "custom-model/openai"
              ]
            },
            {
              "group": "Bring Your Own Models",
              "pages": [
                "custom-model/ray-serve",
                "custom-model/mlflow"
              ]
            }
          ]
        },
        {
          "group": "Tutorials",
          "pages": [
            {
              "group": "NLP",
              "pages": [
                "nlp/nlp-extended-examples",
                {
                  "group": "NLP Examples with OpenAI",
                  "pages": [
                    "nlp/nlp-mindsdb-hf",
                    "nlp/nlp-mindsdb-openai",
                    "nlp/sentiment-analysis-inside-mysql-with-openai",
                    "nlp/question-answering-inside-mysql-with-openai",
                    "nlp/text-summarization-inside-mysql-with-openai",
                    "nlp/sentiment-analysis-inside-mongodb-with-openai",
                    "nlp/question-answering-inside-mongodb-with-openai",
                    "nlp/text-summarization-inside-mongodb-with-openai",
                    "nlp/json-from-text"
                  ]
                }
              ]
            },
            {
              "group": "Time Series",
              "pages": [
                "sql/tutorials/house-sales-forecasting",
                "sql/tutorials/time-series-community",
                {
                  "group": "Nixtla",
                  "pages": [
                    "nixtla/statsforecast"
                  ]
                }
              ]
            },
            {
              "group": "Classification",
              "pages": [
                "sql/tutorials/customer-churn",
                "sql/tutorials/classification-community"
              ]
            },
            {
              "group": "Regression",
              "pages": [
                "sql/tutorials/home-rentals",
                "sql/tutorials/regression-community"
              ]
            },
            "sql/tutorials/twitter-chatbot",
            "tutorials"
          ]
        },
        {
          "group": "Contributing Guide",
          "pages": [
            "contribute",
            "contribute/issue-labels",
            "contribute/install",
            "contribute/issues",
            "contribute/data-integration-page",
            "contribute/data-handlers",
            "contribute/ml-handlers",
            "contribute/app-handlers",
            "contribute/docs",
            "docs-rules",
            "contribute/tests",
            "contribute/tutorials",
            "community"
          ]
        }
      ]
    },
    {
      "group": "Natural Language Processing (NLP)",
      "pages": [
        "nlp/what-is-nlp",
        "nlp/nlp-mindsdb-hf",
        "nlp/nlp-mindsdb-openai",
        {
          "group": "NLP Examples with OpenAI",
          "pages": [
            "nlp/sentiment-analysis-inside-mysql-with-openai",
            "nlp/question-answering-inside-mysql-with-openai",
            "nlp/text-summarization-inside-mysql-with-openai",
            "nlp/sentiment-analysis-inside-mongodb-with-openai",
            "nlp/question-answering-inside-mongodb-with-openai",
            "nlp/text-summarization-inside-mongodb-with-openai",
            "nlp/json-from-text"
          ]
        },
        "nlp/nlp-extended-examples"
      ]
    }
  ],
  "footerSocials": {
    "github": "https://github.com/mindsdb/mindsdb",
    "facebook": "https://www.facebook.com/MindsDB",
    "twitter": "https://twitter.com/MindsDB",
    "slack": "https://mindsdb.com/joincommunity",
    "linkedin": "https://www.linkedin.com/company/mindsdb",
    "youtube": "https://www.youtube.com/channel/UC5_wBOLCWath6q1iTgPPD5A",
    "medium": "https://medium.com/mindsdb"
  },
  "analytics": {
    "gtm": {
      "tagId": "GTM-MNN47J3"
    }
  }
}<|MERGE_RESOLUTION|>--- conflicted
+++ resolved
@@ -316,11 +316,8 @@
             "data-integrations/ckan",
             "data-integrations/databend",
             "data-integrations/Apache-Pinot",
-<<<<<<< HEAD
-            "data-integrations/clickhouse"
-=======
+            "data-integrations/clickhouse",
             "data-integrations/Airtable"
->>>>>>> 977995e2
           ]
         },
         {
