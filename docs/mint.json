{
  "$schema": "https://mintlify.com/schema.json",
  "name": "MindsDB",
  "logo": {
    "light": "/logo/light.svg",
    "dark": "/logo/dark.svg"
  },
  "favicon": "/favicon.png",
  "colors": {
    "primary": "#2AB673",
    "light": "#55D799",
    "dark": "#117866"
  },
  "openapi": "https://raw.githubusercontent.com/mindsdb/mindsdb/openapi-specs/mindsdb/api/http/openapi.yml",
  "api": {
    "baseUrl": [
      "https://alpha.mindsdb.com",
      "https://cloud.mindsdb.com",
      "https://127.0.0.1"
    ],
    "auth": {
      "method": "key",
      "name": "X-API-KEY"
    }
  },
  "topbarLinks": [
    {
      "name": "Login",
      "url": "https://cloud.mindsdb.com/login"
    }
  ],
  "topbarCtaButton": {
    "name": "Get Started",
    "url": "https://cloud.mindsdb.com"
  },
  "anchors": [
    {
      "name": "Join our Slack",
      "icon": "slack",
      "url": "https://mindsdb.com/joincommunity"
    },
    {
      "name": "GitHub",
      "icon": "github",
      "url": "https://github.com/mindsdb/mindsdb"
    }
  ],
  "navigation": [
    {
      "group": "Guides",
      "pages": [
        {
          "group": "Quickstart",
          "pages": [
            "what-is-mindsdb",
            "quickstart"
          ]
        },
        {
          "group": "Running MindsDB",
          "pages": [
            "setup/cloud",
            {
              "group": "Self-Hosted",
              "pages": [
                "setup/self-hosted/docker",
                {
                  "group": "Via pip",
                  "pages": [
                    "setup/self-hosted/pip/windows",
                    "setup/self-hosted/pip/linux",
                    "setup/self-hosted/pip/macos",
                    "setup/self-hosted/pip/source"
                  ]
                },
                "setup/digital-ocean",
                "setup/gcp",
                "setup/vultr",
                "setup/civo"
              ]
            },
            {
              "group": "Configuration Options",
              "pages": [
                "setup/custom-config",
                "setup/environment-vars"
              ]
            },
            "setup/community-deploys-mindsdb"
          ]
        },
        {
          "group": "Using MindsDB via SQL API",
          "pages": [
            {
              "group": "Connect to MindsDB",
              "pages": [
                "connect/mindsdb_editor",
                {
                  "group": "Other SQL Clients",
                  "pages": [
                    "connect/dbeaver",
                    "connect/connect-mariadb-skysql",
                    "connect/mysql-client",
                    "connect/sql-alchemy"
                  ]
                },
                {
                  "group": "BI Tools and Notebooks",
                  "pages": [
                    "connect/deepnote",
                    "connect/metabase",
                    "connect/tableau",
                    "connect/jupysql"
                  ]
                }
              ]
            },
            {
              "group": "Machine Learning Examples",
              "pages": [
                "ml-types",
                {
                  "group": "NLP",
                  "pages": [
                    "nlp/nlp-extended-examples",
                    "nlp/nlp-mindsdb-hf",
                    "nlp/nlp-mindsdb-openai",
                    "nlp/sentiment-analysis-inside-mysql-with-openai",
                    "nlp/question-answering-inside-mysql-with-openai",
                    "nlp/text-summarization-inside-mysql-with-openai",
                    "nlp/sentiment-analysis-inside-mongodb-with-openai",
                    "nlp/question-answering-inside-mongodb-with-openai",
                    "nlp/text-summarization-inside-mongodb-with-openai",
                    "nlp/json-from-text"
                  ]
                },
                {
                  "group": "Time Series",
                  "pages": [
                    "sql/tutorials/house-sales-forecasting",
                    "nixtla/house-sales-statsforecast",
                    "sql/tutorials/time-series-community"
                  ]
                },
                {
                  "group": "Classification",
                  "pages": [
                    "sql/tutorials/customer-churn",
                    "sql/tutorials/classification-community"
                  ]
                },
                {
                  "group": "Regression",
                  "pages": [
                    "sql/tutorials/home-rentals",
                    "sql/tutorials/regression-community"
                  ]
                }
              ]
            },
            {
              "group": "SQL Commands",
              "pages": [
                {
                  "group": "CREATE",
                  "pages": [
                    "sql/create/databases",
                    "sql/create/predictor",
                    "sql/create/table",
                    "sql/create/view",
                    "sql/create/ml-engine",
                    "sql/create/jobs"
                  ]
                },
                "sql/api/update",
                "sql/api/insert",
                "sql/api/describe",
                "sql/api/retrain",
                "sql/api/manage-models-versions",
                "sql/api/drop",
                "sql/api/select",
                "sql/api/select-files",
                {
                  "group": "JOIN",
                  "pages": [
                    "sql/api/join",
                    "sql/api/join-on"
                  ]
                },
                "sql/api/use",
                "sql/api/adjust"
              ]
            }
          ]
        },
        {
          "group": "Using MindsDB via Mongo API",
          "pages": [
            {
              "group": "Connect to MindsDB",
              "pages": [
                "connect/mongo-compass",
                "connect/mongo-shell"
              ]
            },
            {
              "group": "Machine Learning Examples",
              "pages": [
                "ml-types",
                "using-mongo-api/nlp",
                "using-mongo-api/timeseries",
                "using-mongo-api/classification",
                "using-mongo-api/regression"
              ]
            },
            {
              "group": "Mongo Commands",
              "pages": [
                "mongo/collection-structure",
                {
                  "group": "Insert()",
                  "pages": [
                    "mongo/database",
                    "mongo/insert"
                  ]
                },
                "mongo/stats",
                "mongo/find",
                "mongo/delete"
              ]
            }
          ]
        },
        "connect/dbt",
        "connect/kafka",
        {
          "group": "Using MindsDB via REST API",
          "pages": [
            "rest/disclaimer",
            "rest/sql",
            {
              "group": "Databases",
              "pages": [
                "rest/databases/list-databases",
                "rest/databases/list-database",
                "rest/databases/create-databases",
                "rest/databases/update-databases",
                "rest/databases/delete-databases"
              ]
            },
            {
              "group": "Projects",
              "pages": [
                "rest/projects/get-projects"
              ]
            },
            {
              "group": "Models",
              "pages": [
                "rest/models/train-model",
                "rest/models/list-model",
                "rest/models/list-models",
                "rest/models/describe-model",
                "rest/models/query-model",
                "rest/models/delete-model",
                "rest/models/retrain-model"
              ]
            },
            {
              "group": "Views",
              "pages": [
                "rest/views/create-view",
                "rest/views/list-view",
                "rest/views/list-views",
                "rest/views/delete-views"
              ]
            },
            {
              "group": "Tables",
              "pages": [
                "rest/tables/create-table",
                "rest/tables/list-table",
                "rest/tables/delete-table"
              ]
            }
          ]
        },
        {
          "group": "More from MindsDB",
          "pages": [
            "mindsdb-handlers",
            "sql/data-insights",
            "sql/feature-importance",
            "sql/feature-eng",
            "sql/create/file",
            "model-types",
            "sql/table-structure",
            "sql/native-queries",
            "sql/project"
          ]
        },
        {
          "group": "Application Integrations",
          "pages": [
            "app-integrations/twitter"
          ]
        },
        {
          "group": "Data Integrations",
          "pages": [
            "data-integrations/all-data-integrations",
            "data-integrations/amazon-redshift",
            "data-integrations/db2",
            "data-integrations/cratedb",
            "data-integrations/cockroachdb",
            "data-integrations/ckan",
            "data-integrations/databend",
            "data-integrations/Apache-Pinot",
            "data-integrations/cassandra",
            "data-integrations/Couchbase",
            "data-integrations/clickhouse",
            "data-integrations/Airtable",
            "data-integrations/Google-BigQuery",
            "data-integrations/DynamoDB",
            "data-integrations/hive",
            "data-integrations/impala",
<<<<<<< HEAD
            "data-integrations/mysql"
=======
            "data-integrations/microsoft-access"

>>>>>>> aee68ecd
          ]
        },
        {
          "group": "ML Engines",
          "pages": [
            {
              "group": "AutoML",
              "pages": [
                "ml-engines/automl/lightwood",
                "ml-engines/automl/ludwig",
                "ml-engines/automl/xgboost"
              ]
            },
            {
              "group": "NLP",
              "pages": [
                "custom-model/huggingface",
                "custom-model/openai"
              ]
            },
            {
              "group": "Bring Your Own Models",
              "pages": [
                "custom-model/ray-serve",
                "custom-model/mlflow"
              ]
            },
            {
              "group": "Time Series",
              "pages": [
                {
                  "group": "Nixtla",
                  "pages": [
                    "nixtla/statsforecast"
                  ]
                }
              ]
            }
          ]
        },
        {
          "group": "Tutorials",
          "pages": [
            {
              "group": "NLP",
              "pages": [
                "nlp/nlp-extended-examples",
                "nlp/nlp-mindsdb-hf",
                "nlp/nlp-mindsdb-openai",
                "nlp/sentiment-analysis-inside-mysql-with-openai",
                "nlp/question-answering-inside-mysql-with-openai",
                "nlp/text-summarization-inside-mysql-with-openai",
                "nlp/sentiment-analysis-inside-mongodb-with-openai",
                "nlp/question-answering-inside-mongodb-with-openai",
                "nlp/text-summarization-inside-mongodb-with-openai",
                "nlp/json-from-text"
              ]
            },
            {
              "group": "Time Series",
              "pages": [
                "sql/tutorials/house-sales-forecasting",
                "nixtla/house-sales-statsforecast",
                "sql/tutorials/time-series-community"
              ]
            },
            {
              "group": "Classification",
              "pages": [
                "sql/tutorials/customer-churn",
                "sql/tutorials/classification-community"
              ]
            },
            {
              "group": "Regression",
              "pages": [
                "sql/tutorials/home-rentals",
                "sql/tutorials/regression-community"
              ]
            },
            "sql/tutorials/twitter-chatbot",
            "tutorials"
          ]
        },
        {
          "group": "Contributing Guide",
          "pages": [
            "contribute",
            "contribute/issue-labels",
            "contribute/install",
            "contribute/issues",
            "contribute/data-integration-page",
            "contribute/data-handlers",
            "contribute/ml-handlers",
            "contribute/app-handlers",
            "contribute/docs",
            "docs-rules",
            "contribute/tests",
            "contribute/tutorials",
            "community"
          ]
        }
      ]
    },
    {
      "group": "Natural Language Processing (NLP)",
      "pages": [
        "nlp/what-is-nlp",
        "nlp/nlp-mindsdb-hf",
        "nlp/nlp-mindsdb-openai",
        {
          "group": "NLP Examples with OpenAI",
          "pages": [
            "nlp/sentiment-analysis-inside-mysql-with-openai",
            "nlp/question-answering-inside-mysql-with-openai",
            "nlp/text-summarization-inside-mysql-with-openai",
            "nlp/sentiment-analysis-inside-mongodb-with-openai",
            "nlp/question-answering-inside-mongodb-with-openai",
            "nlp/text-summarization-inside-mongodb-with-openai",
            "nlp/json-from-text"
          ]
        },
        "nlp/nlp-extended-examples"
      ]
    }
  ],
  "footerSocials": {
    "github": "https://github.com/mindsdb/mindsdb",
    "facebook": "https://www.facebook.com/MindsDB",
    "twitter": "https://twitter.com/MindsDB",
    "slack": "https://mindsdb.com/joincommunity",
    "linkedin": "https://www.linkedin.com/company/mindsdb",
    "youtube": "https://www.youtube.com/channel/UC5_wBOLCWath6q1iTgPPD5A",
    "medium": "https://medium.com/mindsdb"
  },
  "analytics": {
    "gtm": {
      "tagId": "GTM-MNN47J3"
    }
  }
}<|MERGE_RESOLUTION|>--- conflicted
+++ resolved
@@ -325,12 +325,8 @@
             "data-integrations/DynamoDB",
             "data-integrations/hive",
             "data-integrations/impala",
-<<<<<<< HEAD
-            "data-integrations/mysql"
-=======
+            "data-integrations/mysql",
             "data-integrations/microsoft-access"
-
->>>>>>> aee68ecd
           ]
         },
         {
