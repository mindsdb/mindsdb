--- conflicted
+++ resolved
@@ -4,15 +4,9 @@
 icon: "rectangle-code"
 ---
 
-<<<<<<< HEAD
-MindsDB provides SDKs for Python and JavaScript, enabling incorporation of AI building blocks into these development environments.
-
-This section introduces custom syntax provided by MindsDB to bring data and AI together inside Python and JavaScript development environments.
-=======
 MindsDB provides SDKs for Python, and JavaScript, enabling incorporation of AI building blocks into these development environments.
 
 This section introduces custom syntax provided by MindsDB to bring data and AI together inside Python, and JavaScript development environments.
->>>>>>> 78ea043c
 
 Follow these steps to get started:
 
@@ -22,23 +16,6 @@
     For JavaScript, [install the package](/sdks/javascript/installation).<br></br>
   </Step>
   <Step title="Connect a data source">
-<<<<<<< HEAD
-    Connect a data source in [Python](/sdks/python/create_database), and [JavaScript](/sdks/javascript/create_database).<br></br>
-    Explore all available [data sources here](/integrations/data-overview).
-  </Step>
-  <Step title="Configure an AI engine">
-    Configure an AI engine in [Python](/sdks/python/create_ml_engine), and [JavaScript](/sdks/javascript/create_ml_engine).<br></br>
-    Explore all available [AI engines here](/integrations/ai-overview).
-  </Step>
-  <Step title="Create and deploy an AI/ML model">
-    Create and deploy an AI/ML model in [Python](/sdks/python/create_model), and [JavaScript](/sdks/javascript/create_model).
-  </Step>
-  <Step title="Query for predictions">
-    Query for predictions in [Python](/sdks/python/get-batch-predictions), and [JavaScript](/sdks/javascript/batchQuery).
-  </Step>
-  <Step title="Automate customized workflows">
-    Automate tasks by scheduling docs in [Python](/sdks/python/create_job), and [JavaScript](/sdks/javascript/create_job).
-=======
     Connect a data source in [Python](/sdks/python/create_database) and [JavaScript](/sdks/javascript/create_database).<br></br>
     Explore all available [data sources here](/integrations/data-overview).
   </Step>
@@ -54,6 +31,5 @@
   </Step>
   <Step title="Automate customized workflows">
     Automate tasks by scheduling docs in [Python](/sdks/python/create_job) and [JavaScript](/sdks/javascript/create_job).
->>>>>>> 78ea043c
   </Step>
 </Steps>