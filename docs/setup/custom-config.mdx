--- conflicted
+++ resolved
@@ -200,11 +200,7 @@
 Connection parameters for the HTTP API include:
 
 * `host`: Specifies the IP address or hostname where the API should run. For example, `"127.0.0.1"` indicates the API will run locally.
-<<<<<<< HEAD
-* `port`: Defines the port number on which the API will listen for incoming requests. The default ports are `47334` for HTTP, `47335` for MySQL.
-=======
 * `port`: Defines the port number on which the API will listen for incoming requests. The default ports are `47334` for HTTP, and `47335` for MySQL.
->>>>>>> 78ea043c
 * `restart_on_failure`: If it is set to `true` (and `max_restart_count` is not reached), the restart of MindsDB will be attempted after the MindsDB process was killed - with code 9 on Linux and MacOS, or for any reason on Windows.
 * `max_restart_count`: This defines how many times the restart attempts can be made. Note that 0 stands for no limit.
 * `max_restart_interval_seconds`: This defines the time limit during which there can be no more than `max_restart_count` restart attempts. Note that 0 stands for no time limit, which means there would be a maximum of `max_restart_count` restart attempts allowed.
