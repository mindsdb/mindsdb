--- conflicted
+++ resolved
@@ -50,375 +50,9 @@
 
 For more information on managing model versions, check out our docs [here](/sql/api/manage-models-versions).
 </Info>
-<<<<<<< HEAD
- 
-## Example 1: Regression Model
 
-In this example, we use our sample PostgreSQL database. You can connect to it like this:
-
-```sql
-CREATE DATABASE example_db
-WITH ENGINE = "postgres",
-PARAMETERS = {
-    "user": "demo_user",
-    "password": "demo_password",
-    "host": "3.220.66.106",
-    "port": "5432",
-    "database": "demo"
-    };
-```
-
-First, we create and train the model using a subset of the `home_rentals` data, considering properties that have been on the market less than 10 days.
-
-```sql
-CREATE MODEL mindsdb.adjust_home_rentals_model
-FROM example_db
-    (SELECT * 
-    FROM demo_data.home_rentals 
-    WHERE days_on_market < 10)
-PREDICT rental_price;
-```
-
-On execution, we get:
-
-```sql
-Query successfully completed
-```
-
-We can check its status using this command:
-
-```sql
-SELECT *
-FROM mindsdb.models
-WHERE name = 'adjust_home_rentals_model';
-```
-
-Once the status is complete, we can query for predictions.
-
-```sql
-SELECT rental_price, rental_price_explain 
-FROM mindsdb.adjust_home_rentals_model
-WHERE sqft = 1000
-AND location = 'great'
-AND neighborhood = 'berkeley_hills'
-AND number_of_rooms = 2
-AND number_of_bathrooms = 1
-AND days_on_market = 40;
-```
-
-On execution, we get:
-
-```sql
-+---------------+-----------------------------------------------------------------------------------------------------------------------------------------------+
-| rental_price  | rental_price_explain                                                                                                                          |
-+---------------+-----------------------------------------------------------------------------------------------------------------------------------------------+
-| 2621          | {"predicted_value": 2621, "confidence": 0.99, "anomaly": null, "truth": null, "confidence_lower_bound": 2523, "confidence_upper_bound": 2719} |
-+---------------+-----------------------------------------------------------------------------------------------------------------------------------------------+
-```
- 
-Let’s adjust this model with more training data. Now we consider properties that have been on the market for 10 or more days.
-
-```sql
-FINETUNE mindsdb.adjust_home_rentals_model
-FROM example_db
-    (SELECT * 
-    FROM demo_data.home_rentals 
-    WHERE days_on_market >= 10);
-```
-
-On execution, we get:
-
-```sql
-Query successfully completed
-```
-
-To check the status and versions of the model, run this command:
-
-```sql
-SELECT name, engine, project, active, version, status
-FROM mindsdb.models_versions
-WHERE name = 'adjust_home_rentals_model';
-```
-
-On execution, we get:
-
-```sql
-+---------------------------+-----------+---------+--------+---------+----------+
-| name                      | engine    | project | active | version | status   |
-+---------------------------+-----------+---------+--------+---------+----------+
-| adjust_home_rentals_model | lightwood | mindsdb | false  | 1       | complete |
-| adjust_home_rentals_model | lightwood | mindsdb | true   | 2       | complete |
-+---------------------------+-----------+---------+--------+---------+----------+
-```
-
-Please note that the longer the property is on the market, the lower its rental price. Hence, we can expect the `rental_price` prediction to be lower.
-
-```sql
-SELECT rental_price, rental_price_explain 
-FROM mindsdb.adjust_home_rentals_model
-WHERE sqft = 1000
-AND location = 'great'
-AND neighborhood = 'berkeley_hills'
-AND number_of_rooms = 2
-AND number_of_bathrooms = 1
-AND days_on_market = 40;
-```
-
-On execution, we get:
-
-```sql
-+---------------+-----------------------------------------------------------------------------------------------------------------------------------------------+
-| rental_price  | rental_price_explain                                                                                                                          |
-+---------------+-----------------------------------------------------------------------------------------------------------------------------------------------+
-| 2055          | {"predicted_value": 2055, "confidence": 0.99, "anomaly": null, "truth": null, "confidence_lower_bound": 1957, "confidence_upper_bound": 2153} |
-+---------------+-----------------------------------------------------------------------------------------------------------------------------------------------+
-```
-
-## Example 2: Classification Model
-
-In this example, we again use our sample PostgreSQL database.
-
-First, we create and train the model using a subset of the `customer_churn` data, considering only female customers.
-
-```sql
-CREATE MODEL mindsdb.adjust_customer_churn_model
-FROM example_db
-    (SELECT *
-    FROM demo_data.customer_churn
-    WHERE gender = 'Female')
-PREDICT churn;
-```
-
-On execution, we get:
-
-```sql
-Query successfully completed
-```
-
-We can check its status using this command:
-
-```sql
-SELECT *
-FROM mindsdb.models
-WHERE name = 'adjust_customer_churn_model';
-```
-
-Once the status is complete, we can query for predictions.
-
-```sql
-SELECT churn, churn_explain
-FROM mindsdb.adjust_customer_churn_model
-WHERE seniorcitizen = 0
-AND partner = 'Yes'
-AND dependents = 'No'
-AND tenure = 1
-AND phoneservice = 'No'
-AND multiplelines = 'No phone service'
-AND internetservice = 'DSL';
-```
-
-On execution, we get:
-
-```sql
-+--------+------------------------------------------------------------------------------------------------------------------------------------------------------------+
-| churn  | churn_explain                                                                                                                                              |
-+--------+------------------------------------------------------------------------------------------------------------------------------------------------------------+
-| No     | {"predicted_value": "No", "confidence": 0.9887640449438202, "anomaly": null, "truth": null, "probability_class_No": 0.934, "probability_class_Yes": 0.066} |
-+--------+------------------------------------------------------------------------------------------------------------------------------------------------------------+
-```
- 
-Let’s adjust this model with more training data. Now we also consider male customers.
-
-```sql
-FINETUNE mindsdb.adjust_customer_churn_model
-FROM example_db
-    (SELECT *
-    FROM demo_data.customer_churn
-    WHERE gender = 'Male');
-```
-
-On execution, we get:
-
-```sql
-Query successfully completed
-```
-
-To check the status and versions of the model, run this command:
-
-```sql
-SELECT name, engine, project, active, version, status
-FROM mindsdb.models_versions
-WHERE name = 'adjust_customer_churn_model';
-```
-
-On execution, we get:
-
-```sql
-+-----------------------------+-----------+---------+--------+---------+----------+
-| name                        | engine    | project | active | version | status   |
-+-----------------------------+-----------+---------+--------+---------+----------+
-| adjust_customer_churn_model | lightwood | mindsdb | false  | 1       | complete |
-| adjust_customer_churn_model | lightwood | mindsdb | true   | 2       | complete |
-+-----------------------------+-----------+---------+--------+---------+----------+
-```
-
-Let’s query for a prediction again.
-
-```sql
-SELECT churn, churn_explain
-FROM mindsdb.adjust_customer_churn_model
-WHERE seniorcitizen = 0
-AND partner = 'Yes'
-AND dependents = 'No'
-AND tenure = 1
-AND phoneservice = 'No'
-AND multiplelines = 'No phone service'
-AND internetservice = 'DSL';
-```
-
-On execution, we get:
-
-```sql
-+--------+--------------------------------------------------------------------------------------------------------------------------------------------------------------+
-| churn  | churn_explain                                                                                                                                                |
-+--------+--------------------------------------------------------------------------------------------------------------------------------------------------------------+
-| No     | {"predicted_value": "No", "confidence": 0.9887640449438202, "anomaly": null, "truth": null, "probability_class_No": 0.9294, "probability_class_Yes": 0.0706} |
-+--------+--------------------------------------------------------------------------------------------------------------------------------------------------------------+
-```
-
-Here after adjusting the model, there are no significant changes to the predictions. However, the probability class for `Yes` and `No` values has been updated. The probability of a `Yes` value has increased slightly, while the probability of a `No` value has decreased.
-
-## Example 3: OpenAI Model
-
-All OpenAI models belong to the group of Large Language Models (LLMs). By definition, these are pre-trained on large amounts of data. However, it is possible to fine-tune these models with a task-specific dataset for a defined use case.
-
-<Tip>
-OpenAI supports fine-tuning of some of its models, including `davinci`, `curie`, `babbage`, and `ada` ([more details here](https://platform.openai.com/docs/guides/fine-tuning)). And with MindsDB, you can easily fine-tune an OpenAI model making it more applicable to your specific use case.
-</Tip>
-
-Let's create a model to answer questions about MindsDB's custom SQL syntax.
-
-First, create an OpenAI engine, passing your OpenAI API key:
-
-```sql
-CREATE ML_ENGINE openai_engine
-FROM openai
-USING
-    openai_api_key = 'your-openai-api-key';
-```
-
-Then, create a model using this engine:
-
-```sql
-CREATE MODEL openai_davinci
-PREDICT completion
-USING
-    engine = 'openai_engine',
-    model_name = 'davinci',
-    prompt_template = 'Return a valid SQL string for the following question about MindsDB in-database machine learning: {{prompt}}';
-```
-
-You can check model status with this command:
-
-```sql
-DESCRIBE openai_davinci;
-```
-
-Once the status is complete, we can query for predictions:
-
-```sql
-SELECT prompt, completion
-FROM openai_davinci as m
-WHERE prompt = 'What is the SQL syntax to join input data with predictions from a MindsDB machine learning model?'
-USING max_tokens=400;
-```
-
-On execution, we get:
-
-```sql
-+---------------------------------------------------------------------------------------------------+------------------------------------------------------------------------------------------------------+
-| prompt                                                                                            | completion                                                                                           |
-+---------------------------------------------------------------------------------------------------+------------------------------------------------------------------------------------------------------+
-| What is the SQL syntax to join input data with predictions from a MindsDB machine learning model? | The SQL syntax is: SELECT * FROM input_data INNER JOIN predictions ON input_data.id = predictions.id |
-+---------------------------------------------------------------------------------------------------+------------------------------------------------------------------------------------------------------+
-```
-
-If you followed one of the MindsDB tutorials before, you'll see that the syntax provided by the model is not exactly as expected.
-
-Now, we'll fine-tune our model using a table that stores details about MindsDB's custom SQL syntax.
-
-<Info>
-Here is a table we'll use to fine-tune our model:
-
-```sql
-SELECT prompt, completion
-FROM files.openai_learninghub_ft;
-```
-
-And here is its content:
-
-```sql
-+---------------------------------------------------------------------------------------------------+------------------------------------------+
-| prompt                                                                                            | completion                               |
-+---------------------------------------------------------------------------------------------------+------------------------------------------+
-| What is the SQL syntax to connect a database to MindsDB?                                          | CREATE DATABASE datasource_name          |
-|                                                                                                   | [WITH] [ENGINE [=] engine_name] [,]      |
-|                                                                                                   | [PARAMETERS [=] {                        |
-|                                                                                                   |    "key": "value",                       |
-|                                                                                                   |    ...                                   |
-|                                                                                                   |    }];                                   |
-|                                                                                                   |                                          |
-| What is the SQL command to create a home rentals MindsDB machine learning model?                  | CREATE MODEL                             |
-|                                                                                                   |   mindsdb.home_rentals_model             |
-|                                                                                                   | FROM example_db                          |
-|                                                                                                   |   (SELECT * FROM demo_data.home_rentals) |
-|                                                                                                   | PREDICT rental_price;                    |
-|                                                                                                   |                                          |
-| What is the SQL syntax to join input data with predictions from a MindsDB machine learning model? | SELECT t.column_name, p.column_name, ... |
-|                                                                                                   | FROM integration_name.table_name [AS] t  |
-|                                                                                                   | JOIN project_name.model_name [AS] p;     |
-+---------------------------------------------------------------------------------------------------+------------------------------------------+
-```
-</Info>
-
-This is how you can fine-tune an OpenAI model:
-
-```sql
-FINETUNE openai_davinci
-FROM files
-    (SELECT prompt, completion FROM openai_learninghub_ft);
-```
-
-The [`FINETUNE`](/sql/api/finetune) command creates a new version of the `openai_davinci` model. You can query all available versions as below:
-
-```sql
-SELECT *
-FROM models_versions
-WHERE name = 'openai_davinci';
-```
-
-Once the new version status is complete and active, we can query the model again, expecting a more accurate output.
-
-```sql
-SELECT prompt, completion
-FROM openai_davinci as m
-WHERE prompt = 'What is the SQL syntax to join input data with predictions from a MindsDB machine learning model?'
-USING max_tokens=400;
-```
-
-On execution, we get:
-
-```sql
-+---------------------------------------------------------------------------------------------------+------------------------------------------------------------------------------------------------------+
-| prompt                                                                                            | completion                                                                                           |
-+---------------------------------------------------------------------------------------------------+------------------------------------------------------------------------------------------------------+
-| What is the SQL syntax to join input data with predictions from a MindsDB machine learning model? | SELECT * FROM mindsdb.models.my_model JOIN mindsdb.input_data_name;                                  |
-+---------------------------------------------------------------------------------------------------+------------------------------------------------------------------------------------------------------+
-```
-=======
 ## Examples 
 ### Example 1: [OpenAI Model Fine-Tuning](/finetune/openai)
 ### Example 2: [Llama2 Model Fine-Tuning](/finetune/anyscale)
 ### Example 3: [Regression Model Fine-Tuning](/finetune/regression)
-### Example 4: [Classification Model Fine-Tuning](/finetune/classification)
->>>>>>> 8ee0d45a
+### Example 4: [Classification Model Fine-Tuning](/finetune/classification)