--- conflicted
+++ resolved
@@ -67,14 +67,9 @@
         to_predict=label_name
     )
     print('!-------------  Learning ran successfully  -------------!')
-<<<<<<< HEAD
 
     mdb = mindsdb.MindsDB('test_one_label_prediction')
-=======
-    exit(0)
-    
-    mdb = mindsdb.MindsDB()
->>>>>>> cb931cbb
+
     results = mdb.predict(when_data=test_file_name)
     print('!-------------  Prediction from file ran successfully  -------------!')
 
