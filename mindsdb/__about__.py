--- conflicted
+++ resolved
@@ -1,10 +1,6 @@
 __title__ = 'MindsDB'
 __package_name__ = 'mindsdb'
-<<<<<<< HEAD
-__version__ = '24.12.2.2'
-=======
 __version__ = '24.12.3.0'
->>>>>>> f4c6d72d
 __description__ = "MindsDB's AI SQL Server enables developers to build AI tools that need access to real-time data to perform their tasks"
 __email__ = "jorge@mindsdb.com"
 __author__ = 'MindsDB Inc'
