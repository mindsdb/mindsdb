--- conflicted
+++ resolved
@@ -16,15 +16,10 @@
 import threading
 from enum import Enum
 from packaging import version
-<<<<<<< HEAD
 from dataclasses import dataclass, field
 from typing import Callable, Optional, Tuple, List
-=======
-from dataclasses import dataclass
-from typing import Callable, Tuple, Optional, List
 
 from sqlalchemy.orm.attributes import flag_modified
->>>>>>> 23bb7bef
 
 from mindsdb.__about__ import __version__ as mindsdb_version
 from mindsdb.api.http.start import start as start_http
