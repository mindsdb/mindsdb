import time
import logging
import asyncio
from typing import AsyncIterable, Dict, Union

from mindsdb.api.a2a.common.types import (
    SendTaskRequest,
    TaskSendParams,
    Message,
    TaskStatus,
    Artifact,
    TaskStatusUpdateEvent,
    TaskArtifactUpdateEvent,
    TaskState,
    Task,
    SendTaskResponse,
    InternalError,
    JSONRPCResponse,
    SendTaskStreamingRequest,
    SendTaskStreamingResponse,
    InvalidRequestError,
    MessageStreamRequest,
    SendStreamingMessageSuccessResponse,
)
from mindsdb.api.a2a.common.server.task_manager import InMemoryTaskManager
from mindsdb.api.a2a.agent import MindsDBAgent
from mindsdb.api.a2a.utils import to_serializable, convert_a2a_message_to_qa_format
from mindsdb.interfaces.agents.agents_controller import AgentsController


logger = logging.getLogger(__name__)


def to_question_format(messages):
    """Convert A2A messages to a list of {"question": ...} dicts for agent compatibility."""
    out = []
    for msg in messages:
        if "question" in msg:
            out.append(msg)
        elif "parts" in msg and isinstance(msg["parts"], list):
            for part in msg["parts"]:
                part_dict = to_serializable(part)
                if part_dict.get("type") == "text" and "text" in part_dict:
                    out.append({"question": part_dict["text"]})
    return out


class AgentTaskManager(InMemoryTaskManager):
    def __init__(
        self,
        project_name: str,
        agent_name: str = None,
    ):
        super().__init__()
        self.project_name = project_name
        self.agent_name = agent_name
        self.tasks = {}  # Task storage
        self.lock = asyncio.Lock()  # Lock for task operations

    def _create_agent(self, user_info: Dict, agent_name: str = None) -> MindsDBAgent:
        """Create a new MindsDBAgent instance for the given agent name."""
        if not agent_name:
            raise ValueError("Agent name is required but was not provided in the request")

        return MindsDBAgent(
            agent_name=agent_name,
            project_name=self.project_name,
            user_info=user_info,
        )

    async def _stream_generator(
        self, request: SendTaskStreamingRequest, user_info: Dict
    ) -> AsyncIterable[SendTaskStreamingResponse]:
        task_send_params: TaskSendParams = request.params
        query = self._get_user_query(task_send_params)
        params = self._get_task_params(task_send_params)
        agent_name = params["agent_name"]
        streaming = params["streaming"]

        # Create and store the task first to ensure it exists
        try:
            task = await self.upsert_task(task_send_params)
            logger.info(f"Task created/updated with history length: {len(task.history) if task.history else 0}")
        except Exception as e:
            logger.exception("Error creating task:")
            error_result = to_serializable(
                {
                    "id": request.id,
                    "error": to_serializable(InternalError(message=f"Error creating task: {e}")),
                }
            )
            yield error_result
            return  # Early return from generator

        agent = self._create_agent(user_info, agent_name)

        # Get the history from the task object (where it was properly extracted and stored)
        history = task.history if task and task.history else []

        if not streaming:
            # If streaming is disabled, use invoke and return a single response
            try:
                result = agent.invoke(query, task_send_params.sessionId, history=history)

                # Use the parts from the agent response if available, or create them
                if "parts" in result:
                    parts = result["parts"]
                else:
                    result_text = result.get("content", "No response from MindsDB")
                    parts = [{"type": "text", "text": result_text}]

                    # Check if we have structured data
                    if "data" in result and result["data"]:
                        parts.append(
                            {
                                "type": "data",
                                "data": result["data"],
                                "metadata": {"subtype": "json"},
                            }
                        )

                # Create and yield the final response
                task_state = TaskState.COMPLETED
                artifact = Artifact(parts=parts, index=0, append=False)
                task_status = TaskStatus(state=task_state)

                # Update the task store
                await self._update_store(task_send_params.id, task_status, [artifact])

                # Yield the artifact update
                yield to_serializable(
                    SendTaskStreamingResponse(
                        id=request.id,
                        result=to_serializable(TaskArtifactUpdateEvent(id=task_send_params.id, artifact=artifact)),
                    )
                )

                # Yield the final status update
                yield to_serializable(
                    SendTaskStreamingResponse(
                        id=request.id,
                        result=to_serializable(
                            TaskStatusUpdateEvent(
                                id=task_send_params.id,
                                status=to_serializable(TaskStatus(state=task_status.state)),
                                final=True,
                            )
                        ),
                    )
                )
                return

            except Exception as e:
                logger.exception("Error invoking agent:")
                error_result = to_serializable(
                    {
                        "id": request.id,
                        "error": to_serializable(
                            JSONRPCResponse(
                                id=request.id,
                                error=to_serializable(InternalError(message=f"Error invoking agent: {e}")),
                            )
                        ),
                    }
                )
                yield error_result
                return

        # If streaming is enabled (default), use the streaming implementation
        try:
            logger.debug(f"Entering agent.stream() at {time.time()}")
            # Create A2A message structure and convert using centralized utility
            a2a_message = task_send_params.message.model_dump()
            logger.debug(f"History: {history}")
            if history:
                a2a_message["history"] = [msg.model_dump() if hasattr(msg, "model_dump") else msg for msg in history]

            # Convert to Q&A format using centralized utility function
            all_messages = convert_a2a_message_to_qa_format(a2a_message)

            async for item in agent.streaming_invoke(all_messages, timeout=60):
                # Clean up: Remove verbose debug logs, keep only errors and essential info
                if isinstance(item, dict) and "artifact" in item and "parts" in item["artifact"]:
                    item["artifact"]["parts"] = [to_serializable(p) for p in item["artifact"]["parts"]]
                yield to_serializable(item)
        except TimeoutError as e:
            logger.error(f"Timeout error while streaming the response: {e}")
            error_text = "The request timed out. The agent is taking longer than expected to respond. Please try again or increase the timeout."
            parts = [{"type": "text", "text": error_text}]
            parts = [to_serializable(part) for part in parts]
            artifact = {
                "parts": parts,
                "index": 0,
                "append": False,
            }
            error_result = {
                "id": request.id,
                "error": {
                    "id": task_send_params.id,
                    "artifact": artifact,
                    "error_type": "timeout",
                },
            }
            yield error_result
        except ConnectionError as e:
            logger.error(f"Connection error while streaming the response: {e}")
            error_text = "Failed to connect to the agent. Please check if the agent is running and accessible."
            parts = [{"type": "text", "text": error_text}]
            parts = [to_serializable(part) for part in parts]
            artifact = {
                "parts": parts,
                "index": 0,
                "append": False,
            }
            error_result = {
                "id": request.id,
                "error": {
                    "id": task_send_params.id,
                    "artifact": artifact,
                    "error_type": "connection",
                },
            }
            yield error_result
        except Exception as e:
<<<<<<< HEAD
            error_text = "An error occurred while streaming the response:"
            logger.exception(error_text)
=======
            logger.exception("An error occurred while streaming the response:")
            # Provide more specific error messages based on error type
            if "API key" in str(e) or "authentication" in str(e).lower():
                error_text = f"Authentication error: {str(e)}"
                error_category = "authentication"
            elif "404" in str(e) or "not found" in str(e).lower():
                error_text = f"Resource not found: {str(e)}"
                error_category = "not_found"
            elif "rate limit" in str(e).lower() or "429" in str(e):
                error_text = f"Rate limit exceeded: {str(e)}"
                error_category = "rate_limit"
            else:
                error_text = f"An error occurred while streaming the response: {str(e)}"
                error_category = "general"

>>>>>>> 11f6110b
            # Ensure all parts are plain dicts
            parts = [{"type": "text", "text": f"{error_text} {e}"}]
            parts = [to_serializable(part) for part in parts]
            artifact = {
                "parts": parts,
                "index": 0,
                "append": False,
            }
            error_result = {
                "id": request.id,
                "error": {
                    "id": task_send_params.id,
                    "artifact": artifact,
                    "error_type": error_category,
                },
            }
            yield error_result

    async def upsert_task(self, task_send_params: TaskSendParams) -> Task:
        """Create or update a task in the task store.

        Args:
            task_send_params: The parameters for the task.

        Returns:
            The created or updated task.
        """
        logger.info(f"Upserting task {task_send_params.id}")
        async with self.lock:
            task = self.tasks.get(task_send_params.id)
            if task is None:
                # Convert the message to a dict if it's not already one
                message = task_send_params.message
                message_dict = message.dict() if hasattr(message, "dict") else message

                # Get history from request if available - check both locations
                history = []

                # First check if history is at top level (task_send_params.history)
                if hasattr(task_send_params, "history") and task_send_params.history:
                    # Convert each history item to dict if needed
                    for item in task_send_params.history:
                        item_dict = item.model_dump() if hasattr(item, "model_dump") else item
                        history.append(item_dict)
                # Also check if history is nested under message (message.history)
                elif hasattr(task_send_params.message, "history") and task_send_params.message.history:
                    for item in task_send_params.message.history:
                        item_dict = item.model_dump() if hasattr(item, "model_dump") else item
                        history.append(item_dict)

                # DO NOT add current message to history - it should be processed separately
                # The current message will be extracted during streaming from task_send_params.message

                # Create a new task
                task = Task(
                    id=task_send_params.id,
                    sessionId=task_send_params.sessionId,
                    status=TaskStatus(state=TaskState.SUBMITTED),
                    history=history,
                    artifacts=[],
                )
                self.tasks[task_send_params.id] = task
            else:
                # Convert the message to a dict if it's not already one
                message = task_send_params.message
                message_dict = message.dict() if hasattr(message, "dict") else message

                # Update the existing task
                if task.history is None:
                    task.history = []

                # If we have new history from the request, use it
                if hasattr(task_send_params, "history") and task_send_params.history:
                    # Convert each history item to dict if needed and ensure proper role
                    history = []
                    for item in task_send_params.history:
                        item_dict = item.dict() if hasattr(item, "dict") else item
                        # Ensure the role is properly set
                        if "role" not in item_dict:
                            item_dict["role"] = "assistant" if "answer" in item_dict else "user"
                        history.append(item_dict)
                    task.history = history

                # Add current message to history
                task.history.append(message_dict)
            return task

    def _validate_request(
        self, request: Union[SendTaskRequest, SendTaskStreamingRequest]
    ) -> Union[None, JSONRPCResponse]:
        """Validate the request and return an error response if invalid."""
        # Check if the request has the required parameters
        if not hasattr(request, "params") or not request.params:
            return JSONRPCResponse(
                id=request.id,
                error=InvalidRequestError(message="Missing params"),
            )

        # Check if the request has a message
        if not hasattr(request.params, "message") or not request.params.message:
            return JSONRPCResponse(
                id=request.id,
                error=InvalidRequestError(message="Missing message in params"),
            )

        # Check if the message has metadata
        if not hasattr(request.params.message, "metadata") or not request.params.message.metadata:
            return JSONRPCResponse(
                id=request.id,
                error=InvalidRequestError(message="Missing metadata in message"),
            )

        # Check if the agent name is provided in the metadata
        metadata = request.params.message.metadata
        agent_name = metadata.get("agent_name", metadata.get("agentName"))
        if not agent_name:
            return JSONRPCResponse(
                id=request.id,
                error=InvalidRequestError(
                    message="Agent name is required but was not provided in the request metadata"
                ),
            )

        return None

    async def on_send_task(self, request: SendTaskRequest, user_info: Dict) -> SendTaskResponse:
        error = self._validate_request(request)
        if error:
            return error

        return await self._invoke(request, user_info=user_info)

    async def on_send_task_subscribe(
        self, request: SendTaskStreamingRequest, user_info: Dict
    ) -> AsyncIterable[SendTaskStreamingResponse]:
        error = self._validate_request(request)
        if error:
            logger.info(f"Yielding error at {time.time()} for invalid request: {error}")
            yield to_serializable(SendTaskStreamingResponse(id=request.id, error=to_serializable(error.error)))
            return

        # We can't await an async generator directly, so we need to use it as is
        try:
            logger.debug(f"Entering streaming path at {time.time()}")
            async for response in self._stream_generator(request, user_info):
                logger.debug(f"Yielding streaming response at {time.time()} with: {str(response)[:120]}")
                yield response
        except Exception as e:
            # If an error occurs, yield an error response
            logger.exception(f"Error in on_send_task_subscribe: {e}")
            error_result = to_serializable(
                {
                    "id": request.id,
                    "error": to_serializable(InternalError(message=f"Error processing streaming request: {e}")),
                }
            )
            yield error_result

    async def _update_store(self, task_id: str, status: TaskStatus, artifacts: list[Artifact]) -> Task:
        async with self.lock:
            try:
                task = self.tasks[task_id]
            except KeyError:
                logger.error(f"Task {task_id} not found for updating the task")
                # Create a new task with the provided ID if it doesn't exist
                # This ensures we don't fail when a task is not found
                task = Task(
                    id=task_id,
                    sessionId="recovery-session",  # Use a placeholder session ID
                    messages=[],  # No messages available
                    status=status,  # Use the provided status
                    history=[],  # No history available
                )
                self.tasks[task_id] = task

            task.status = status

            # Store assistant's response in history if we have a message
            if status.message and status.message.role == "agent":
                if task.history is None:
                    task.history = []
                # Convert message to dict if needed
                message_dict = status.message.dict() if hasattr(status.message, "dict") else status.message
                # Ensure role is set to assistant
                message_dict["role"] = "assistant"
                task.history.append(message_dict)

            if artifacts is not None:
                for artifact in artifacts:
                    if artifact.append and len(task.artifacts) > 0:
                        # Append to the last artifact
                        last_artifact = task.artifacts[-1]
                        for part in artifact.parts:
                            last_artifact.parts.append(part)
                    else:
                        # Add as a new artifact
                        task.artifacts.append(artifact)
            return task

    def _get_user_query(self, task_send_params: TaskSendParams) -> str:
        """Extract the user query from the task parameters."""
        message = task_send_params.message
        if not message.parts:
            return ""

        # Find the first text part
        for part in message.parts:
            if part.type == "text":
                return part.text

        # If no text part found, return empty string
        return ""

    def _get_task_params(self, task_send_params: TaskSendParams) -> dict:
        """Extract common parameters from task metadata."""
        metadata = task_send_params.message.metadata or {}
        # Check for both agent_name and agentName in the metadata
        agent_name = metadata.get("agent_name", metadata.get("agentName"))
        return {
            "agent_name": agent_name,
            "streaming": metadata.get("streaming", True),
            "session_id": task_send_params.sessionId,
        }

    async def _invoke(self, request: SendTaskRequest, user_info: Dict) -> SendTaskResponse:
        task_send_params: TaskSendParams = request.params
        query = self._get_user_query(task_send_params)
        params = self._get_task_params(task_send_params)
        agent_name = params["agent_name"]
        streaming = params["streaming"]
        agent = self._create_agent(user_info, agent_name)

        try:
            # Get the history from the task
            task = self.tasks.get(task_send_params.id)
            history = task.history if task and task.history else []

            # Always use streaming internally, but handle the response differently based on the streaming parameter
            all_parts = []
            final_metadata = {}

            # Create a streaming generator
            stream_gen = agent.stream(query, task_send_params.sessionId, history=history)

            if streaming:
                # For streaming mode, we'll use the streaming endpoint instead
                # Just create a minimal response to acknowledge the request
                task_state = TaskState.WORKING
                task = await self._update_store(task_send_params.id, TaskStatus(state=task_state), [])
                return to_serializable(SendTaskResponse(id=request.id, result=task))
            else:
                # For non-streaming mode, collect all chunks into a single response
                async for chunk in stream_gen:
                    # Extract parts if they exist
                    if "parts" in chunk and chunk["parts"]:
                        all_parts.extend(chunk["parts"])
                    elif "content" in chunk:
                        all_parts.append({"type": "text", "text": chunk["content"]})

                    # Extract metadata if it exists
                    if "metadata" in chunk:
                        final_metadata.update(chunk["metadata"])

                # If we didn't get any parts, create a default part
                if not all_parts:
                    all_parts = [{"type": "text", "text": "No response from MindsDB"}]

                # Create the final response
                task_state = TaskState.COMPLETED
                task = await self._update_store(
                    task_send_params.id,
                    TaskStatus(
                        state=task_state,
                        message=Message(role="agent", parts=all_parts, metadata=final_metadata),
                    ),
                    [Artifact(parts=all_parts)],
                )
                return to_serializable(SendTaskResponse(id=request.id, result=task))
        except Exception as e:
            logger.exception("Error invoking agent:")
            result_text = f"Error invoking agent: {e}"
            parts = [{"type": "text", "text": result_text}]

            task_state = TaskState.FAILED
            task = await self._update_store(
                task_send_params.id,
                TaskStatus(state=task_state, message=Message(role="agent", parts=parts)),
                [Artifact(parts=parts)],
            )
            return to_serializable(SendTaskResponse(id=request.id, result=task))

    async def on_message_stream(
        self, request: MessageStreamRequest, user_info: Dict
    ) -> Union[AsyncIterable[SendStreamingMessageSuccessResponse], JSONRPCResponse]:
        """
        Handle message streaming requests.
        """
        logger.info(f"Processing message stream request for session {request.params.sessionId}")

        query = self._get_user_query(request.params)
        params = self._get_task_params(request.params)

        try:
            task_id = f"msg_stream_{request.params.sessionId}_{request.id}"
            context_id = f"ctx_{request.params.sessionId}"
            message_id = f"msg_{request.id}"

            agents_controller = AgentsController()
            existing_agent = agents_controller.get_agent(params["agent_name"])
            resp = agents_controller.get_completion(existing_agent, [{"question": query}])
            response_message = resp["answer"][0]

            response_message = Message(
                role="agent", parts=[{"type": "text", "text": response_message}], metadata={}, messageId=message_id
            )

            task_status = TaskStatus(state=TaskState.COMPLETED, message=response_message)

            task_status_update = TaskStatusUpdateEvent(
                id=task_id,
                status=task_status,
                final=True,
                metadata={"message_stream": True},
                contextId=context_id,
                taskId=task_id,
            )

            async def message_stream_generator():
                yield to_serializable(SendStreamingMessageSuccessResponse(id=request.id, result=task_status_update))

            return message_stream_generator()

        except Exception as e:
            logger.error(f"Error processing message stream: {e}")
            return SendStreamingMessageSuccessResponse(
                id=request.id, error=InternalError(message=f"Error processing message stream: {str(e)}")
            )<|MERGE_RESOLUTION|>--- conflicted
+++ resolved
@@ -222,10 +222,6 @@
             }
             yield error_result
         except Exception as e:
-<<<<<<< HEAD
-            error_text = "An error occurred while streaming the response:"
-            logger.exception(error_text)
-=======
             logger.exception("An error occurred while streaming the response:")
             # Provide more specific error messages based on error type
             if "API key" in str(e) or "authentication" in str(e).lower():
@@ -241,9 +237,8 @@
                 error_text = f"An error occurred while streaming the response: {str(e)}"
                 error_category = "general"
 
->>>>>>> 11f6110b
             # Ensure all parts are plain dicts
-            parts = [{"type": "text", "text": f"{error_text} {e}"}]
+            parts = [{"type": "text", "text": error_text}]
             parts = [to_serializable(part) for part in parts]
             artifact = {
                 "parts": parts,
