--- conflicted
+++ resolved
@@ -51,8 +51,6 @@
         streaming = params["streaming"]
         agent = self._create_agent(agent_name)
 
-<<<<<<< HEAD
-=======
         if not streaming:
             # If streaming is disabled, use invoke and return a single response
             try:
@@ -111,7 +109,6 @@
                 return
 
         # If streaming is enabled (default), use the streaming implementation
->>>>>>> b9d4531c
         try:
             # Track the chunks we've seen to avoid duplicates
             seen_chunks = set()
