from dataclasses import astuple

import pandas as pd
from mindsdb_sql_parser.ast.base import ASTNode

from mindsdb.api.executor.datahub.datanodes.datanode import DataNode
from mindsdb.api.executor.datahub.datanodes.integration_datanode import IntegrationDataNode
from mindsdb.api.executor.datahub.datanodes.project_datanode import ProjectDataNode
from mindsdb.api.executor import exceptions as exc
from mindsdb.api.executor.utilities.sql import query_df
from mindsdb.api.executor.utilities.sql import get_query_tables
from mindsdb.interfaces.database.projects import ProjectController
from mindsdb.api.executor.datahub.classes.response import DataHubResponse
<<<<<<< HEAD
from mindsdb.integrations.libs.response import IS_COLUMNS_NAMES
=======
from mindsdb.integrations.libs.response import INF_SCHEMA_COLUMNS_NAMES
>>>>>>> 9327491d
from mindsdb.utilities import log

from .system_tables import (
    SchemataTable, TablesTable, ColumnsTable, EventsTable, RoutinesTable,
    PluginsTable, EnginesTable, KeyColumnUsageTable, StatisticsTable,
    CharacterSetsTable, CollationsTable)
from .mindsdb_tables import (
    ModelsTable, DatabasesTable, MLEnginesTable, HandlersTable, JobsTable, QueriesTable,
    ChatbotsTable, KBTable, SkillsTable, AgentsTable, ViewsTable, TriggersTable)


logger = log.getLogger(__name__)


class InformationSchemaDataNode(DataNode):
    type = "INFORMATION_SCHEMA"

    tables_list = [
        SchemataTable, TablesTable, ColumnsTable, EventsTable, RoutinesTable,
        PluginsTable, EnginesTable, KeyColumnUsageTable, StatisticsTable,
        CharacterSetsTable, CollationsTable,
        ModelsTable, DatabasesTable, MLEnginesTable, HandlersTable, JobsTable,
        ChatbotsTable, KBTable, SkillsTable, AgentsTable, ViewsTable, TriggersTable,
        QueriesTable
    ]

    def __init__(self, session):
        self.session = session
        self.integration_controller = session.integration_controller
        self.project_controller = ProjectController()
        self.database_controller = session.database_controller

        self.persis_datanodes = {
            'log': self.database_controller.logs_db_controller
        }

        databases = self.database_controller.get_dict()
        if "files" in databases:
            self.persis_datanodes["files"] = IntegrationDataNode(
                "files",
                ds_type="file",
                integration_controller=self.session.integration_controller,
            )

        self.tables = {t.name: t for t in self.tables_list}

    def __getitem__(self, key):
        return self.get(key)

    def get(self, name):
        name_lower = name.lower()

        if name_lower == "information_schema":
            return self

        if name_lower == 'log':
            return self.database_controller.get_system_db('log')

        if name_lower in self.persis_datanodes:
            return self.persis_datanodes[name_lower]

        existing_databases_meta = (
            self.database_controller.get_dict()
        )  # filter_type='project'
        database_name = None
        for key in existing_databases_meta:
            if key.lower() == name_lower:
                database_name = key
                break

        if database_name is None:
            return None

        database_meta = existing_databases_meta[database_name]
        if database_meta["type"] == "integration":
            integration = self.integration_controller.get(name=database_name)
            return IntegrationDataNode(
                database_name,
                ds_type=integration["engine"],
                integration_controller=self.session.integration_controller,
            )
        if database_meta["type"] == "project":
            project = self.database_controller.get_project(name=database_name)
            return ProjectDataNode(
                project=project,
                integration_controller=self.session.integration_controller,
                information_schema=self,
            )

        integration_names = self.integration_controller.get_all().keys()
        for integration_name in integration_names:
            if integration_name.lower() == name_lower:
                datasource = self.integration_controller.get(name=integration_name)
                return IntegrationDataNode(
                    integration_name,
                    ds_type=datasource["engine"],
                    integration_controller=self.session.integration_controller,
                )

        return None

    def get_table_columns_df(self, table_name: str, schema_name: str | None = None) -> pd.DataFrame:
        """Get a DataFrame containing representation of information_schema.columns for the specified table.

        Args:
            table_name (str): The name of the table to get columns from.
            schema_name (str | None): Not in use. The name of the schema to get columns from.

        Returns:
            pd.DataFrame: A DataFrame containing representation of information_schema.columns for the specified table.
<<<<<<< HEAD
                          The DataFrame has list of columns as in the integrations.libs.response.IS_COLUMNS_NAMES
=======
                          The DataFrame has list of columns as in the integrations.libs.response.INF_SCHEMA_COLUMNS_NAMES
>>>>>>> 9327491d
                          but only 'COLUMN_NAME' column is filled with the actual column names.
                          Other columns are filled with None.
        """
        table_name = table_name.upper()
        if table_name not in self.tables:
            raise exc.TableNotExistError(
                f"Table information_schema.{table_name} does not exists"
            )
        table_columns_names = self.tables[table_name].columns
<<<<<<< HEAD
        df = pd.DataFrame([[table_columns_names]], columns=[IS_COLUMNS_NAMES.COLUMN_NAME])
        for column_name in astuple(IS_COLUMNS_NAMES):
            if column_name == IS_COLUMNS_NAMES.COLUMN_NAME:
=======
        df = pd.DataFrame([[table_columns_names]], columns=[INF_SCHEMA_COLUMNS_NAMES.COLUMN_NAME])
        for column_name in astuple(INF_SCHEMA_COLUMNS_NAMES):
            if column_name == INF_SCHEMA_COLUMNS_NAMES.COLUMN_NAME:
>>>>>>> 9327491d
                continue
            df[column_name] = None
        return df

    def get_table_columns_names(self, table_name: str, schema_name: str | None = None) -> list[str]:
        """Get a list of column names for the specified table.

        Args:
            table_name (str): The name of the table to get columns from.
            schema_name (str | None): Not in use. The name of the schema to get columns from.

        Returns:
            list[str]: A list of column names for the specified table.
        """
        table_name = table_name.upper()
        if table_name not in self.tables:
            raise exc.TableNotExistError(
                f"Table information_schema.{table_name} does not exists"
            )
        return self.tables[table_name].columns

    def get_integrations_names(self):
        integration_names = self.integration_controller.get_all().keys()
        # remove files from list to prevent doubling in 'select from INFORMATION_SCHEMA.TABLES'
        return [x.lower() for x in integration_names if x not in ("files",)]

    def get_projects_names(self):
        projects = self.database_controller.get_dict(filter_type="project")
        return [x.lower() for x in projects]

    def get_tables(self):
        return {
            name: table
            for name, table in self.tables.items()
            if table.visible
        }

    def query(self, query: ASTNode, session=None) -> DataHubResponse:
        query_tables = [x[1] for x in get_query_tables(query)]

        if len(query_tables) != 1:
            raise exc.BadTableError(
                f"Only one table can be used in query to information_schema: {query}"
            )

        table_name = query_tables[0].upper()

        if table_name not in self.tables:
            raise exc.NotSupportedYet("Information schema: Not implemented.")

        tbl = self.tables[table_name]

        if hasattr(tbl, 'get_data'):
            dataframe = tbl.get_data(query=query, inf_schema=self, session=self.session)
        else:
            dataframe = self._get_empty_table(tbl)
        data = query_df(dataframe, query, session=self.session)

        columns_info = [{"name": k, "type": v} for k, v in data.dtypes.items()]

        return DataHubResponse(
            data_frame=data,
            columns=columns_info,
            affected_rows=0
        )

    def _get_empty_table(self, table):
        columns = table.columns
        data = []

        df = pd.DataFrame(data, columns=columns)
        return df<|MERGE_RESOLUTION|>--- conflicted
+++ resolved
@@ -11,11 +11,7 @@
 from mindsdb.api.executor.utilities.sql import get_query_tables
 from mindsdb.interfaces.database.projects import ProjectController
 from mindsdb.api.executor.datahub.classes.response import DataHubResponse
-<<<<<<< HEAD
-from mindsdb.integrations.libs.response import IS_COLUMNS_NAMES
-=======
 from mindsdb.integrations.libs.response import INF_SCHEMA_COLUMNS_NAMES
->>>>>>> 9327491d
 from mindsdb.utilities import log
 
 from .system_tables import (
@@ -126,11 +122,7 @@
 
         Returns:
             pd.DataFrame: A DataFrame containing representation of information_schema.columns for the specified table.
-<<<<<<< HEAD
-                          The DataFrame has list of columns as in the integrations.libs.response.IS_COLUMNS_NAMES
-=======
                           The DataFrame has list of columns as in the integrations.libs.response.INF_SCHEMA_COLUMNS_NAMES
->>>>>>> 9327491d
                           but only 'COLUMN_NAME' column is filled with the actual column names.
                           Other columns are filled with None.
         """
@@ -140,15 +132,9 @@
                 f"Table information_schema.{table_name} does not exists"
             )
         table_columns_names = self.tables[table_name].columns
-<<<<<<< HEAD
-        df = pd.DataFrame([[table_columns_names]], columns=[IS_COLUMNS_NAMES.COLUMN_NAME])
-        for column_name in astuple(IS_COLUMNS_NAMES):
-            if column_name == IS_COLUMNS_NAMES.COLUMN_NAME:
-=======
         df = pd.DataFrame([[table_columns_names]], columns=[INF_SCHEMA_COLUMNS_NAMES.COLUMN_NAME])
         for column_name in astuple(INF_SCHEMA_COLUMNS_NAMES):
             if column_name == INF_SCHEMA_COLUMNS_NAMES.COLUMN_NAME:
->>>>>>> 9327491d
                 continue
             df[column_name] = None
         return df
