--- conflicted
+++ resolved
@@ -10,12 +10,9 @@
 from mindsdb.api.executor.utilities.sql import query_df
 from mindsdb.api.executor.utilities.sql import get_query_tables
 from mindsdb.interfaces.database.projects import ProjectController
-<<<<<<< HEAD
-=======
 from mindsdb.api.executor.datahub.classes.response import DataHubResponse
->>>>>>> 4806dd44
+from mindsdb.integrations.libs.response import IS_COLUMNS_NAMES
 from mindsdb.utilities import log
-from mindsdb.integrations.libs.response import IS_COLUMNS_NAMES
 
 from .system_tables import (
     SchemataTable, TablesTable, ColumnsTable, EventsTable, RoutinesTable,
@@ -115,7 +112,6 @@
 
         return None
 
-<<<<<<< HEAD
     def get_table_columns_df(self, table_name: str, schema_name: str | None = None) -> pd.DataFrame:
         """Get a DataFrame containing representation of information_schema.columns for the specified table.
 
@@ -158,18 +154,6 @@
                 f"Table information_schema.{table_name} does not exists"
             )
         return self.tables[table_name].columns
-=======
-    def get_table_columns(self, tableName, schema_name=None):
-        tn = tableName.upper()
-        if tn in self.tables:
-            return [
-                {'name': name}
-                for name in self.tables[tn].columns
-            ]
-        raise exc.TableNotExistError(
-            f"Table information_schema.{tableName} does not exists"
-        )
->>>>>>> 4806dd44
 
     def get_integrations_names(self):
         integration_names = self.integration_controller.get_all().keys()
