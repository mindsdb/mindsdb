--- conflicted
+++ resolved
@@ -18,20 +18,12 @@
 from mindsdb.api.executor.datahub.classes.tables_row import TablesRow
 from mindsdb.api.executor.data_types.response_type import RESPONSE_TYPE
 from mindsdb.api.executor.sql_query.result_set import ResultSet
-<<<<<<< HEAD
-from mindsdb.integrations.libs.response import HandlerResponse, IS_COLUMNS_NAMES
-=======
 from mindsdb.integrations.libs.response import HandlerResponse, INF_SCHEMA_COLUMNS_NAMES
->>>>>>> 9327491d
 from mindsdb.integrations.utilities.utils import get_class_name
 from mindsdb.metrics import metrics
 from mindsdb.utilities import log
 from mindsdb.utilities.profiler import profiler
-<<<<<<< HEAD
-from mindsdb.api.mysql.mysql_proxy.libs.constants.mysql import MYSQL_DATA_TYPE
-=======
 from mindsdb.api.executor.datahub.datanodes.system_tables import infer_mysql_type
->>>>>>> 9327491d
 
 logger = log.getLogger(__name__)
 
@@ -73,67 +65,12 @@
 
         Returns:
             pd.DataFrame: A DataFrame containing representation of information_schema.columns for the specified table.
-<<<<<<< HEAD
-                          The DataFrame has list of columns as in the integrations.libs.response.IS_COLUMNS_NAMES.
-=======
                           The DataFrame has list of columns as in the integrations.libs.response.INF_SCHEMA_COLUMNS_NAMES.
->>>>>>> 9327491d
         """
         if 'schema_name' in inspect.signature(self.integration_handler.get_columns).parameters:
             response = self.integration_handler.get_columns(table_name, schema_name)
         else:
             response = self.integration_handler.get_columns(table_name)
-<<<<<<< HEAD
-
-        if response.type == RESPONSE_TYPE.COLUMNS_TABLE:
-            return response.data_frame
-
-        if response.type != RESPONSE_TYPE.TABLE:
-            logger.warning(f"Wrong response type for handler's `get_columns` call: {response.type}")
-            return pd.DataFrame([], columns=astuple(IS_COLUMNS_NAMES))
-
-        # region fallback for old handlers
-        df = response.data_frame
-        df.columns = [name.upper() for name in df.columns]
-        if 'FIELD' not in df.columns or 'TYPE' not in df.columns:
-            logger.warning(
-                f"Response from the handler's `get_columns` call does not contain required columns: f{df.columns}"
-            )
-            return pd.DataFrame([], columns=astuple(IS_COLUMNS_NAMES))
-
-        new_df = pd.DataFrame([], columns=astuple(IS_COLUMNS_NAMES))
-        new_df = df[['FIELD', 'TYPE']]
-        new_df.columns = ['COLUMN_NAME', 'DATA_TYPE']
-
-        def infer_mysql_type(column_type: str):
-            if column_type in ('double precision', 'real', 'numeric', 'float'):
-                column_type = MYSQL_DATA_TYPE.FLOAT
-            elif column_type in ('integer', 'smallint', 'int', 'bigint'):
-                column_type = MYSQL_DATA_TYPE.BIGINT
-            elif column_type in (
-                'timestamp without time zone',
-                'timestamp with time zone',
-                'date', 'timestamp'
-            ):
-                column_type = MYSQL_DATA_TYPE.DATETIME
-            else:
-                column_type = MYSQL_DATA_TYPE.VARCHAR
-
-            return column_type.value
-
-        new_df[IS_COLUMNS_NAMES.MYSQL_DATA_TYPE] = new_df[
-            IS_COLUMNS_NAMES.DATA_TYPE
-        ].apply(infer_mysql_type)
-
-        for column_name in astuple(IS_COLUMNS_NAMES):
-            if column_name in new_df.columns:
-                continue
-            new_df[column_name] = None
-        # endregion
-
-        return new_df
-
-=======
 
         if response.type == RESPONSE_TYPE.COLUMNS_TABLE:
             return response.data_frame
@@ -166,7 +103,6 @@
 
         return new_df
 
->>>>>>> 9327491d
     def get_table_columns_names(self, table_name: str, schema_name: str | None = None) -> list[str]:
         """Get a list of column names for the specified table.
 
@@ -178,11 +114,7 @@
             list[str]: A list of column names for the specified table.
         """
         df = self.get_table_columns_df(table_name, schema_name)
-<<<<<<< HEAD
-        return df[IS_COLUMNS_NAMES.COLUMN_NAME].to_list()
-=======
         return df[INF_SCHEMA_COLUMNS_NAMES.COLUMN_NAME].to_list()
->>>>>>> 9327491d
 
     def drop_table(self, name: Identifier, if_exists=False):
         drop_ast = DropTables(
