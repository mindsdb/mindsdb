--- conflicted
+++ resolved
@@ -18,16 +18,12 @@
 from mindsdb.api.executor.datahub.classes.tables_row import TablesRow
 from mindsdb.api.executor.data_types.response_type import RESPONSE_TYPE
 from mindsdb.api.executor.sql_query.result_set import ResultSet
-from mindsdb.integrations.libs.response import IS_COLUMNS_NAMES
+from mindsdb.integrations.libs.response import HandlerResponse, IS_COLUMNS_NAMES
 from mindsdb.integrations.utilities.utils import get_class_name
 from mindsdb.metrics import metrics
 from mindsdb.utilities import log
 from mindsdb.utilities.profiler import profiler
-<<<<<<< HEAD
 from mindsdb.api.mysql.mysql_proxy.libs.constants.mysql import MYSQL_DATA_TYPE
-=======
-from mindsdb.integrations.libs.response import HandlerResponse
->>>>>>> 4806dd44
 
 logger = log.getLogger(__name__)
 
@@ -60,7 +56,6 @@
         else:
             raise Exception(f"Can't get tables: {response.error_message}")
 
-<<<<<<< HEAD
     def get_table_columns_df(self, table_name: str, schema_name: str | None = None) -> pd.DataFrame:
         """Get a DataFrame containing representation of information_schema.columns for the specified table.
 
@@ -72,9 +67,6 @@
             pd.DataFrame: A DataFrame containing representation of information_schema.columns for the specified table.
                           The DataFrame has list of columns as in the integrations.libs.response.IS_COLUMNS_NAMES.
         """
-=======
-    def get_table_columns(self, table_name: str, schema_name: Optional[str] = None):
->>>>>>> 4806dd44
         if 'schema_name' in inspect.signature(self.integration_handler.get_columns).parameters:
             response = self.integration_handler.get_columns(table_name, schema_name)
         else:
