from copy import deepcopy
from dataclasses import astuple

import pandas as pd
from mindsdb_sql_parser import parse_sql
from mindsdb_sql_parser.ast import (
    BinaryOperation,
    Identifier,
    Constant,
    Update,
    Select,
    Delete,
)

from mindsdb.utilities.exception import EntityNotExistsError
from mindsdb.api.executor.datahub.datanodes.datanode import DataNode
from mindsdb.api.executor.datahub.classes.tables_row import TablesRow
from mindsdb.api.executor.datahub.classes.response import DataHubResponse
from mindsdb.utilities.partitioning import process_dataframe_in_partitions
from mindsdb.integrations.libs.response import IS_COLUMNS_NAMES


class ProjectDataNode(DataNode):
    type = 'project'

    def __init__(self, project, integration_controller, information_schema):
        self.project = project
        self.integration_controller = integration_controller
        self.information_schema = information_schema

    def get_type(self):
        return self.type

    def get_tables(self):
        tables = self.project.get_tables()
        table_types = {
            'table': 'BASE TABLE',
            'model': 'MODEL',
            'view': 'VIEW'
        }
        tables = [
            {
                'TABLE_NAME': key,
                'TABLE_TYPE': table_types.get(val['type'])
            }
            for key, val in tables.items()
        ]
        result = [TablesRow.from_dict(row) for row in tables]
        return result

<<<<<<< HEAD
    def get_table_columns_df(self, table_name: str, schema_name: str | None = None) -> pd.DataFrame:
        """Get a DataFrame containing representation of information_schema.columns for the specified table.

        Args:
            table_name (str): The name of the table to get columns from.
            schema_name (str | None): Not in use. The name of the schema to get columns from.

        Returns:
            pd.DataFrame: A DataFrame containing representation of information_schema.columns for the specified table.
                          The DataFrame has list of columns as in the integrations.libs.response.IS_COLUMNS_NAMES
                          but only 'COLUMN_NAME' column is filled with the actual column names.
                          Other columns are filled with None.
        """
        columns = self.project.get_columns(table_name)

        data = []
        row = {name: None for name in astuple(IS_COLUMNS_NAMES)}
        for column_name in columns:
            r = row.copy()
            r[IS_COLUMNS_NAMES.COLUMN_NAME] = column_name
            data.append(r)

        return pd.DataFrame(data, columns=astuple(IS_COLUMNS_NAMES))

    def get_table_columns_names(self, table_name: str, schema_name: str | None = None) -> list[str]:
        """Get a list of column names for the specified table.

        Args:
            table_name (str): The name of the table to get columns from.
            schema_name (str | None): Not in use. The name of the schema to get columns from.

        Returns:
            list[str]: A list of column names for the specified table.
        """
        return self.project.get_columns(table_name)
=======
    def get_table_columns(self, table_name, schema_name=None):
        return [
            {'name': name}
            for name in self.project.get_columns(table_name)
        ]
>>>>>>> 4806dd44

    def predict(self, model_name: str, df, version=None, params=None):
        model_metadata = self.project.get_model(model_name)
        if model_metadata is None:
            raise Exception(f"Can't find model '{model_name}'")
        model_metadata = model_metadata['metadata']
        if model_metadata['update_status'] == 'available':
            raise Exception(f"model '{model_name}' is obsolete and needs to be updated. Run 'RETRAIN {model_name};'")
        ml_handler = self.integration_controller.get_ml_handler(model_metadata['engine_name'])
        if params is not None and 'partition_size' in params:
            def callback(chunk):
                return ml_handler.predict(model_name, chunk, project_name=self.project.name,
                                          version=version, params=params)
            return pd.concat(process_dataframe_in_partitions(df, callback, params['partition_size']))

        return ml_handler.predict(model_name, df, project_name=self.project.name, version=version, params=params)

    def query(self, query=None, native_query=None, session=None) -> DataHubResponse:
        if query is None and native_query is not None:
            query = parse_sql(native_query)

        if isinstance(query, Update):
            query_table = query.table.parts[0].lower()
            kb_table = session.kb_controller.get_table(query_table, self.project.id)
            if kb_table:
                # this is the knowledge db
                kb_table.update_query(query)
                return DataHubResponse()

            raise NotImplementedError(f"Can't update object: {query_table}")

        elif isinstance(query, Delete):
            query_table = query.table.parts[0].lower()
            kb_table = session.kb_controller.get_table(query_table, self.project.id)
            if kb_table:
                # this is the knowledge db
                kb_table.delete_query(query)
                return DataHubResponse()

            raise NotImplementedError(f"Can't delete object: {query_table}")

        elif isinstance(query, Select):
            # region is it query to 'models'?
            query_table = query.from_table.parts[0].lower()
            if query_table in ('models', 'jobs', 'mdb_triggers', 'chatbots', 'skills', 'agents'):
                new_query = deepcopy(query)
                project_filter = BinaryOperation('=', args=[
                    Identifier('project'),
                    Constant(self.project.name)
                ])
                if new_query.where is None:
                    new_query.where = project_filter
                else:
                    new_query.where = BinaryOperation('and', args=[
                        new_query.where,
                        project_filter
                    ])
                return self.information_schema.query(new_query)
            # endregion

            # other table from project

            if self.project.get_view(query_table):
                # this is the view
                df = self.project.query_view(query, session)

                columns_info = [{
                    'name': k,
                    'type': v
                } for k, v in df.dtypes.items()]

                return DataHubResponse(
                    data_frame=df,
                    columns=columns_info
                )

            kb_table = session.kb_controller.get_table(query_table, self.project.id)
            if kb_table:
                # this is the knowledge db
                df = kb_table.select_query(query)
                columns_info = [
                    {
                        'name': k,
                        'type': v
                    }
                    for k, v in df.dtypes.items()
                ]

                return DataHubResponse(
                    data_frame=df,
                    columns=columns_info
                )

            raise EntityNotExistsError(f"Can't select from {query_table} in project")
        else:
            raise NotImplementedError(f"Query not supported {query}")

    def create_table(self, table_name: Identifier, result_set=None, is_replace=False, **kwargs) -> DataHubResponse:
        # is_create - create table
        # is_replace - drop table if exists
        # is_create==False and is_replace==False: just insert

        from mindsdb.api.executor.controllers.session_controller import SessionController
        session = SessionController()

        table_name = table_name.parts[-1]
        kb_table = session.kb_controller.get_table(table_name, self.project.id)
        if kb_table:
            # this is the knowledge db
            if is_replace:
                kb_table.clear()

            df = result_set.to_df()
            kb_table.insert(df)
            return DataHubResponse()
        raise NotImplementedError(f"Can't create table {table_name}")<|MERGE_RESOLUTION|>--- conflicted
+++ resolved
@@ -48,7 +48,6 @@
         result = [TablesRow.from_dict(row) for row in tables]
         return result
 
-<<<<<<< HEAD
     def get_table_columns_df(self, table_name: str, schema_name: str | None = None) -> pd.DataFrame:
         """Get a DataFrame containing representation of information_schema.columns for the specified table.
 
@@ -84,13 +83,6 @@
             list[str]: A list of column names for the specified table.
         """
         return self.project.get_columns(table_name)
-=======
-    def get_table_columns(self, table_name, schema_name=None):
-        return [
-            {'name': name}
-            for name in self.project.get_columns(table_name)
-        ]
->>>>>>> 4806dd44
 
     def predict(self, model_name: str, df, version=None, params=None):
         model_metadata = self.project.get_model(model_name)
