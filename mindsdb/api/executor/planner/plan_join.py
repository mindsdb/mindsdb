import copy
from dataclasses import dataclass, field

from mindsdb_sql_parser import ast
from mindsdb_sql_parser.ast import (
    Select,
    Identifier,
    BetweenOperation,
    Join,
    Star,
    BinaryOperation,
    Constant,
    NativeQuery,
    Parameter,
    Function,
    Last,
    Tuple,
)

from mindsdb.integrations.utilities.query_traversal import query_traversal

from mindsdb.api.executor.planner.exceptions import PlanningException
from mindsdb.api.executor.planner.steps import (
    FetchDataframeStep,
    JoinStep,
    ApplyPredictorStep,
    SubSelectStep,
    QueryStep,
    MapReduceStep,
)
from mindsdb.api.executor.planner.utils import filters_to_bin_op
from mindsdb.api.executor.planner.plan_join_ts import PlanJoinTSPredictorQuery


@dataclass
class TableInfo:
    integration: str
    table: Identifier
    aliases: list[tuple[str, ...]] = field(default_factory=list)
    conditions: list = None
    sub_select: ast.ASTNode = None
    predictor_info: dict = None
    join_condition = None
    index: int = None


class PlanJoin:
    def __init__(self, planner):
        self.planner = planner

    def is_timeseries(self, query):
        join = query.from_table
        l_predictor = self.planner.get_predictor(join.left) if isinstance(join.left, Identifier) else None
        r_predictor = self.planner.get_predictor(join.right) if isinstance(join.right, Identifier) else None
        if l_predictor and l_predictor.get("timeseries"):
            return True
        if r_predictor and r_predictor.get("timeseries"):
            return True

    def check_single_integration(self, query):
        query_info = self.planner.get_query_info(query)
        # can we send all query to integration?
        # one integration and not mindsdb objects in query
        if (
            len(query_info["mdb_entities"]) == 0
            and len(query_info["integrations"]) == 1
            and "files" not in query_info["integrations"]
            and "views" not in query_info["integrations"]
        ):
            int_name = list(query_info["integrations"])[0]
            # if is sql database
            class_type = self.planner.integrations.get(int_name, {}).get("class_type")
            if class_type != "api":
                # send to this integration
                return int_name
        return None

    def plan(self, query, integration=None):
        # FIXME: Tableau workaround, INFORMATION_SCHEMA with Where
        # if isinstance(join.right, Identifier) \
        #         and self.resolve_database_table(join.right)[0] == 'INFORMATION_SCHEMA':
        #     pass

        # send join to integration as is?
        integration_to_send = self.check_single_integration(query)
        if integration_to_send:
            self.planner.prepare_integration_select(integration_to_send, query)

            fetch_params = self.planner.get_fetch_params(query.using)
            last_step = self.planner.plan.add_step(
                FetchDataframeStep(integration=integration_to_send, query=query, params=fetch_params)
            )
            return last_step
        elif self.is_timeseries(query):
            return PlanJoinTSPredictorQuery(self.planner).plan(query, integration)
        else:
            return PlanJoinTablesQuery(self.planner).plan(query)


class PlanJoinTablesQuery:
    def __init__(self, planner):
        self.planner = planner

        # index to lookup tables
        self.tables_idx = None
        self.tables = []
        self.tables_fetch_step = {}

        self.step_stack = None
        self.query_context = {}

        self.partition = None

    def plan(self, query):
        self.tables_idx = {}
        join_step = self.plan_join_tables(query)

        if (
            query.group_by is not None
            or query.order_by is not None
            or query.having is not None
            or query.distinct is True
            or query.where is not None
            or query.limit is not None
            or query.offset is not None
            or len(query.targets) != 1
            or not isinstance(query.targets[0], Star)
        ):
            query2 = copy.deepcopy(query)
            query2.from_table = None
            query2.using = None
            query2.cte = None
            sup_select = QueryStep(query2, from_table=join_step.result, strict_where=False)
            self.planner.plan.add_step(sup_select)
            return sup_select
        return join_step

    def resolve_table(self, table):
        # gets integration for table and name to access to it
        table = copy.deepcopy(table)
        # get possible table aliases
        aliases = []
        if table.alias is not None:
            # to lowercase
            parts = tuple(map(str.lower, table.alias.parts))
            aliases.append(parts)
        else:
            for i in range(0, len(table.parts)):
                parts = table.parts[i:]
                parts = tuple(map(str.lower, parts))
                aliases.append(parts)

        # try to use default namespace
        integration = self.planner.default_namespace
        if len(table.parts) > 0:
            # if not quoted  check in lower case
            part = table.parts[0]
            if part not in self.planner.databases and not table.is_quoted[0]:
                part = part.lower()

            if part in self.planner.databases:
                integration = part
                table.parts.pop(0)
                table.is_quoted.pop(0)
            else:
                integration = self.planner.default_namespace

        if integration is None and not hasattr(table, "sub_select"):
            raise PlanningException(f"Database not found for: {table}")

        sub_select = getattr(table, "sub_select", None)

        return TableInfo(integration, table, aliases, conditions=[], sub_select=sub_select)

    def get_table_for_column(self, column: Identifier):
        if not isinstance(column, Identifier):
            return
        # to lowercase
        parts = tuple(map(str.lower, column.parts[:-1]))
        if parts in self.tables_idx:
            return self.tables_idx[parts]

    def get_join_sequence(self, node, condition=None):
        sequence = []
        if isinstance(node, Identifier):
            # resolve identifier

            table_info = self.resolve_table(node)
            for alias in table_info.aliases:
                self.tables_idx[alias] = table_info

            table_info.index = len(self.tables)
            self.tables.append(table_info)

            table_info.predictor_info = self.planner.get_predictor(node)

            if condition is not None:
                table_info.join_condition = condition
            sequence.append(table_info)

        elif isinstance(node, Join):
            # create sequence: 1)table1, 2)table2, 3)join 1 2, 4)table 3, 5)join 3 4

            # put all tables before
            sequence2 = self.get_join_sequence(node.left)
            for item in sequence2:
                sequence.append(item)

            sequence2 = self.get_join_sequence(node.right, condition=node.condition)
            if len(sequence2) != 1:
                raise PlanningException("Unexpected join nesting behavior")

            # put next table
            sequence.append(sequence2[0])

            # put join
            sequence.append(node)

        else:
            raise NotImplementedError()
        return sequence

    def check_node_condition(self, node):
        col_idx = 0
        if len(node.args) == 2:
            if not isinstance(node.args[col_idx], Identifier):
                # try to use second arg, could be: 'x'=col
                col_idx = 1

        # check the case col <condition> value, col between value and value
        for i, arg in enumerate(node.args):
            if i == col_idx:
                if not isinstance(arg, Identifier):
                    return
            else:
                if not self.can_be_table_filter(arg):
                    return

        # checked, find table and store condition
        node2 = copy.deepcopy(node)

        arg1 = node2.args[col_idx]

        if len(arg1.parts) < 2:
            return

        table_info = self.get_table_for_column(arg1)
        if table_info is None:
            raise PlanningException(f"Table not found for identifier: {arg1.to_string()}")

        # keep only column name
        arg1.parts = [arg1.parts[-1]]

        node2._orig_node = node
        table_info.conditions.append(node2)

    def can_be_table_filter(self, node):
        """
        Check if node can be used as a filter.
        It can contain only: Constant, Parameter, Tuple (for IN clauses), Function (with Last)
        """
        if isinstance(node, (Constant, Parameter)):
            return True
        if isinstance(node, Tuple):
            return all(isinstance(item, Constant) for item in node.items)
        if isinstance(node, Function):
            # `Last` must be in args
            if not any(isinstance(arg, Last) for arg in node.args):
                return False
            return all([self.can_be_table_filter(arg) for arg in node.args])

    def check_query_conditions(self, query):
        # get conditions for tables
        binary_ops = []

        def _check_node_condition(node, **kwargs):
            if isinstance(node, BetweenOperation):
                self.check_node_condition(node)

            if isinstance(node, BinaryOperation):
                binary_ops.append(node.op)

                self.check_node_condition(node)

        query_traversal(query.where, _check_node_condition)

        self.query_context["binary_ops"] = binary_ops

    def check_use_limit(self, query_in, join_sequence):
        # if only models (predictors), not for regular table joins
        use_limit = False
        if query_in.having is None and query_in.group_by is None and query_in.limit is not None:
            use_limit = True

            # Check what we're joining
            has_predictor = False

            for item in join_sequence:
                if isinstance(item, TableInfo):
                    if item.predictor_info is not None:
                        has_predictor = True
                elif isinstance(item, Join) and not has_predictor:
                    # LEFT JOIN preserves left table row count - LIMIT pushdown is safe
                    join_type = str(item.join_type).upper() if item.join_type else ""
                    if join_type in ("LEFT JOIN", "LEFT OUTER JOIN"):
                        continue

                    # INNER/RIGHT JOIN: can't push LIMIT down
                    use_limit = False

        self.query_context["use_limit"] = use_limit

    def plan_join_tables(self, query_in):
        # plan all nested selects in 'where'
        find_selects = self.planner.get_nested_selects_plan_fnc(self.planner.default_namespace, force=True)
        query_in.targets = query_traversal(query_in.targets, find_selects)
        query_traversal(query_in.where, find_selects)

        query = copy.deepcopy(query_in)

        # replace sub selects, with identifiers with links to original selects
        def replace_subselects(node, **args):
            if isinstance(node, Select) or isinstance(node, NativeQuery) or isinstance(node, ast.Data):
                name = f"t_{id(node)}"
                node2 = Identifier(name, alias=node.alias)

                # save in attribute
                if isinstance(node, NativeQuery) or isinstance(node, ast.Data):
                    # wrap to select
                    node = Select(targets=[Star()], from_table=node)
                node2.sub_select = node
                return node2

        query_traversal(query.from_table, replace_subselects)

        # get all join tables, form join sequence
        join_sequence = self.get_join_sequence(query.from_table)
        self.join_sequence = join_sequence

        # find tables for identifiers used in query
        def _check_identifiers(node, is_table, **kwargs):
            if not is_table and isinstance(node, Identifier):
                if len(node.parts) > 1:
                    table_info = self.get_table_for_column(node)
                    if table_info is None:
                        raise PlanningException(f"Table not found for identifier: {node.to_string()}")

                    # # replace identifies name
                    col_parts = list(table_info.aliases[-1])
                    col_parts.append(node.parts[-1])
                    node.parts = col_parts

        query_traversal(query, _check_identifiers)

        self.check_query_conditions(query)

        # workaround for 'model join table': swap tables:
        if len(join_sequence) == 3 and join_sequence[0].predictor_info is not None:
            join_sequence = [join_sequence[1], join_sequence[0], join_sequence[2]]

        self.check_use_limit(query_in, join_sequence)

        # create plan
        # TODO add optimization: one integration without predictor

        self.step_stack = []
        for item in join_sequence:
            if isinstance(item, TableInfo):
                if item.sub_select is not None:
                    self.process_subselect(item, query_in)
                elif item.predictor_info is not None:
                    self.process_predictor(item, query_in)
                else:
                    # is table
                    self.process_table(item, query_in)

            elif isinstance(item, Join):
                step_right = self.step_stack.pop()
                step_left = self.step_stack.pop()

                new_join = copy.deepcopy(item)

                # TODO
                new_join.left = Identifier("tab1")
                new_join.right = Identifier("tab2")
                new_join.implicit = False

                step = self.add_plan_step(JoinStep(left=step_left.result, right=step_right.result, query=new_join))

                self.step_stack.append(step)

        query_in.where = query.where

        self.close_partition()
        return self.step_stack.pop()

    def process_subselect(self, item, query_in):
        # is sub select
        item.sub_select.alias = None
        item.sub_select.parentheses = False
        step = self.planner.plan_select(item.sub_select)

        where = filters_to_bin_op(item.conditions)

        # Column pruning for subselects:
        # - If subselect has pure SELECT *, we can prune to only needed columns
        # - If subselect has explicit columns (SELECT a, b, c), pass through all (don't prune)
        # This preserves column aliases and prevents breaking explicit projections
        targets = [Star()]
        needed_columns = self.get_fetch_columns_for_table(item, query_in)
        if needed_columns:
            targets = needed_columns

        # apply table alias
        query2 = Select(targets=targets, where=where)
        if item.table.alias is None:
            raise PlanningException(f"Subselect in join have to be aliased: {item.sub_select.to_string()}")
        table_name = item.table.alias.parts[-1]

        add_absent_cols = False
        if hasattr(item.sub_select, "from_table") and isinstance(item.sub_select.from_table, ast.Data):
            add_absent_cols = True

        step2 = SubSelectStep(query2, step.result, table_name=table_name, add_absent_cols=add_absent_cols)
        step2 = self.add_plan_step(step2)
        self.step_stack.append(step2)

    def _collect_from_order_by(self, query_in, alias_map, add_column_callback):
        """Helper to collect columns from ORDER BY clause, resolving aliases and ordinals."""
        for order_col in query_in.order_by:
            field = order_col.field

            # Handle ORDER BY ordinal (e.g., ORDER BY 1)
            if isinstance(field, Constant) and isinstance(field.value, int):
                ordinal = field.value
                if 1 <= ordinal <= len(query_in.targets):
                    target_expr = query_in.targets[ordinal - 1]
                    query_traversal(target_expr, add_column_callback)
                continue

            # Handle ORDER BY alias (e.g., ORDER BY alias_name)
            if isinstance(field, Identifier) and len(field.parts) == 1:
                alias_name = field.parts[0].lower()
                if alias_name in alias_map:
                    query_traversal(alias_map[alias_name], add_column_callback)
                    continue

            # Regular column reference
            query_traversal(field, add_column_callback)

    def _join_has_predictor(self, join_sequence) -> bool:
        """Check if the join sequence contains any predictor."""
        for item in join_sequence:
            if isinstance(item, TableInfo) and item.predictor_info is not None:
                return True
        return False

    def _can_prune_columns(self, table_info) -> bool:
        """
        Determine if column pruning can be applied to this table.

        Returns:
            True if column pruning can be applied
            False if we should skip pruning (use SELECT *)
        """

        # If this table is part of a join with a predictor: cannot prune
        # Predictors may need all columns from joined tables as input features
        if hasattr(self, "join_sequence") and self._join_has_predictor(self.join_sequence):
            return False

        # For subselects: can only prune if they have pure SELECT * (no other columns)
        sub = table_info.sub_select
        if sub is not None and isinstance(sub, Select):
            targets = getattr(sub, "targets", None) or []
            # Can prune only if subselect has PURE SELECT * (one target that is Star)
            # Cannot prune if:
            #   - Mixed: SELECT *, col1 (has Star but also other columns)
            if len(targets) == 1 and isinstance(targets[0], Star):
                return True  # Pure SELECT * - can prune
            return False

        # For project tables (KB tables, views, etc.): cannot prune
        # Project tables need SELECT * for proper column mapping
        if table_info.integration and table_info.integration in self.planner.projects:
            return False

        # Regular integration tables: can prune
        return True

    def get_fetch_columns_for_table(self, table_info, query_in):
        """
        Collect all columns needed from a specific table for column pruning optimization.

        Note: Caller should check _can_prune_columns() before calling this method.

        Returns a list of column Identifiers or None if we should fetch all columns.
        """
        if not self._can_prune_columns(table_info):
            return None

        columns = {}
        has_qualified_star_for_table = False

        alias_map = {}
        if query_in.targets:
            for target in query_in.targets:
                if isinstance(target, Identifier) and target.alias:
                    alias_map[target.alias.parts[-1].lower()] = target

        def add_column(node, **kwargs):
            if isinstance(node, Identifier):
                col_table = self.get_table_for_column(node)
                if not col_table or col_table.index != table_info.index:
                    return

                # Check for qualified star: t1.* or alias.*
                col_name = node.parts[-1]
                is_quoted = node.is_quoted[-1]

                if isinstance(col_name, Star):
                    nonlocal has_qualified_star_for_table
                    has_qualified_star_for_table = True
                    return

                # Store - if already exists, keep it quoted if either reference was quoted
                columns[col_name] = columns.get(col_name) or is_quoted

        # Check for bare Star() in targets
        if query_in.targets:
            for target in query_in.targets:
                if isinstance(target, Star):
                    return None

        query_traversal(query_in, add_column)

        # If qualified star found for this table, fetch all columns
        if has_qualified_star_for_table:
            return None

        # If we found no columns, fetch all
        if not columns:
            return None

        # Convert column names to Identifier objects, we need to preserve quoting
        result = []
        for col, is_quoted in sorted(columns.items()):
            result.append(Identifier(parts=[col], is_quoted=[is_quoted]))
        return result

    def process_table(self, item, query_in):
        table = copy.deepcopy(item.table)
        table.parts.insert(0, item.integration)
        table.is_quoted.insert(0, False)

        needed_columns = self.get_fetch_columns_for_table(item, query_in)
        targets = needed_columns if needed_columns else [Star()]

        query2 = Select(from_table=table, targets=targets)
        conditions = item.conditions
        if "or" in self.query_context["binary_ops"]:
            conditions = []

<<<<<<< HEAD
=======
        if self.query_context.get("had_limit"):
            conditions += self.get_filters_from_join_conditions(item)

>>>>>>> de598f96
        if self.query_context["use_limit"]:
            order_by = None
            if query_in.order_by is not None:
                order_by = []
                # all order column be from this table
                for col in query_in.order_by:
                    table_info = self.get_table_for_column(col.field)
                    if table_info is None or table_info.table != item.table:
                        order_by = False
                        break
                    col = copy.deepcopy(col)
                    col.field.parts = [col.field.parts[-1]]
                    col.field.is_quoted = [col.field.is_quoted[-1]]
                    order_by.append(col)

            if order_by is not False:
                # copy limit from upper query
                query2.limit = query_in.limit
                # move offset from upper query
                query2.offset = query_in.offset
                query_in.offset = None
                # copy order
                query2.order_by = order_by

            self.query_context["use_limit"] = False
            self.query_context["had_limit"] = True
        for cond in conditions:
            if query2.where is not None:
                query2.where = BinaryOperation("and", args=[query2.where, cond])
            else:
                query2.where = cond

        step = self.planner.get_integration_select_step(query2, params=query_in.using)
        self.tables_fetch_step[item.index] = step

        self.add_plan_step(step)
        self.step_stack.append(step)

    def join_condition_to_columns_map(self, model_table):
        columns_map = {}

        def _check_conditions(node, **kwargs):
            if not isinstance(node, BinaryOperation):
                return

            arg1, arg2 = node.args
            if not (isinstance(arg1, Identifier) and isinstance(arg2, Identifier)):
                return

            table1 = self.get_table_for_column(arg1)
            table2 = self.get_table_for_column(arg2)

            if table1 is model_table:
                # model is on the left
                columns_map[arg1.parts[-1]] = arg2
            elif table2 is model_table:
                # model is on the right
                columns_map[arg2.parts[-1]] = arg1
            else:
                # not found, skip
                return

            # exclude condition
            node.args = [Constant(0), Constant(0)]

        query_traversal(model_table.join_condition, _check_conditions)
        return columns_map

    def get_filters_from_join_conditions(self, fetch_table):
        """
        Extract filters from join conditions for filter pushdown optimization.

        Note: This function is currently disabled (not called) to avoid:
        - Creating massive IN clauses that exceed database query size limits
        - Making arbitrary assumptions about data distribution

        For cross-database joins with large tables, users should:
        - Add explicit WHERE clauses to filter data at the source
        - Use indexed/partitioned tables in their databases
        - Consider materializing intermediate results
        """
        binary_ops = set()
        conditions = []
        data_conditions = []

        def _check_conditions(node, **kwargs):
            if not isinstance(node, BinaryOperation):
                return

            if node.op != "=":
                binary_ops.add(node.op.lower())
                return

            arg1, arg2 = node.args
            table1 = self.get_table_for_column(arg1) if isinstance(arg1, Identifier) else None
            table2 = self.get_table_for_column(arg2) if isinstance(arg2, Identifier) else None

            if table1 is not fetch_table:
                if table2 is not fetch_table:
                    return
                # set our table first
                table1, table2 = table2, table1
                arg1, arg2 = arg2, arg1

            if isinstance(arg2, Constant):
                conditions.append(node)
            elif table2 is not None:
                data_conditions.append([arg1, arg2])

        query_traversal(fetch_table.join_condition, _check_conditions)

        binary_ops.discard("and")
        if len(binary_ops) > 0:
            # other operations exists, skip
            return []

        for arg1, arg2 in data_conditions:
            # is fetched?
            table2 = self.get_table_for_column(arg2)
            fetch_step = self.tables_fetch_step.get(table2.index)

            if fetch_step is None:
                continue

            # extract distinct values
            # remove aliases
            arg1 = Identifier(parts=[arg1.parts[-1]])
            arg2 = Identifier(parts=[arg2.parts[-1]])

            query2 = Select(targets=[arg2], distinct=True)
            subselect_step = SubSelectStep(query2, fetch_step.result)
            subselect_step = self.add_plan_step(subselect_step)

            conditions.append(BinaryOperation(op="in", args=[arg1, Parameter(subselect_step.result)]))

        return conditions

    def process_predictor(self, item, query_in):
        if len(self.step_stack) == 0:
            raise NotImplementedError("Predictor can't be first element of join syntax")
        if item.predictor_info.get("timeseries"):
            raise NotImplementedError("TS predictor is not supported here yet")
        data_step = self.step_stack[-1]
        row_dict = None

        predict_target = item.predictor_info.get("to_predict")
        if isinstance(predict_target, list) and len(predict_target) > 0:
            predict_target = predict_target[0]
        if predict_target is not None:
            predict_target = predict_target.lower()

        columns_map = None
        if item.join_condition:
            columns_map = self.join_condition_to_columns_map(item)

        if item.conditions:
            row_dict = {}
            for i, el in enumerate(item.conditions):
                if isinstance(el.args[0], Identifier) and el.op == "=":
                    col_name = el.args[0].parts[-1]
                    if col_name.lower() == predict_target:
                        # don't add predict target to parameters
                        continue

                    if isinstance(el.args[1], (Constant, Parameter)):
                        row_dict[el.args[0].parts[-1]] = el.args[1].value

                    # exclude condition
                    el._orig_node.args = [Constant(0), Constant(0)]

        # params for model
        model_params = None
        partition_size = None
        if query_in.using is not None:
            model_params = {}
            for param, value in query_in.using.items():
                if "." in param:
                    alias = param.split(".")[0]
                    if (alias,) in item.aliases:
                        new_param = ".".join(param.split(".")[1:])
                        model_params[new_param.lower()] = value
                else:
                    model_params[param.lower()] = value

            partition_size = model_params.pop("partition_size", None)

        predictor_step = ApplyPredictorStep(
            namespace=item.integration,
            dataframe=data_step.result,
            predictor=item.table,
            params=model_params,
            row_dict=row_dict,
            columns_map=columns_map,
        )

        self.step_stack.append(self.add_plan_step(predictor_step, partition_size=partition_size))

    def add_plan_step(self, step, partition_size=None):
        """
        Adds step to plan

        If partition_size is defined: create partition
        If partition is active
            If step can be partitioned:
                Add step to partition not in plan
            Otherwise:
                Add partition to plan
                Add step to plan
        """
        if self.partition:
            if isinstance(step, (JoinStep, ApplyPredictorStep)):
                # add to partition

                self.add_step_to_partition(step)
                return step

        elif partition_size is not None:
            # create partition

            self.partition = MapReduceStep(values=step.dataframe, reduce="union", step=[], partition=partition_size)
            self.planner.plan.add_step(self.partition)

            self.add_step_to_partition(step)
            return step

        else:
            # next step can't be partitioned.
            self.close_partition()

        return self.planner.plan.add_step(step)

    def add_step_to_partition(self, step):
        step.step_num = f"{self.partition.step_num}_{len(self.partition.step)}"
        self.partition.step.append(step)

    def close_partition(self):
        # return
        # if partitions is exist - clear it and replace last stack item with it

        if self.partition:
            if len(self.step_stack) > 0:
                self.step_stack[-1] = self.partition

            self.partition = None<|MERGE_RESOLUTION|>--- conflicted
+++ resolved
@@ -561,12 +561,9 @@
         if "or" in self.query_context["binary_ops"]:
             conditions = []
 
-<<<<<<< HEAD
-=======
         if self.query_context.get("had_limit"):
             conditions += self.get_filters_from_join_conditions(item)
 
->>>>>>> de598f96
         if self.query_context["use_limit"]:
             order_by = None
             if query_in.order_by is not None:
