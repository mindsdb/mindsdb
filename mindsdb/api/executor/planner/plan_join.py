--- conflicted
+++ resolved
@@ -301,17 +301,9 @@
                 elif isinstance(item, Join) and not has_predictor:
                     # LEFT JOIN preserves left table row count - LIMIT pushdown is safe
                     join_type = str(item.join_type).upper() if item.join_type else ""
-<<<<<<< HEAD
                     if join_type not in ("LEFT JOIN", "LEFT OUTER JOIN"):
                         optimize_inner_join = True
                     continue
-=======
-                    if join_type in ("LEFT JOIN", "LEFT OUTER JOIN"):
-                        continue
-
-                    # INNER/RIGHT JOIN: can't push LIMIT down
-                    use_limit = False
->>>>>>> de598f96
 
         self.query_context["use_limit"] = use_limit
         self.query_context["optimize_inner_join"] = optimize_inner_join
