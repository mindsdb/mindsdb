from mindsdb_sql_parser.ast import (
    Identifier,
)

from mindsdb.api.executor.planner.steps import (
    SaveToTable,
    InsertToTable,
    CreateTableStep
)
from mindsdb.api.executor.sql_query.result_set import ResultSet, Column
from mindsdb.api.executor.exceptions import (
    NotSupportedYet,
    LogicError
)
from mindsdb.integrations.libs.response import INF_SCHEMA_COLUMNS_NAMES

from .base import BaseStepCall


class InsertToTableCall(BaseStepCall):

    bind = InsertToTable

    def call(self, step):
        is_replace = False
        is_create = False

        if type(step) == SaveToTable:
            is_create = True

            if step.is_replace:
                is_replace = True

        if len(step.table.parts) > 1:
            integration_name = step.table.parts[0]
            table_name = Identifier(parts=step.table.parts[1:])
        else:
            integration_name = self.context['database']
            table_name = step.table

        dn = self.session.datahub.get(integration_name)

        if hasattr(dn, 'create_table') is False:
            raise NotSupportedYet(f"Creating table in '{integration_name}' is not supported")

        if step.dataframe is not None:
            data = self.steps_data[step.dataframe.result.step_num]
        elif step.query is not None:
            data = ResultSet()
<<<<<<< HEAD
            for col in step.query.columns:
                data.add_column(Column(name=col.name))
=======
            if step.query.columns is None:
                # Is query like: INSERT INTO table VALUES (...)
                table_columns_df = dn.get_table_columns_df(str(table_name))
                columns_names = table_columns_df[INF_SCHEMA_COLUMNS_NAMES.COLUMN_NAME].to_list()
                for column_name in columns_names:
                    data.add_column(Column(column_name))
            else:
                # Is query like: INSERT INTO table (column_name, ...) VALUES (...)
                for col in step.query.columns:
                    data.add_column(Column(col.name))
>>>>>>> a4e0018e

            records = []
            for row in step.query.values:
                record = []
                for v in row:
                    if isinstance(v, Identifier) and v.parts[0] == 'None':
                        # Allow explicitly inserting NULL values.
                        record.append(None)
                        continue
                    # Value is a constant
                    record.append(v.value)
                records.append(record)

            data.add_raw_values(records)
        else:
            raise LogicError(f'Data not found for insert: {step}')

        #  del 'service' columns
        for col in data.find_columns('__mindsdb_row_id'):
            data.del_column(col)
        for col in data.find_columns('__mdb_forecast_offset'):
            data.del_column(col)

        # region del columns filtered at projection step
        columns_list = self.get_columns_list()
        if columns_list is not None:
            filtered_column_names = [x.name for x in columns_list]
            for col in data.columns:
                if col.name.startswith('predictor.'):
                    continue
                if col.name in filtered_column_names:
                    continue
                data.del_column(col)
        # endregion

        # drop double names
        col_names = set()
        for col in data.columns:
            if col.alias in col_names:
                data.del_column(col)
            else:
                col_names.add(col.alias)

        response = dn.create_table(
            table_name=table_name,
            result_set=data,
            is_replace=is_replace,
            is_create=is_create,
            params=step.params
        )
        return ResultSet(affected_rows=response.affected_rows)


class SaveToTableCall(InsertToTableCall):

    bind = SaveToTable


class CreateTableCall(BaseStepCall):

    bind = CreateTableStep

    def call(self, step):

        if len(step.table.parts) > 1:
            integration_name = step.table.parts[0]
            table_name = Identifier(parts=step.table.parts[1:])
        else:
            integration_name = self.context['database']
            table_name = step.table

        dn = self.session.datahub.get(integration_name)

        dn.create_table(
            table_name=table_name,
            columns=step.columns,
            is_replace=step.is_replace,
            is_create=True
        )
        return ResultSet()<|MERGE_RESOLUTION|>--- conflicted
+++ resolved
@@ -47,21 +47,16 @@
             data = self.steps_data[step.dataframe.result.step_num]
         elif step.query is not None:
             data = ResultSet()
-<<<<<<< HEAD
-            for col in step.query.columns:
-                data.add_column(Column(name=col.name))
-=======
             if step.query.columns is None:
                 # Is query like: INSERT INTO table VALUES (...)
                 table_columns_df = dn.get_table_columns_df(str(table_name))
                 columns_names = table_columns_df[INF_SCHEMA_COLUMNS_NAMES.COLUMN_NAME].to_list()
                 for column_name in columns_names:
-                    data.add_column(Column(column_name))
+                    data.add_column(name=Column(column_name))
             else:
                 # Is query like: INSERT INTO table (column_name, ...) VALUES (...)
                 for col in step.query.columns:
-                    data.add_column(Column(col.name))
->>>>>>> a4e0018e
+                    data.add_column(name=Column(col.name))
 
             records = []
             for row in step.query.values:
