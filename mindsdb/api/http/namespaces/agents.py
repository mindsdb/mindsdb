--- conflicted
+++ resolved
@@ -51,18 +51,14 @@
         )
 
     try:
-<<<<<<< HEAD
-        created_agent = session.agents_controller.add_agent(name=name, project_name=project_name, model_name=model_name,
-                                                            skills=skills, provider=provider, params=params)
-=======
         created_agent = agents_controller.add_agent(
-            name,
-            project_name,
-            model_name,
-            skills,
+            name=name,
+            project_name=project_name,
+            model_name=model_name,
+            skills=skills,
+            provider=provider,
             params=params
         )
->>>>>>> 95c74880
         return created_agent.as_dict(), HTTPStatus.CREATED
     except ValueError:
         # Model or skill doesn't exist.
@@ -86,8 +82,9 @@
     @api_endpoint_metrics('GET', '/agents')
     def get(self, project_name):
         ''' List all agents '''
-        try:
-            all_agents = AgentsController().get_agents(project_name)
+        session = SessionController()
+        try:
+            all_agents = session.agents_controller.get_agents(project_name)
         except ValueError:
             # Project needs to exist.
             return http_error(
@@ -123,9 +120,9 @@
     @api_endpoint_metrics('GET', '/agents/agent')
     def get(self, project_name, agent_name):
         '''Gets an agent by name'''
-        agents_controller = AgentsController()
-        try:
-            existing_agent = agents_controller.get_agent(agent_name, project_name=project_name)
+        session = SessionController()
+        try:
+            existing_agent = session.agents_controller.get_agent(agent_name, project_name=project_name)
             if existing_agent is None:
                 return http_error(
                     HTTPStatus.NOT_FOUND,
@@ -170,6 +167,7 @@
         model_name = agent.get('model_name', None)
         skills_to_add = agent.get('skills_to_add', [])
         skills_to_remove = agent.get('skills_to_remove', [])
+        provider = agent.get('provider')
         params = agent.get('params', None)
 
         # Agent must not exist with new name.
@@ -195,6 +193,7 @@
                 model_name=model_name,
                 skills_to_add=skills_to_add,
                 skills_to_remove=skills_to_remove,
+                provider=provider,
                 params=params
             )
             return updated_agent.as_dict()
