--- conflicted
+++ resolved
@@ -211,29 +211,11 @@
             new_integration = session.database_controller.get_integration(new_integration_id)
             return new_integration, HTTPStatus.CREATED
 
-<<<<<<< HEAD
-        if check_connection:
-            existing_integration = session.integration_controller.get(database_name)
-            temp_name = f"{database_name}_{time.time()}".replace(".", "")
-            try:
-                handler = session.integration_controller.create_tmp_handler(
-                    temp_name, existing_integration["engine"], parameters
-                )
-                status = handler.check_connection()
-            except ImportError as import_error:
-                status = HandlerStatusResponse(success=False, error_message=str(import_error))
-
-            if status.success is not True:
-                return http_error(
-                    HTTPStatus.BAD_REQUEST, "Connection error", status.error_message or "Connection error"
-                )
-=======
         try:
             session.integration_controller.modify(database_name, parameters, check_connection=check_connection)
         except Exception as e:
             status = HandlerStatusResponse(success=False, error_message=str(e))
             return http_error(HTTPStatus.BAD_REQUEST, "Connection error", status.error_message or "Connection error")
->>>>>>> 11f6110b
 
         return session.integration_controller.get(database_name)
 
