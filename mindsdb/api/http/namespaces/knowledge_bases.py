from http import HTTPStatus

from flask import request
from flask_restx import Resource
from langchain_text_splitters import MarkdownHeaderTextSplitter

from mindsdb.api.http.namespaces.configs.projects import ns_conf
from mindsdb.api.executor.controllers.session_controller import SessionController
from mindsdb.api.executor.exceptions import ExecutorException
from mindsdb.api.http.utils import http_error

from mindsdb.api.mysql.mysql_proxy.classes.fake_mysql_proxy import FakeMysqlProxy
from mindsdb.integrations.utilities.rag.splitters.file_splitter import FileSplitter, FileSplitterConfig
from mindsdb.interfaces.file.file_controller import FileController
from mindsdb.interfaces.knowledge_base.preprocessing.constants import DEFAULT_CRAWL_DEPTH, DEFAULT_WEB_FILTERS, \
    DEFAULT_MARKDOWN_HEADERS, DEFAULT_WEB_CRAWL_LIMIT
from mindsdb.interfaces.knowledge_base.preprocessing.document_loader import DocumentLoader
from mindsdb.metrics.metrics import api_endpoint_metrics
from mindsdb.interfaces.database.projects import ProjectController
from mindsdb.utilities import log
from mindsdb.utilities.exception import EntityNotExistsError
from mindsdb.integrations.utilities.rag.settings import DEFAULT_LLM_MODEL, DEFAULT_RAG_PROMPT_TEMPLATE


from mindsdb_sql.parser.ast import Identifier

logger = log.getLogger(__name__)

<<<<<<< HEAD
_DEFAULT_DOCUMENT_LIMIT = 50

_DEFAULT_MARKDOWN_HEADERS_TO_SPLIT_ON = [
    ("#", "Header 1"),
    ("##", "Header 2"),
    ("###", "Header 3"),
]

_DEFAULT_WEB_CRAWL_LIMIT = 100


def _insert_file_into_knowledge_base(table: KnowledgeBaseTable, file_name: str):
    file_controller = FileController()
    splitter = FileSplitter(FileSplitterConfig())
    file_path = file_controller.get_file_path(file_name)
    loader = FileLoader(file_path)
    split_docs = []
    for doc in loader.lazy_load():
        split_docs += splitter.split_documents([doc])
    doc_objs = []
    for split_doc in split_docs:
        doc_objs.append({
            'content': split_doc.page_content,
        })
    docs_df = pd.DataFrame.from_records(doc_objs)
    # Insert documents into KB
    table.insert(docs_df)


def _insert_web_pages_into_knowledge_base(table: KnowledgeBaseTable, urls: List[str], crawl_depth: int = 1, filters: List[str] = None):
    try:
        # To prevent dependency on langchain_text_splitters unless needed.
        from langchain_text_splitters import MarkdownHeaderTextSplitter
    except ImportError as e:
        logger.error(f'Error importing langchain_text_splitters to insert web page into knowledge base: {e}')
        raise e

    websites_df = get_all_websites(urls, limit=_DEFAULT_WEB_CRAWL_LIMIT, crawl_depth=crawl_depth, filters=filters)
    # Text content is treated as markdown.
    markdown_splitter = MarkdownHeaderTextSplitter(headers_to_split_on=_DEFAULT_MARKDOWN_HEADERS_TO_SPLIT_ON)

    def append_row_documents(row, all_docs):
        docs = markdown_splitter.split_text(row['text_content'])
        for doc in docs:
            # Link the URL to each web page chunk.
            doc.metadata['url'] = row['url']
        all_docs += docs

    all_docs = []
    websites_df.apply(lambda row: append_row_documents(row, all_docs), axis=1)
    # Convert back to a DF.
    doc_objs = []
    for doc in all_docs:
        doc_objs.append({
            'content': doc.page_content,
            'url': doc.metadata['url']
        })
    docs_df = pd.DataFrame.from_records(doc_objs)
    # Insert documents into KB.
    table.insert(docs_df)


def _insert_select_query_result_into_knowledge_base(query: str, table: KnowledgeBaseTable, project_name: str):
    if not query:
        return
    mysql_proxy = FakeMysqlProxy()
    query_result = mysql_proxy.process_query(query)
    # Use same project as API request for SQL context.
    mysql_proxy.set_context({'db': project_name})
    if query_result.type != SQL_RESPONSE_TYPE.TABLE:
        raise ExecutorException('Query returned no data')

    # Check column name aliases.
    column_names = [c.get('alias', c.get('name')) for c in query_result.columns]
    df_to_insert = pd.DataFrame.from_records(query_result.data, columns=column_names)
    table.insert(df_to_insert)


def _insert_rows_into_knowledge_base(rows: List[Dict], table: KnowledgeBaseTable):
    if not rows:
        return
    df_to_insert = pd.DataFrame.from_records(rows)
    table.insert(df_to_insert)

=======
>>>>>>> dc3cd6c5

@ns_conf.route('/<project_name>/knowledge_bases')
class KnowledgeBasesResource(Resource):
    @ns_conf.doc('list_knowledge_bases')
    @api_endpoint_metrics('GET', '/knowledge_bases')
    def get(self, project_name):
        '''List all knowledge bases'''
        session = SessionController()
        project_controller = ProjectController()
        try:
            _ = project_controller.get(name=project_name)
        except EntityNotExistsError:
            # Project must exist.
            return http_error(
                HTTPStatus.NOT_FOUND,
                'Project not found',
                f'Project with name {project_name} does not exist'
            )

        # KB Controller already returns dict.
        return session.kb_controller.list(project_name)

    @ns_conf.doc('create_knowledge_base')
    @api_endpoint_metrics('POST', '/knowledge_bases')
    def post(self, project_name):
        '''Create a knowledge base'''

        # Check for required parameters.
        if 'knowledge_base' not in request.json:
            return http_error(
                HTTPStatus.BAD_REQUEST,
                'Missing parameter',
                'Must provide "knowledge_base" parameter in POST body'
            )

        knowledge_base = request.json['knowledge_base']
        # Explicitly require embedding model & vector database.
        required_fields = ['name', 'model']
        for field in required_fields:
            if field not in knowledge_base:
                return http_error(
                    HTTPStatus.BAD_REQUEST,
                    'Missing parameter',
                    f'Must provide "{field}" field in "knowledge_base"'
                )
        if 'storage' in knowledge_base:
            if 'database' not in knowledge_base['storage'] or 'table' not in knowledge_base['storage']:
                return http_error(
                    HTTPStatus.BAD_REQUEST,
                    'Missing parameter',
                    'Must provide "database" and "table" field in "storage" param'
                )

        session = SessionController()
        project_controller = ProjectController()
        try:
            project = project_controller.get(name=project_name)
        except EntityNotExistsError:
            # Project must exist.
            return http_error(
                HTTPStatus.NOT_FOUND,
                'Project not found',
                f'Project with name {project_name} does not exist'
            )

        kb_name = knowledge_base.get('name')
        existing_kb = session.kb_controller.get(kb_name, project.id)
        if existing_kb is not None:
            # Knowledge Base must not exist.
            return http_error(
                HTTPStatus.CONFLICT,
                'Knowledge Base already exists',
                f'Knowledge Base with name {kb_name} already exists'
            )

        embedding_model_identifier = Identifier(parts=[knowledge_base['model']])
        storage = knowledge_base.get('storage')
        embedding_table_identifier = None
        if storage is not None:
            embedding_table_identifier = Identifier(parts=[storage['database'], storage['table']])

        try:
            new_kb = session.kb_controller.add(
                kb_name,
                project.name,
                embedding_model_identifier,
                embedding_table_identifier,
                params=knowledge_base.get('params', {}),
                preprocessing_config=knowledge_base.get('preprocessing')
            )
        except ValueError as e:
            return http_error(
                HTTPStatus.BAD_REQUEST,
                'Invalid preprocessing configuration',
                str(e)
            )

        return new_kb.as_dict(), HTTPStatus.CREATED


@ns_conf.route('/<project_name>/knowledge_bases/<knowledge_base_name>')
@ns_conf.param('project_name', 'Name of the project')
@ns_conf.param('knowledge_base_name', 'Name of the knowledge_base')
class KnowledgeBaseResource(Resource):
    @ns_conf.doc('get_knowledge_base')
    @api_endpoint_metrics('GET', '/knowledge_bases/knowledge_base')
    def get(self, project_name, knowledge_base_name):
        '''Gets a knowledge base by name'''
        session = SessionController()
        project_controller = ProjectController()
        try:
            project = project_controller.get(name=project_name)
        except EntityNotExistsError:
            # Project must exist.
            return http_error(
                HTTPStatus.NOT_FOUND,
                'Project not found',
                f'Project with name {project_name} does not exist'
            )

        existing_kb = session.kb_controller.get(knowledge_base_name, project.id)
        if existing_kb is None:
            return http_error(
                HTTPStatus.NOT_FOUND,
                'Knowledge Base not found',
                f'Knowledge Base with name {knowledge_base_name} does not exist'
            )
        return existing_kb.as_dict()

    @ns_conf.doc('update_knowledge_base')
    @api_endpoint_metrics('PUT', '/knowledge_bases/knowledge_base')
    def put(self, project_name: str, knowledge_base_name: str):
        '''Updates a knowledge base with optional preprocessing.'''

        # Check for required parameters
        if 'knowledge_base' not in request.json:
            return http_error(
                HTTPStatus.BAD_REQUEST,
                'Missing parameter',
                'Must provide "knowledge_base" parameter in PUT body'
            )

        session = SessionController()
        project_controller = ProjectController()

        try:
            project = project_controller.get(name=project_name)
        except EntityNotExistsError:
            return http_error(
                HTTPStatus.NOT_FOUND,
                'Project not found',
                f'Project with name {project_name} does not exist'
            )

        try:
            # Retrieve the knowledge base table for updates
            table = session.kb_controller.get_table(knowledge_base_name, project.id)
            if table is None:
                return http_error(
                    HTTPStatus.NOT_FOUND,
                    'Knowledge Base not found',
                    f'Knowledge Base with name {knowledge_base_name} does not exist'
                )

            kb_data = request.json['knowledge_base']

            # Set up dependencies for DocumentLoader
            file_controller = FileController()
            file_splitter_config = FileSplitterConfig()
            file_splitter = FileSplitter(file_splitter_config)
            markdown_splitter = MarkdownHeaderTextSplitter(headers_to_split_on=DEFAULT_MARKDOWN_HEADERS)

            # Initialize DocumentLoader with required components
            document_loader = DocumentLoader(
                file_controller=file_controller,
                file_splitter=file_splitter,
                markdown_splitter=markdown_splitter
            )

            # Initialize FakeMysqlProxy
            mysql_proxy = FakeMysqlProxy()

            # Configure table with dependencies
            table.document_loader = document_loader
            table.mysql_proxy = mysql_proxy

            # Update preprocessing configuration if provided
            if 'preprocessing' in kb_data:
                table.configure_preprocessing(kb_data['preprocessing'])

            # Process raw data rows if provided
            if kb_data.get('rows'):
                table.insert_rows(kb_data['rows'])

            # Process files if specified
            if kb_data.get('files'):
                table.insert_files(kb_data['files'])

            # Process web pages if URLs provided
            if kb_data.get('urls'):
                table.insert_web_pages(
                    urls=kb_data['urls'],
                    limit=kb_data.get('limit', DEFAULT_WEB_CRAWL_LIMIT),
                    crawl_depth=kb_data.get('crawl_depth', DEFAULT_CRAWL_DEPTH),
                    filters=kb_data.get('filters', DEFAULT_WEB_FILTERS)
                )

            # Process query if provided
            if kb_data.get('query'):
                table.insert_query_result(kb_data['query'], project_name)

        except ExecutorException as e:
            logger.error(f'Error during preprocessing and insertion: {str(e)}')
            return http_error(
                HTTPStatus.BAD_REQUEST,
                'Invalid SELECT query',
                f'Executing "query" failed. Needs to be a valid SELECT statement that returns data: {str(e)}'
            )

        except Exception as e:
            logger.error(f'Error during preprocessing and insertion: {str(e)}')
            return http_error(
                HTTPStatus.BAD_REQUEST,
                'Preprocessing Error',
                f'Error during preprocessing and insertion: {str(e)}'
            )

        return '', HTTPStatus.OK

    @ns_conf.doc('delete_knowledge_base')
    @api_endpoint_metrics('DELETE', '/knowledge_bases/knowledge_base')
    def delete(self, project_name: str, knowledge_base_name: str):
        '''Deletes a knowledge base.'''
        project_controller = ProjectController()
        try:
            project = project_controller.get(name=project_name)
        except EntityNotExistsError:
            # Project must exist.
            return http_error(
                HTTPStatus.NOT_FOUND,
                'Project not found',
                f'Project with name {project_name} does not exist'
            )

        session_controller = SessionController()
        existing_kb = session_controller.kb_controller.get(knowledge_base_name, project.id)
        if existing_kb is None:
            # Knowledge Base must exist.
            return http_error(
                HTTPStatus.NOT_FOUND,
                'Knowledge Base not found',
                f'Knowledge Base with name {knowledge_base_name} does not exist'
            )

        session_controller.kb_controller.delete(knowledge_base_name, project_name)
        return '', HTTPStatus.NO_CONTENT


def _handle_chat_completion(knowledge_base_table: KnowledgeBaseTable, request):
    # Check for required parameters
    query = request.json.get('query')

    llm_model = request.json.get('llm_model')
    if llm_model is None:
        logger.warning(f'Missing parameter "llm_model" in POST body, using default llm_model {DEFAULT_LLM_MODEL}')

    prompt_template = request.json.get('prompt_template')
    if prompt_template is None:
        logger.warning(f'Missing parameter "prompt_template" in POST body, using default prompt template {DEFAULT_RAG_PROMPT_TEMPLATE}')

    # Get retrieval config, if set
    retrieval_config = request.json.get('retrieval_config', {})
    if not retrieval_config:
        logger.warning('No retrieval config provided, using default retrieval config')

    # add llm model to retrieval config
    if llm_model is not None:
        retrieval_config['llm_model_name'] = llm_model

    # add prompt template to retrieval config
    if prompt_template is not None:
        retrieval_config['rag_prompt_template'] = prompt_template

    # add llm provider to retrieval config if set
    llm_provider = request.json.get('model_provider')
    if llm_provider is not None:
        retrieval_config['llm_provider'] = llm_provider

    # build rag pipeline
    rag_pipeline = knowledge_base_table.build_rag_pipeline(retrieval_config)

    # get response from rag pipeline
    rag_response = rag_pipeline(query)
    response = {
        'message': {
            'content': rag_response.get('answer'),
            'context': rag_response.get('context'),
            'role': 'assistant'
        }
    }

    return response


def _handle_context_completion(knowledge_base_table: KnowledgeBaseTable, request):
    # Used for semantic search.
    query = request.json.get('query')
    # Keyword search.
    keywords = request.json.get('keywords')
    # Metadata search.
    metadata = request.json.get('metadata')
    # Maximum amount of documents to return as context.
    limit = request.json.get('limit', _DEFAULT_DOCUMENT_LIMIT)

    # Use default distance function & column names for ID, content, & metadata, to keep things simple.
    hybrid_search_df = knowledge_base_table.hybrid_search(
        query,
        keywords=keywords,
        metadata=metadata
    )

    num_documents = len(hybrid_search_df.index)
    context_documents = []
    for i in range(limit):
        if i >= num_documents:
            break
        row = hybrid_search_df.iloc[i]
        context_documents.append({
            'id': row['id'],
            'content': row['content'],
            'rank': row['rank']
        })

    return {
        'documents': context_documents
    }


@ns_conf.route('/<project_name>/knowledge_bases/<knowledge_base_name>/completions')
@ns_conf.param('project_name', 'Name of the project')
@ns_conf.param('knowledge_base_name', 'Name of the knowledge_base')
class KnowledgeBaseCompletions(Resource):
    @ns_conf.doc('knowledge_base_completions')
    @api_endpoint_metrics('POST', '/knowledge_bases/knowledge_base/completions')
    def post(self, project_name, knowledge_base_name):
        """
        Add support for LLM generation on the response from knowledge base. Default completion type is 'chat' unless specified.
        """
<<<<<<< HEAD
        if request.json.get('query') is None:
            # "query" is used for semantic search for both completion types.
=======
        # Check for required parameters.
        if 'knowledge_base' not in request.json:
            return http_error(
                HTTPStatus.BAD_REQUEST,
                'Missing parameter',
                'Must provide "knowledge_base" parameter in POST body'
            )

        # Check for required parameters
        query = request.json.get('query')
        if query is None:
>>>>>>> dc3cd6c5
            logger.error('Missing parameter "query" in POST body')
            return http_error(
                HTTPStatus.BAD_REQUEST,
                'Missing parameter',
                'Must provide "query" parameter in POST body'
            )

<<<<<<< HEAD
=======
        llm_model = request.json.get('llm_model')
        if llm_model is None:
            logger.warn(f'Missing parameter "llm_model" in POST body, using default llm_model {DEFAULT_LLM_MODEL}')

        prompt_template = request.json.get('prompt_template')
        if prompt_template is None:
            logger.warn(f'Missing parameter "prompt_template" in POST body, using default prompt template {DEFAULT_RAG_PROMPT_TEMPLATE}')

        session = SessionController()
>>>>>>> dc3cd6c5
        project_controller = ProjectController()
        try:
            project = project_controller.get(name=project_name)
        except EntityNotExistsError:
            # Project must exist.
            logger.error("Project not found, please check the project name exists")
            return http_error(
                HTTPStatus.NOT_FOUND,
                'Project not found',
                f'Project with name {project_name} does not exist'
            )

        session = SessionController()
        # Check if knowledge base exists
        table = session.kb_controller.get_table(knowledge_base_name, project.id)
        if table is None:
            logger.error("Knowledge Base not found, please check the knowledge base name exists")
            return http_error(
                HTTPStatus.NOT_FOUND,
                'Knowledge Base not found',
                f'Knowledge Base with name {knowledge_base_name} does not exist'
            )

<<<<<<< HEAD
        completion_type = request.json.get('type', 'chat')
        if completion_type == 'context':
            return _handle_context_completion(table, request)
        if completion_type == 'chat':
            return _handle_chat_completion(table, request)
        return http_error(
            HTTPStatus.BAD_REQUEST,
            'Invalid parameter',
            f'Completion type must be one of: "context", "chat". Received {completion_type}'
        )
=======
        # Get retrieval config, if set
        retrieval_config = request.json.get('retrieval_config', {})
        if not retrieval_config:
            logger.warn('No retrieval config provided, using default retrieval config')

        # add llm model to retrieval config
        if llm_model is not None:
            retrieval_config['llm_model_name'] = llm_model

        # add prompt template to retrieval config
        if prompt_template is not None:
            retrieval_config['rag_prompt_template'] = prompt_template

        # add llm provider to retrieval config if set
        llm_provider = request.json.get('model_provider')
        if llm_provider is not None:
            retrieval_config['llm_provider'] = llm_provider

        # build rag pipeline
        rag_pipeline = table.build_rag_pipeline(retrieval_config)

        # get response from rag pipeline
        rag_response = rag_pipeline(query)
        response = {
            'message': {
                'content': rag_response.get('answer'),
                'context': rag_response.get('context'),
                'role': 'assistant'
            }
        }

        return response
>>>>>>> dc3cd6c5
<|MERGE_RESOLUTION|>--- conflicted
+++ resolved
@@ -1,22 +1,24 @@
 from http import HTTPStatus
+from typing import Dict, List
 
 from flask import request
 from flask_restx import Resource
-from langchain_text_splitters import MarkdownHeaderTextSplitter
+
+import pandas as pd
 
 from mindsdb.api.http.namespaces.configs.projects import ns_conf
 from mindsdb.api.executor.controllers.session_controller import SessionController
+from mindsdb.api.executor.data_types.response_type import RESPONSE_TYPE as SQL_RESPONSE_TYPE
 from mindsdb.api.executor.exceptions import ExecutorException
 from mindsdb.api.http.utils import http_error
-
 from mindsdb.api.mysql.mysql_proxy.classes.fake_mysql_proxy import FakeMysqlProxy
+from mindsdb.metrics.metrics import api_endpoint_metrics
+from mindsdb.integrations.handlers.web_handler.urlcrawl_helpers import get_all_websites
+from mindsdb.interfaces.database.projects import ProjectController
+from mindsdb.interfaces.file.file_controller import FileController
+from mindsdb.integrations.utilities.rag.loaders.file_loader import FileLoader
 from mindsdb.integrations.utilities.rag.splitters.file_splitter import FileSplitter, FileSplitterConfig
-from mindsdb.interfaces.file.file_controller import FileController
-from mindsdb.interfaces.knowledge_base.preprocessing.constants import DEFAULT_CRAWL_DEPTH, DEFAULT_WEB_FILTERS, \
-    DEFAULT_MARKDOWN_HEADERS, DEFAULT_WEB_CRAWL_LIMIT
-from mindsdb.interfaces.knowledge_base.preprocessing.document_loader import DocumentLoader
-from mindsdb.metrics.metrics import api_endpoint_metrics
-from mindsdb.interfaces.database.projects import ProjectController
+from mindsdb.interfaces.knowledge_base.controller import KnowledgeBaseTable
 from mindsdb.utilities import log
 from mindsdb.utilities.exception import EntityNotExistsError
 from mindsdb.integrations.utilities.rag.settings import DEFAULT_LLM_MODEL, DEFAULT_RAG_PROMPT_TEMPLATE
@@ -26,7 +28,6 @@
 
 logger = log.getLogger(__name__)
 
-<<<<<<< HEAD
 _DEFAULT_DOCUMENT_LIMIT = 50
 
 _DEFAULT_MARKDOWN_HEADERS_TO_SPLIT_ON = [
@@ -111,8 +112,6 @@
     df_to_insert = pd.DataFrame.from_records(rows)
     table.insert(df_to_insert)
 
-=======
->>>>>>> dc3cd6c5
 
 @ns_conf.route('/<project_name>/knowledge_bases')
 class KnowledgeBasesResource(Resource):
@@ -193,22 +192,13 @@
         embedding_table_identifier = None
         if storage is not None:
             embedding_table_identifier = Identifier(parts=[storage['database'], storage['table']])
-
-        try:
-            new_kb = session.kb_controller.add(
-                kb_name,
-                project.name,
-                embedding_model_identifier,
-                embedding_table_identifier,
-                params=knowledge_base.get('params', {}),
-                preprocessing_config=knowledge_base.get('preprocessing')
-            )
-        except ValueError as e:
-            return http_error(
-                HTTPStatus.BAD_REQUEST,
-                'Invalid preprocessing configuration',
-                str(e)
-            )
+        new_kb = session.kb_controller.add(
+            kb_name,
+            project.name,
+            embedding_model_identifier,
+            embedding_table_identifier,
+            {}
+        )
 
         return new_kb.as_dict(), HTTPStatus.CREATED
 
@@ -245,101 +235,61 @@
     @ns_conf.doc('update_knowledge_base')
     @api_endpoint_metrics('PUT', '/knowledge_bases/knowledge_base')
     def put(self, project_name: str, knowledge_base_name: str):
-        '''Updates a knowledge base with optional preprocessing.'''
-
-        # Check for required parameters
+        '''Updates a knowledge base.'''
+        # Check for required parameters.
         if 'knowledge_base' not in request.json:
             return http_error(
                 HTTPStatus.BAD_REQUEST,
                 'Missing parameter',
                 'Must provide "knowledge_base" parameter in PUT body'
             )
-
         session = SessionController()
         project_controller = ProjectController()
-
         try:
             project = project_controller.get(name=project_name)
         except EntityNotExistsError:
-            return http_error(
-                HTTPStatus.NOT_FOUND,
-                'Project not found',
-                f'Project with name {project_name} does not exist'
-            )
-
-        try:
-            # Retrieve the knowledge base table for updates
+            # Project must exist.
+            return http_error(
+                HTTPStatus.NOT_FOUND,
+                'Project not found',
+                f'Project with name {project_name} does not exist'
+            )
+        try:
             table = session.kb_controller.get_table(knowledge_base_name, project.id)
-            if table is None:
-                return http_error(
-                    HTTPStatus.NOT_FOUND,
-                    'Knowledge Base not found',
-                    f'Knowledge Base with name {knowledge_base_name} does not exist'
-                )
-
-            kb_data = request.json['knowledge_base']
-
-            # Set up dependencies for DocumentLoader
-            file_controller = FileController()
-            file_splitter_config = FileSplitterConfig()
-            file_splitter = FileSplitter(file_splitter_config)
-            markdown_splitter = MarkdownHeaderTextSplitter(headers_to_split_on=DEFAULT_MARKDOWN_HEADERS)
-
-            # Initialize DocumentLoader with required components
-            document_loader = DocumentLoader(
-                file_controller=file_controller,
-                file_splitter=file_splitter,
-                markdown_splitter=markdown_splitter
-            )
-
-            # Initialize FakeMysqlProxy
-            mysql_proxy = FakeMysqlProxy()
-
-            # Configure table with dependencies
-            table.document_loader = document_loader
-            table.mysql_proxy = mysql_proxy
-
-            # Update preprocessing configuration if provided
-            if 'preprocessing' in kb_data:
-                table.configure_preprocessing(kb_data['preprocessing'])
-
-            # Process raw data rows if provided
-            if kb_data.get('rows'):
-                table.insert_rows(kb_data['rows'])
-
-            # Process files if specified
-            if kb_data.get('files'):
-                table.insert_files(kb_data['files'])
-
-            # Process web pages if URLs provided
-            if kb_data.get('urls'):
-                table.insert_web_pages(
-                    urls=kb_data['urls'],
-                    limit=kb_data.get('limit', DEFAULT_WEB_CRAWL_LIMIT),
-                    crawl_depth=kb_data.get('crawl_depth', DEFAULT_CRAWL_DEPTH),
-                    filters=kb_data.get('filters', DEFAULT_WEB_FILTERS)
-                )
-
-            # Process query if provided
-            if kb_data.get('query'):
-                table.insert_query_result(kb_data['query'], project_name)
-
+        except ValueError:
+            # Knowledge Base must exist.
+            return http_error(
+                HTTPStatus.NOT_FOUND,
+                'Knowledge Base not found',
+                f'Knowledge Base with name {knowledge_base_name} does not exist'
+            )
+
+        kb = request.json['knowledge_base']
+        files = kb.get('files', [])
+        urls = kb.get('urls', [])
+        query = kb.get('query')
+        rows = kb.get('rows', [])
+        # Optional params for web pages.
+        crawl_depth = kb.get('crawl_depth', 1)
+        filters = kb.get('filters', [])
+
+        # Load, split, & embed files into Knowledge Base.
+        for file_name in files:
+            _insert_file_into_knowledge_base(table, file_name)
+        # Crawl, split, & embed web pages into Knowledge Base.
+        _insert_web_pages_into_knowledge_base(table, urls, crawl_depth=crawl_depth, filters=filters)
+
+        # Execute SELECT statement & embed dataframe into Knowledge Base.
+        try:
+            _insert_select_query_result_into_knowledge_base(query, table, project_name)
         except ExecutorException as e:
-            logger.error(f'Error during preprocessing and insertion: {str(e)}')
             return http_error(
                 HTTPStatus.BAD_REQUEST,
                 'Invalid SELECT query',
                 f'Executing "query" failed. Needs to be a valid SELECT statement that returns data: {str(e)}'
             )
-
-        except Exception as e:
-            logger.error(f'Error during preprocessing and insertion: {str(e)}')
-            return http_error(
-                HTTPStatus.BAD_REQUEST,
-                'Preprocessing Error',
-                f'Error during preprocessing and insertion: {str(e)}'
-            )
-
+        # Convert rows of records into a dataframe & embed into Knowledge Base.
+        _insert_rows_into_knowledge_base(rows, table)
         return '', HTTPStatus.OK
 
     @ns_conf.doc('delete_knowledge_base')
@@ -461,22 +411,8 @@
         """
         Add support for LLM generation on the response from knowledge base. Default completion type is 'chat' unless specified.
         """
-<<<<<<< HEAD
         if request.json.get('query') is None:
             # "query" is used for semantic search for both completion types.
-=======
-        # Check for required parameters.
-        if 'knowledge_base' not in request.json:
-            return http_error(
-                HTTPStatus.BAD_REQUEST,
-                'Missing parameter',
-                'Must provide "knowledge_base" parameter in POST body'
-            )
-
-        # Check for required parameters
-        query = request.json.get('query')
-        if query is None:
->>>>>>> dc3cd6c5
             logger.error('Missing parameter "query" in POST body')
             return http_error(
                 HTTPStatus.BAD_REQUEST,
@@ -484,23 +420,12 @@
                 'Must provide "query" parameter in POST body'
             )
 
-<<<<<<< HEAD
-=======
-        llm_model = request.json.get('llm_model')
-        if llm_model is None:
-            logger.warn(f'Missing parameter "llm_model" in POST body, using default llm_model {DEFAULT_LLM_MODEL}')
-
-        prompt_template = request.json.get('prompt_template')
-        if prompt_template is None:
-            logger.warn(f'Missing parameter "prompt_template" in POST body, using default prompt template {DEFAULT_RAG_PROMPT_TEMPLATE}')
-
-        session = SessionController()
->>>>>>> dc3cd6c5
         project_controller = ProjectController()
         try:
             project = project_controller.get(name=project_name)
         except EntityNotExistsError:
             # Project must exist.
+            logger.error("Project not found, please check the project name exists")
             logger.error("Project not found, please check the project name exists")
             return http_error(
                 HTTPStatus.NOT_FOUND,
@@ -513,13 +438,13 @@
         table = session.kb_controller.get_table(knowledge_base_name, project.id)
         if table is None:
             logger.error("Knowledge Base not found, please check the knowledge base name exists")
+            logger.error("Knowledge Base not found, please check the knowledge base name exists")
             return http_error(
                 HTTPStatus.NOT_FOUND,
                 'Knowledge Base not found',
                 f'Knowledge Base with name {knowledge_base_name} does not exist'
             )
 
-<<<<<<< HEAD
         completion_type = request.json.get('type', 'chat')
         if completion_type == 'context':
             return _handle_context_completion(table, request)
@@ -529,38 +454,4 @@
             HTTPStatus.BAD_REQUEST,
             'Invalid parameter',
             f'Completion type must be one of: "context", "chat". Received {completion_type}'
-        )
-=======
-        # Get retrieval config, if set
-        retrieval_config = request.json.get('retrieval_config', {})
-        if not retrieval_config:
-            logger.warn('No retrieval config provided, using default retrieval config')
-
-        # add llm model to retrieval config
-        if llm_model is not None:
-            retrieval_config['llm_model_name'] = llm_model
-
-        # add prompt template to retrieval config
-        if prompt_template is not None:
-            retrieval_config['rag_prompt_template'] = prompt_template
-
-        # add llm provider to retrieval config if set
-        llm_provider = request.json.get('model_provider')
-        if llm_provider is not None:
-            retrieval_config['llm_provider'] = llm_provider
-
-        # build rag pipeline
-        rag_pipeline = table.build_rag_pipeline(retrieval_config)
-
-        # get response from rag pipeline
-        rag_response = rag_pipeline(query)
-        response = {
-            'message': {
-                'content': rag_response.get('answer'),
-                'context': rag_response.get('context'),
-                'role': 'assistant'
-            }
-        }
-
-        return response
->>>>>>> dc3cd6c5
+        )