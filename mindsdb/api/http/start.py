import os
import mindsdb
import logging
import sys
import multiprocessing

from werkzeug.exceptions import HTTPException
import gunicorn.app.base

from mindsdb.api.http.namespaces.predictor import ns_conf as predictor_ns
from mindsdb.api.http.namespaces.datasource import ns_conf as datasource_ns
from mindsdb.api.http.namespaces.util import ns_conf as utils_ns
from mindsdb.api.http.namespaces.config import ns_conf as conf_ns
from mindsdb.api.http.initialize import initialize_flask, initialize_interfaces
from mindsdb.utilities.config import Config


class StandaloneApplication(gunicorn.app.base.BaseApplication):
    def __init__(self, app, options=None):
        self.options = options or {}
        self.application = app
        super().__init__()

    def load_config(self):
        config = {key: value for key, value in self.options.items()
                  if key in self.cfg.settings and value is not None}
        for key, value in config.items():
            self.cfg.set(key.lower(), value)

    def load(self):
        return self.application


def start(config, initial=False):
    if not initial:
        print('\n\nWarning, this process should not have been started... nothing is "wrong" but it needlessly ate away a tiny bit of precious comute !\n\n')
    config = Config(config)

    if not logging.root.handlers:
        rootLogger = logging.getLogger()

        outStream = logging.StreamHandler(sys.stdout)
        outStream.addFilter(lambda record: record.levelno <= logging.INFO)
        rootLogger.addHandler(outStream)

        errStream = logging.StreamHandler(sys.stderr)
        errStream.addFilter(lambda record: record.levelno > logging.INFO)
        rootLogger.addHandler(errStream)

    mindsdb.CONFIG.MINDSDB_DATASOURCES_PATH = os.path.join(mindsdb.CONFIG.MINDSDB_STORAGE_PATH, 'datasources')
    mindsdb.CONFIG.MINDSDB_TEMP_PATH = os.path.join(mindsdb.CONFIG.MINDSDB_STORAGE_PATH, 'tmp')

    os.makedirs(mindsdb.CONFIG.MINDSDB_STORAGE_PATH, exist_ok=True)
    os.makedirs(mindsdb.CONFIG.MINDSDB_DATASOURCES_PATH, exist_ok=True)
    os.makedirs(mindsdb.CONFIG.MINDSDB_TEMP_PATH, exist_ok=True)

    app, api = initialize_flask(config)
    initialize_interfaces(config, app)

    api.add_namespace(predictor_ns)
    api.add_namespace(datasource_ns)
    api.add_namespace(utils_ns)
    api.add_namespace(conf_ns)

    @api.errorhandler(Exception)
    def handle_exception(e):
        # pass through HTTP errors
        if isinstance(e, HTTPException):
            return {'message': str(e)}, e.code, e.get_response().headers
        name = getattr(type(e), '__name__') or 'Unknown error'
        return {'message': f'{name}: {str(e)}'}, 500

<<<<<<< HEAD
    @app.after_request
    def add_header(resp):
        resp.headers['Access-Control-Allow-Origin'] = 'http://localhost:8000'
        resp.headers['Vary'] = 'Origin'
        return resp

    print(f"Start on {config['api']['http']['host']}:{config['api']['http']['port']}")
    app.run(debug=debug, port=config['api']['http']['port'], host=config['api']['http']['host'])
=======
    port = config['api']['http']['port']
    host = config['api']['http']['host']

    print(f"Start on {host}:{port}")

    options = {
        'bind': f'{host}:{port}',
        'workers': min(max(multiprocessing.cpu_count(), 2), 3)
    }
    StandaloneApplication(app, options).run()
>>>>>>> a94aa445


if __name__ == '__main__':
    start()<|MERGE_RESOLUTION|>--- conflicted
+++ resolved
@@ -69,17 +69,14 @@
             return {'message': str(e)}, e.code, e.get_response().headers
         name = getattr(type(e), '__name__') or 'Unknown error'
         return {'message': f'{name}: {str(e)}'}, 500
-
-<<<<<<< HEAD
+      
     @app.after_request
     def add_header(resp):
         resp.headers['Access-Control-Allow-Origin'] = 'http://localhost:8000'
         resp.headers['Vary'] = 'Origin'
         return resp
 
-    print(f"Start on {config['api']['http']['host']}:{config['api']['http']['port']}")
-    app.run(debug=debug, port=config['api']['http']['port'], host=config['api']['http']['host'])
-=======
+
     port = config['api']['http']['port']
     host = config['api']['http']['host']
 
@@ -90,7 +87,6 @@
         'workers': min(max(multiprocessing.cpu_count(), 2), 3)
     }
     StandaloneApplication(app, options).run()
->>>>>>> a94aa445
 
 
 if __name__ == '__main__':
