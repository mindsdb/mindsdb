--- conflicted
+++ resolved
@@ -35,44 +35,7 @@
 
     port = config["api"]["http"]["port"]
     host = config["api"]["http"]["host"]
-<<<<<<< HEAD
-    server_type = config["api"]["http"]["server"]["type"]
-    server_config = config["api"]["http"]["server"]["config"]
 
-    process_cache.init()
-
-    if server_type == "waitress":
-        logger.debug("Serving HTTP app with waitress...")
-        serve(app, host="*" if host in ("", "0.0.0.0") else host, port=port, **server_config)
-    elif server_type == "flask":
-        logger.debug("Serving HTTP app with flask...")
-        # that will 'disable access' log in console
-
-        app.run(debug=False, port=port, host=host, **server_config)
-    elif server_type == "gunicorn":
-        try:
-            from mindsdb.api.http.gunicorn_wrapper import StandaloneApplication
-        except ImportError:
-            logger.error(
-                "Gunicorn server is not available by default. If you wish to use it, please install 'gunicorn'"
-            )
-            return
-
-        def post_fork(arbiter, worker):
-            db.engine.dispose()
-
-        def before_worker_exit(arbiter, worker):
-            """Latest version of gunicorn (23.0.0) calls 'join' for each child process before exiting. However this does
-            not work for processes created by ProcessPoolExecutor, because they execute forever. We need to explicitly
-            call 'shutdown' for such processes before exiting.
-            """
-            from mindsdb.integrations.libs.process_cache import process_cache
-
-            process_cache.shutdown(wait=True)
-
-        options = {"bind": f"{host}:{port}", "post_fork": post_fork, "worker_exit": before_worker_exit, **server_config}
-        StandaloneApplication(app, options).run()
-=======
     process_cache.init()
 
     routes = []
@@ -88,5 +51,4 @@
     routes.append(Mount("/", app=WSGIMiddleware(app)))
 
     # Setting logging to None makes uvicorn use the existing logging configuration
-    uvicorn.run(Starlette(routes=routes, debug=verbose), host=host, port=int(port), log_level=None, log_config=None)
->>>>>>> 87a44bdb
+    uvicorn.run(Starlette(routes=routes, debug=verbose), host=host, port=int(port), log_level=None, log_config=None)