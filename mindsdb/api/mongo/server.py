import socketserver as SocketServer
import socket
import struct
import bson
import traceback
from bson import codec_options
from collections import OrderedDict
from abc import abstractmethod
from bson.codec_options import CodecOptions
from bson.codec_options import TypeCodec
from bson.codec_options import TypeRegistry
import numpy as np
import datetime as dt

import mindsdb.api.mongo.functions as helpers
from mindsdb.api.mongo.classes import RespondersCollection, Session
from mindsdb.interfaces.storage import db
from mindsdb.interfaces.model.model_controller import ModelController
from mindsdb.interfaces.database.integrations import integration_controller
from mindsdb.interfaces.database.projects import ProjectController
from mindsdb.interfaces.database.database import DatabaseController
from mindsdb.utilities.context import context as ctx
from mindsdb.utilities import log

OP_REPLY = 1
OP_UPDATE = 2001
OP_INSERT = 2002
OP_QUERY = 2004
OP_GET_MORE = 2005
OP_DELETE = 2006
OP_KILL_CURSORS = 2007
OP_MSG = 2013

BYTE = '<b'
INT = '<i'
UINT = '<I'
LONG = '<q'

logger = log.getLogger(__name__)


class NPIntCodec(TypeCodec):
    python_type = np.int64
    bson_type = bson.int64.Int64

    def transform_python(self, value):
        return bson.int64.Int64(value)

    def transform_bson(self, value):
        return np.int(value)


class DateCodec(TypeCodec):
    python_type = dt.date
    bson_type = bson.datetime.datetime

    def transform_python(self, value):
        return dt.datetime(value.year, value.month, value.day)

    def transform_bson(self, value):
        return dt.datetime(value.year, value.month, value.day)


def fallback_encoder(value):
    return str(value)


type_registry = TypeRegistry([NPIntCodec(), DateCodec()], fallback_encoder=fallback_encoder)


def unpack(format, buffer, start=0):
    end = start + struct.calcsize(format)
    return struct.unpack(format, buffer[start:end])[0], end


def get_utf8_string(buffer, start=0):
    end = buffer.index(b"\x00", start)
    s = buffer[start:end].decode('utf8')
    return s, end + 1


CODEC_OPTIONS = codec_options.CodecOptions(document_class=OrderedDict)


def decode_documents(buffer, start, content_size):
    docs = bson.decode_all(buffer[start:start + content_size], CODEC_OPTIONS)
    return docs, start + content_size


class OperationResponder():
    def __init__(self, responders):
        self.responders = responders

    @abstractmethod
    def handle(self, query_bytes):
        pass

    @abstractmethod
    def to_bytes(self, response, request_id):
        pass


# NOTE probably, it need only for mongo version < 3.6
class OpInsertResponder(OperationResponder):
    def handle(self, buffer, request_id, mindsdb_env, session):
        flags, pos = unpack(UINT, buffer)
        namespace, pos = get_utf8_string(buffer, pos)
        query = bson.decode_all(buffer[pos:], CODEC_OPTIONS)
        responder = self.responders.find_match(query)
        assert responder is not None, 'query cant be processed'

        request_args = {
            'request_id': request_id
        }

        documents = responder.handle(query, request_args, mindsdb_env, session)

        return documents

    def to_bytes(self, response, request_id):
        pass


OP_MSG_FLAGS = {
    'checksumPresent': 0,
    'moreToCome': 1,
    'exhaustAllowed': 16
}


# NOTE used in mongo version > 3.6
class OpMsgResponder(OperationResponder):
    def handle(self, buffer, request_id, mindsdb_env, session):
        query = OrderedDict()
        flags, pos = unpack(UINT, buffer)

        checksum_present = bool(flags & (1 << OP_MSG_FLAGS['checksumPresent']))
        if checksum_present:
            msg_len = len(buffer) - 4
        else:
            msg_len = len(buffer)

        # sections
        while pos < msg_len:
            kind, pos = unpack(BYTE, buffer, pos)
            if kind == 0:
                # body
                section_size, _ = unpack(INT, buffer, pos)
                docs, pos = decode_documents(buffer, pos, section_size)
                query.update(docs[0])
            elif kind == 1:
                # Document
                section_size, pos = unpack(INT, buffer, pos)
                seq_id, pos = get_utf8_string(buffer, pos)
                docs_len = section_size - struct.calcsize(INT) - len(seq_id) - 1
                docs, pos = decode_documents(buffer, pos, docs_len)
                query[seq_id] = docs

        remaining = len(buffer) - pos
        if checksum_present:
            if remaining != 4:
                raise Exception('should be checksum at the end of message')
            # TODO read and check checksum
        elif remaining != 0:
            raise Exception('is bytes left after msg parsing')

        logger.debug(f'GET OpMSG={query}')

        responder = self.responders.find_match(query)
        assert responder is not None, 'query cant be processed'

        request_args = {
            'request_id': request_id,
            'database': query['$db']
        }

        documents = responder.handle(query, request_args, mindsdb_env, session)

        return documents

    def to_bytes(self, response, request_id, is_error=False):
        if is_error:
            flags = struct.pack("<I", 2)
        else:
            flags = struct.pack("<I", 0)  # TODO
        payload_type = struct.pack("<b", 0)  # TODO

        codec_options = CodecOptions(type_registry=type_registry)
        payload_data = bson.BSON.encode(response, codec_options=codec_options)
        data = b''.join([flags, payload_type, payload_data])

        reply_id = 0  # TODO add seq here
        response_to = request_id

        header = struct.pack("<iiii", 16 + len(data), reply_id, response_to, OP_MSG)
        return header + data


# NOTE used in any mongo shell version
class OpQueryResponder(OperationResponder):
    def handle(self, buffer, request_id, mindsdb_env, session):
        # https://docs.mongodb.com/manual/reference/mongodb-wire-protocol/#wire-op-query
        flags, pos = unpack(UINT, buffer)
        namespace, pos = get_utf8_string(buffer, pos)
        is_command = namespace.endswith('.$cmd')
        num_to_skip, pos = unpack(INT, buffer, pos)
        num_to_return, pos = unpack(INT, buffer, pos)
        docs = bson.decode_all(buffer[pos:], CODEC_OPTIONS)

        query = docs[0]  # docs = [query, returnFieldsSelector]

        logger.debug(f'GET OpQuery={query}')

        responder = self.responders.find_match(query)
        assert responder is not None, 'query cant be processed'

        request_args = {
            'num_to_skip': num_to_skip,
            'num_to_return': num_to_return,
            'request_id': request_id,
            'is_command': is_command
        }

        documents = responder.handle(query, request_args, mindsdb_env, session)

        return documents

    def to_bytes(self, request, request_id):
        flags = struct.pack("<i", 0)  # TODO
        cursor_id = struct.pack("<q", 0)  # TODO
        starting_from = struct.pack("<i", 0)  # TODO
        number_returned = struct.pack("<i", len([request]))
        reply_id = 123  # TODO
        response_to = request_id

        logger.debug(f'RET docs={request}')

        data = b''.join([flags, cursor_id, starting_from, number_returned])
        data += b''.join([bson.BSON.encode(doc) for doc in [request]])

        message = struct.pack("<i", 16 + len(data))
        message += struct.pack("<i", reply_id)
        message += struct.pack("<i", response_to)
        message += struct.pack("<i", OP_REPLY)

        return message + data


class MongoRequestHandler(SocketServer.BaseRequestHandler):
    _stopped = False

    def _init_ssl(self):
        import ssl

        ssl_context = ssl.create_default_context(ssl.Purpose.CLIENT_AUTH)

<<<<<<< HEAD
        CERT_PATH = tempfile.mkstemp(prefix='mindsdb_cert_', text=True)[1]
        make_ssl_cert(CERT_PATH)
        atexit.register(lambda: os.remove(CERT_PATH))

        ssl_context = ssl.SSLContext(ssl.PROTOCOL_TLS_CLIENT)
        ssl_context.load_cert_chain(CERT_PATH)
=======
>>>>>>> dbf51396
        ssl_socket = ssl_context.wrap_socket(
            self.request,
            server_side=True,
            do_handshake_on_connect=True
        )
        self.request = ssl_socket

    def handle(self):
        ctx.set_default()
        logger.debug('connect')
        logger.debug(str(self.server.socket))

        self.session = Session(self.server.mindsdb_env)

        first_byte = self.request.recv(1, socket.MSG_PEEK)
        if first_byte == b'\x16':
            # TLS 'client hello' starts from \x16
            self._init_ssl()

        while True:
            header = self._read_bytes(16)
            if header is False:
                # connection closed by client
                break
            length, pos = unpack(INT, header)
            request_id, pos = unpack(INT, header, pos)
            response_to, pos = unpack(INT, header, pos)
            opcode, pos = unpack(INT, header, pos)
            logger.debug(f'GET length={length} id={request_id} opcode={opcode}')
            msg_bytes = self._read_bytes(length - pos)
            answer = self.get_answer(request_id, opcode, msg_bytes)
            if answer is not None:
                self.request.send(answer)

            db.session.close()

    def get_answer(self, request_id, opcode, msg_bytes):
        if opcode not in self.server.operationsHandlersMap:
            raise NotImplementedError(f'Unknown opcode {opcode}')
        responder = self.server.operationsHandlersMap[opcode]
        assert responder is not None, 'error'
        try:
            response = responder.handle(msg_bytes, request_id, self.session.mindsdb_env, self.session)
            if response is None:
                return None
        except Exception as e:
            logger.error(e)
            response = {
                "ok": 0,
                "errmsg": f'{str(e)} : {traceback.format_exc()}',
                "code": 2,
                "codeName": "BadValue"
            }
            return responder.to_bytes(response, request_id, is_error=True)

        return responder.to_bytes(response, request_id)

    def _read_bytes(self, length):
        buffer = b''
        while length:
            chunk = self.request.recv(length)
            if chunk == b'':
                logger.debug('Connection closed')
                return False

            length -= len(chunk)
            buffer += chunk
        return buffer


class MongoServer(SocketServer.ThreadingMixIn, SocketServer.TCPServer):
    def __init__(self, config):
        mongodb_config = config['api'].get('mongodb')
        assert mongodb_config is not None, 'is no mongodb config!'
        host = mongodb_config['host']
        port = mongodb_config['port']
        logger.debug(f'start mongo server on {host}:{port}')

        super().__init__((host, int(port)), MongoRequestHandler)

        self.mindsdb_env = {
            'config': config,
            'model_controller': ModelController(),
            'integration_controller': integration_controller,
            'project_controller': ProjectController(),
            'database_controller': DatabaseController()
        }

        respondersCollection = RespondersCollection()

        opQueryResponder = OpQueryResponder(respondersCollection)
        opMsgResponder = OpMsgResponder(respondersCollection)
        opInsertResponder = OpInsertResponder(respondersCollection)

        self.operationsHandlersMap = {
            OP_QUERY: opQueryResponder,
            OP_MSG: opMsgResponder,
            OP_INSERT: opInsertResponder
        }

        respondersCollection.add(
            when={'drop': 'system.sessions'},
            result={'ok': 1}
        )
        respondersCollection.add(
            when={'update': 'system.version'},
            result={'ok': 1}
        )
        respondersCollection.add(
            when={'setFeatureCompatibilityVersion': helpers.is_true},
            result={'ok': 1}
        )
        # OpMSG=OrderedDict([('features', 1), ('$clusterTime', OrderedDict([('clusterTime', Timestamp(1599748325, 1)), ('signature', OrderedDict([('hash', b'\xb8\xc3\x03\x18\xca\xe6bh\xf0\xcb47,\x924\x8a >\xfc\x91'), ('keyId', 6870854312365391875)]))])), ('$configServerState', OrderedDict([('opTime', OrderedDict([('ts', Timestamp(1599748325, 1)), ('t', 1)]))])), ('$db', 'admin')])
        respondersCollection.add(
            when={'features': helpers.is_true},
            result={'ok': 1}
        )
        # OpMSG=OrderedDict([('serverStatus', 1), ('$clusterTime', OrderedDict([('clusterTime', Timestamp(1599748366, 1)), ('signature', OrderedDict([('hash', b'\xa1E}\xbbIU\xc2D\x95++\x82\x88\xb5\x84\xf5\xda)+B'), ('keyId', 6870854312365391875)]))])), ('$configServerState', OrderedDict([('opTime', OrderedDict([('ts', Timestamp(1599748366, 1)), ('t', 1)]))])), ('$db', 'admin')])
        respondersCollection.add(
            when={'serverStatus': helpers.is_true},
            result={'ok': 1}
        )
        # OpMSG=OrderedDict([('ismaster', 1), ('$db', 'admin'), ('$clusterTime', OrderedDict([('clusterTime', Timestamp(1599749031, 1)), ('signature', OrderedDict([('hash', b'6\x87\xd5Y\xa7\xc7\xcf$\xab\x1e\xa2{\xe5B\xe5\x99\xdbl\x8d\xf4'), ('keyId', 6870854312365391875)]))])), ('$client', OrderedDict([('application', OrderedDict([('name', 'MongoDB Shell')])), ('driver', OrderedDict([('name', 'MongoDB Internal Client'), ('version', '3.6.3')])), ('os', OrderedDict([('type', 'Linux'), ('name', 'Ubuntu'), ('architecture', 'x86_64'), ('version', '18.04')])), ('mongos', OrderedDict([('host', 'maxs-comp:27103'), ('client', '127.0.0.1:52148'), ('version', '3.6.3')]))])), ('$configServerState', OrderedDict([('opTime', OrderedDict([('ts', Timestamp(1599749031, 1)), ('t', 1)]))]))])

        from mindsdb.api.mongo.responders import responders
        respondersCollection.responders += responders


def run_server(config):
    SocketServer.TCPServer.allow_reuse_address = True
    with MongoServer(config) as srv:
        srv.serve_forever()<|MERGE_RESOLUTION|>--- conflicted
+++ resolved
@@ -254,15 +254,6 @@
 
         ssl_context = ssl.create_default_context(ssl.Purpose.CLIENT_AUTH)
 
-<<<<<<< HEAD
-        CERT_PATH = tempfile.mkstemp(prefix='mindsdb_cert_', text=True)[1]
-        make_ssl_cert(CERT_PATH)
-        atexit.register(lambda: os.remove(CERT_PATH))
-
-        ssl_context = ssl.SSLContext(ssl.PROTOCOL_TLS_CLIENT)
-        ssl_context.load_cert_chain(CERT_PATH)
-=======
->>>>>>> dbf51396
         ssl_socket = ssl_context.wrap_socket(
             self.request,
             server_side=True,
