--- conflicted
+++ resolved
@@ -972,11 +972,9 @@
                 table_name = get_preditor_alias(step, self.database)
                 columns_collection = ColumnsCollection()
                 dn = self.datahub.get(self.mindsdb_database_name)
-<<<<<<< HEAD
-
-=======
+
                 project_datanode = self.datahub.get(project_name)
->>>>>>> adeb1624
+
                 if len(where_data) == 0:
                     cols = project_datanode.get_table_columns(predictor_name) + ['__mindsdb_row_id']
                     for col in cols:
