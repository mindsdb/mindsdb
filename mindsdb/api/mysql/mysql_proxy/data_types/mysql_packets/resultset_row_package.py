"""
*******************************************************
 * Copyright (C) 2017 MindsDB Inc. <copyright@mindsdb.com>
 *
 * This file is part of MindsDB Server.
 *
 * MindsDB Server can not be copied and/or distributed without the express
 * permission of MindsDB Inc
 *******************************************************
"""
import struct
from mindsdb.api.mysql.mysql_proxy.data_types.mysql_datum import Datum
from mindsdb.api.mysql.mysql_proxy.data_types.mysql_packet import Packet
from mindsdb.api.mysql.mysql_proxy.libs.constants.mysql import NULL_VALUE
from mindsdb.api.mysql.mysql_proxy.libs.constants.mysql import TYPES


class ResultsetRowPacket(Packet):
    '''
    Implementation based on:
    https://dev.mysql.com/doc/internals/en/com-query-response.html#packet-ProtocolText::ResultsetRow
    https://mariadb.com/kb/en/resultset-row/
    '''


    def __init__(self, *args, **kwargs):
        super().__init__(*args, **kwargs)

        self._body = b''
        for i, item in enumerate(self._kwargs['data']):
            if isinstance(item, str):
                self._body += Datum.serialize_str(item)
            elif item is None:
                self._body += NULL_VALUE
            elif isinstance(item, bytes):
                self._body += Datum.serialize_bytes(item)
            else:
                self._body += Datum.serialize_str(str(item))

<<<<<<< HEAD
=======
        self._length = len(self._body)

>>>>>>> 58bf86a8
    @property
    def body(self):
        return self._body

    @staticmethod
    def test():
        import pprint
        pprint.pprint(
            str(ResultsetRowPacket().get_packet_string())
        )


if __name__ == "__main__":
    ResultsetRowPacket.test()<|MERGE_RESOLUTION|>--- conflicted
+++ resolved
@@ -37,11 +37,8 @@
             else:
                 self._body += Datum.serialize_str(str(item))
 
-<<<<<<< HEAD
-=======
         self._length = len(self._body)
 
->>>>>>> 58bf86a8
     @property
     def body(self):
         return self._body
