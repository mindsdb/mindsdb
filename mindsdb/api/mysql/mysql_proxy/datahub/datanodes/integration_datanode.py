--- conflicted
+++ resolved
@@ -1,20 +1,16 @@
 import numpy as np
+from numpy import dtype as np_dtype
 import pandas as pd
-from mindsdb_sql.parser.ast import (
-    CreateTable,
-    DropTables,
-    Identifier,
-    Insert,
-    TableColumn,
+from pandas.api import types as pd_types
+from sqlalchemy.types import (
+    Integer, Float, Text
 )
-from numpy import dtype as np_dtype
-from pandas.api import types as pd_types
-from sqlalchemy.types import Float, Integer, Text
 
-import mindsdb.utilities.profiler as profiler
-from mindsdb.api.mysql.mysql_proxy.datahub.classes.tables_row import TablesRow
+from mindsdb_sql.parser.ast import Insert, Identifier, CreateTable, TableColumn, DropTables
+
 from mindsdb.api.mysql.mysql_proxy.datahub.datanodes.datanode import DataNode
 from mindsdb.api.mysql.mysql_proxy.libs.constants.response_type import RESPONSE_TYPE
+from mindsdb.api.mysql.mysql_proxy.datahub.classes.tables_row import TablesRow
 from mindsdb.utilities import log
 
 logger = log.getLogger(__name__)
@@ -25,15 +21,13 @@
 
 
 class IntegrationDataNode(DataNode):
-    type = "integration"
+    type = 'integration'
 
     def __init__(self, integration_name, ds_type, integration_controller):
         self.integration_name = integration_name
         self.ds_type = ds_type
         self.integration_controller = integration_controller
-        self.integration_handler = self.integration_controller.get_handler(
-            self.integration_name
-        )
+        self.integration_handler = self.integration_controller.get_handler(self.integration_name)
 
     def get_type(self):
         return self.type
@@ -41,7 +35,7 @@
     def get_tables(self):
         response = self.integration_handler.get_tables()
         if response.type == RESPONSE_TYPE.TABLE:
-            result_dict = response.data_frame.to_dict(orient="records")
+            result_dict = response.data_frame.to_dict(orient='records')
             result = []
             for row in result_dict:
                 result.append(TablesRow.from_dict(row))
@@ -55,11 +49,6 @@
     def get_table_columns(self, tableName):
         return []
 
-<<<<<<< HEAD
-    def create_table(
-        self, table_name: Identifier, result_set, is_replace=False, is_create=False
-    ):
-=======
     def drop_table(self, name: Identifier, if_exists=False):
         drop_ast = DropTables(
             tables=[name],
@@ -70,7 +59,6 @@
             raise Exception(result.error_message)
 
     def create_table(self, table_name: Identifier, result_set, is_replace=False, is_create=False):
->>>>>>> 910d705e
         # is_create - create table
         # is_replace - drop table if exists
         # is_create==False and is_replace==False: just insert
@@ -86,12 +74,20 @@
                 elif pd_types.is_numeric_dtype(col.type):
                     column_type = Float
 
-            table_columns.append(TableColumn(name=col.alias, type=column_type))
+            table_columns.append(
+                TableColumn(
+                    name=col.alias,
+                    type=column_type
+                )
+            )
             table_columns_meta[col.alias] = column_type
 
         if is_replace:
             # drop
-            drop_ast = DropTables(tables=[table_name], if_exists=True)
+            drop_ast = DropTables(
+                tables=[table_name],
+                if_exists=True
+            )
             result = self.integration_handler.query(drop_ast)
             if result.type == RESPONSE_TYPE.ERROR:
                 raise Exception(result.error_message)
@@ -99,7 +95,9 @@
 
         if is_create:
             create_table_ast = CreateTable(
-                name=table_name, columns=table_columns, is_replace=True
+                name=table_name,
+                columns=table_columns,
+                is_replace=True
             )
 
             result = self.integration_handler.query(create_table_ast)
@@ -133,13 +131,15 @@
             return
 
         insert_ast = Insert(
-            table=table_name, columns=insert_columns, values=formatted_data
+            table=table_name,
+            columns=insert_columns,
+            values=formatted_data
         )
 
         try:
             result = self.integration_handler.query(insert_ast)
         except Exception as e:
-            msg = f"[{self.ds_type}/{self.integration_name}]: {str(e)}"
+            msg = f'[{self.ds_type}/{self.integration_name}]: {str(e)}'
             raise DBHandlerException(msg) from e
 
         if result.type == RESPONSE_TYPE.ERROR:
@@ -155,13 +155,13 @@
                 result = self.integration_handler.native_query(native_query)
         except Exception as e:
             msg = str(e).strip()
-            if msg == "":
+            if msg == '':
                 msg = e.__class__.__name__
-            msg = f"[{self.ds_type}/{self.integration_name}]: {msg}"
+            msg = f'[{self.ds_type}/{self.integration_name}]: {msg}'
             raise DBHandlerException(msg) from e
 
         if result.type == RESPONSE_TYPE.ERROR:
-            raise Exception(f"Error in {self.integration_name}: {result.error_message}")
+            raise Exception(f'Error in {self.integration_name}: {result.error_message}')
         if result.type == RESPONSE_TYPE.OK:
             return [], []
 
@@ -182,6 +182,12 @@
             logger.error(f"Issue with clearing DF from NaN values: {e}")
         # endregion
 
-        columns_info = [{"name": k, "type": v} for k, v in df.dtypes.items()]
-        data = df.to_dict(orient="records")
+        columns_info = [
+            {
+                'name': k,
+                'type': v
+            }
+            for k, v in df.dtypes.items()
+        ]
+        data = df.to_dict(orient='records')
         return data, columns_info