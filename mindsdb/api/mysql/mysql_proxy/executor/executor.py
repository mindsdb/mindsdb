import mindsdb_sql
<<<<<<< HEAD
from numpy import dtype as np_dtype
from pandas.api import types as pd_types
from mindsdb_sql.parser.ast import (
    Insert,
    Set,
    Alter,
    Update
)
=======
>>>>>>> c3fee99f
from mindsdb_sql import parse_sql
from mindsdb_sql.planner import utils as planner_utils

from mindsdb.api.mysql.mysql_proxy.classes.sql_query import (
    Column,
    SQLQuery
)
from mindsdb.api.mysql.mysql_proxy.utilities import (
    ErBadDbError,
    SqlApiException,
    logger
)
from mindsdb.api.mysql.mysql_proxy.utilities.lightwood_dtype import dtype
from mindsdb.api.mysql.mysql_proxy.libs.constants.mysql import (
    TYPES,
)
import logging
logger = logging.getLogger("mindsdb.main")


from mindsdb.api.mysql.mysql_proxy.executor.executor_commands import ExecuteCommands


class Executor:

    def __init__(self, session, sqlserver):
        self.session = session
        self.sqlserver = sqlserver

        self.query = None

        # returns
        self.columns = []
        self.params = []
        self.data = None
        self.state_track = None
        self.server_status = None

        self.is_executed = False

        # self.predictor_metadata = {}

        self.sql = ''
        self.sql_lower = ''

        self.command_executor = ExecuteCommands(self.session, self)

    def stmt_prepare(self, sql):

        resp = self.execute_external(sql)
        if resp is not None:
            # is already executed
            self.is_executed = True
            return

        self.parse(sql)

        # if not params
        params = planner_utils.get_query_params(self.query)
        if len(params) == 0:
            # execute immediately
            self.do_execute()

        else:
            # plan query
            # TODO less complex.
            #  planner is inside SQLQuery now.

            sqlquery = SQLQuery(
                self.query,
                session=self.session,
                execute=False
            )

            sqlquery.prepare_query()

            self.params = [
                Column(
                    alias=p.value,
                    type='str',
                    name=p.value,
                )
                for p in params
            ]

            # TODO:
            #   select * from mindsdb.models doesn't invoke prepare_steps and columns_list is empty
            self.columns = sqlquery.columns_list

    def stmt_execute(self, param_values):
        if self.is_executed:
            return

        # fill params
        self.query = planner_utils.fill_query_params(self.query, param_values)

        # execute query
        self.do_execute()

    def query_execute(self, sql):
        logger.info("%s.query_execute: sql - %s", self.__class__.__name__, sql)
        resp = self.execute_external(sql)
        if resp is not None:
            # is already executed
            self.is_executed = True
            return

        self.parse(sql)
        self.do_execute()

    def execute_external(self, sql):

        # not exec directly in integration
        return None

        # try exec in external integration
        if (
            isinstance(self.session.database, str)
            and len(self.session.database) > 0
            and self.session.database.lower() not in ('mindsdb',
                                                      'files',
                                                      'information_schema')
            and '@@' not in sql.lower()
            and (
                (
                    sql.lower().strip().startswith('select')
                    and 'from' in sql.lower()
                )
                or (
                    sql.lower().strip().startswith('show')
                    # and 'databases' in sql.lower()
                    and 'tables' in sql.lower()
                )
            )
        ):
            datanode = self.session.datahub.get(self.session.database)
            if datanode is None:
                raise ErBadDbError('Unknown database - %s' % self.session.database)

            # try parse or send raw sql
            try:
                sql = parse_sql(sql, dialect='mindsdb')
            except mindsdb_sql.exceptions.ParsingException:
                pass

            result, column_info = datanode.query(sql)
            columns = [
                Column(name=col['name'], type=col['type'])
                for col in column_info
            ]

            data = []
            if len(result) > 0:
                # columns = [{
                #     'table_name': '',
                #     'name': x,
                #     'type': TYPES.MYSQL_TYPE_VAR_STRING
                # } for x in result[0].keys()]

                data = [[str(value) for key, value in x.items()] for x in result]
            self.columns = columns
            self.data = data
            return True

    def parse(self, sql):
        logger.info("%s.parse: sql - %s", self.__class__.__name__, sql)
        self.sql = sql
        sql_lower = sql.lower()
        self.sql_lower = sql_lower.replace('`', '')

        try:
            self.query = parse_sql(sql, dialect='mindsdb')
        except Exception as mdb_error:
            try:
                self.query = parse_sql(sql, dialect='mysql')
            except Exception:
                # not all statements are parsed by parse_sql
                logger.warning(f'SQL statement is not parsed by mindsdb_sql: {sql}')

                raise SqlApiException(f'SQL statement cannot be parsed by mindsdb_sql - {sql}: {mdb_error}') from mdb_error

                # == a place for workarounds ==
                # or run sql in integration without parsing

    def do_execute(self):
        # it can be already run at prepare state
        logger.info("%s.do_execute", self.__class__.__name__)
        if self.is_executed:
            return

        ret = self.command_executor.execute_command(self.query)

        self.is_executed = True

        self.data = ret.data
        self.server_status = ret.status
        if ret.columns is not None:
            self.columns = ret.columns

        self.state_track = ret.state_track

    def to_json(self):
        params = {
                "columns": self.to_mysql_columns(),
                "params": self.params,
                "data": self.data,
                "state_track": self.state_track,
                "server_status": self.server_status,
                "is_executed": self.is_executed,
                }
        return params

    def to_mysql_columns(self):
        """Converts raw columns data into convinient format(list of lists) for the futher usage.
        Plus, it is also converts column types into internal ones."""

        result = []

        database = None if self.session.database == '' else self.session.database.lower()
        for column_record in self.columns:

            field_type = column_record.type

            column_type = TYPES.MYSQL_TYPE_VAR_STRING
            # is already in mysql protocol type?
            if isinstance(field_type, int):
                column_type = field_type
            # pandas checks
            elif isinstance(field_type, np_dtype):
                if pd_types.is_integer_dtype(field_type):
                    column_type = TYPES.MYSQL_TYPE_LONG
                elif pd_types.is_numeric_dtype(field_type):
                    column_type = TYPES.MYSQL_TYPE_DOUBLE
                elif pd_types.is_datetime64_any_dtype(field_type):
                    column_type = TYPES.MYSQL_TYPE_DATETIME
            # lightwood checks
            elif field_type == dtype.date:
                column_type = TYPES.MYSQL_TYPE_DATE
            elif field_type == dtype.datetime:
                column_type = TYPES.MYSQL_TYPE_DATETIME
            elif field_type == dtype.float:
                column_type = TYPES.MYSQL_TYPE_DOUBLE
            elif field_type == dtype.integer:
                column_type = TYPES.MYSQL_TYPE_LONG

            result.append({
                'database': column_record.database or database,
                #  TODO add 'original_table'
                'table_name': column_record.table_name,
                'name': column_record.name,
                'alias': column_record.alias or column_record.name,
                # NOTE all work with text-type, but if/when wanted change types to real,
                # it will need to check all types casts in BinaryResultsetRowPacket
                'type': column_type
            })
        return result<|MERGE_RESOLUTION|>--- conflicted
+++ resolved
@@ -1,15 +1,6 @@
 import mindsdb_sql
-<<<<<<< HEAD
 from numpy import dtype as np_dtype
 from pandas.api import types as pd_types
-from mindsdb_sql.parser.ast import (
-    Insert,
-    Set,
-    Alter,
-    Update
-)
-=======
->>>>>>> c3fee99f
 from mindsdb_sql import parse_sql
 from mindsdb_sql.planner import utils as planner_utils
 
