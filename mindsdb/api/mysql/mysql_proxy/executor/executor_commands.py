import datetime
from functools import reduce
from pathlib import Path
from textwrap import dedent
from typing import Optional

import pandas as pd
from mindsdb_evaluator.accuracy.general import evaluate_accuracy
from mindsdb_sql import parse_sql
from mindsdb_sql.parser.ast import (
    Alter,
    ASTNode,
    BinaryOperation,
    CommitTransaction,
    Constant,
    CreateTable,
    Delete,
    Describe,
    DropDatabase,
    DropTables,
    DropView,
    Explain,
    Function,
    Identifier,
    Insert,
    NativeQuery,
    NullConstant,
    Operation,
    RollbackTransaction,
    Select,
    Set,
    Show,
    Star,
    StartTransaction,
    Union,
    Update,
    Use,
)

# typed models
from mindsdb_sql.parser.dialects.mindsdb import (
    CreateAnomalyDetectionModel,
    CreateChatBot,
    CreateDatabase,
    CreateJob,
    CreateKnowledgeBase,
    CreateMLEngine,
    CreatePredictor,
    CreateTrigger,
    CreateView,
    DropChatBot,
    DropDatasource,
    DropJob,
    DropKnowledgeBase,
    DropMLEngine,
    DropPredictor,
    DropTrigger,
    Evaluate,
    FinetunePredictor,
    RetrainPredictor,
    UpdateChatBot,
)
from mindsdb_sql.parser.dialects.mysql import Variable
from mindsdb_sql.render.sqlalchemy_render import SqlalchemyRender

import mindsdb.utilities.profiler as profiler
from mindsdb.api.mysql.mysql_proxy.classes.sql_query import Column, SQLQuery
from mindsdb.api.mysql.mysql_proxy.executor.data_types import ANSWER_TYPE, ExecuteAnswer
from mindsdb.api.mysql.mysql_proxy.libs.constants.mysql import (
    CHARSET_NUMBERS,
    SERVER_VARIABLES,
    TYPES,
)
from mindsdb.api.mysql.mysql_proxy.utilities import (
    ErBadDbError,
    ErBadTableError,
    ErNotSupportedYet,
    ErSqlWrongArguments,
    ErTableExistError,
    SqlApiException,
    log,
)
from mindsdb.api.mysql.mysql_proxy.utilities.functions import download_file
from mindsdb.api.mysql.mysql_proxy.utilities.sql import query_df
from mindsdb.integrations.libs.const import (
    HANDLER_CONNECTION_ARG_TYPE,
    PREDICTOR_STATUS,
)
from mindsdb.integrations.libs.response import HandlerStatusResponse
from mindsdb.interfaces.chatbot.chatbot_controller import ChatBotController
from mindsdb.interfaces.database.projects import ProjectController
from mindsdb.interfaces.jobs.jobs_controller import JobsController
from mindsdb.interfaces.model.functions import (
    PredictorRecordNotFound,
    get_model_record,
    get_model_records,
    get_predictor_integration,
)
from mindsdb.interfaces.query_context.context_controller import query_context_controller
from mindsdb.interfaces.storage.model_fs import HandlerStorage
from mindsdb.interfaces.triggers.triggers_controller import TriggersController
from mindsdb.utilities.context import context as ctx
from mindsdb.utilities.functions import mark_process, resolve_model_identifier


def _get_show_where(
    statement: ASTNode,
    from_name: Optional[str] = None,
    like_name: Optional[str] = None,
    initial: Optional[ASTNode] = None,
) -> ASTNode:
    """combine all possible show filters to single 'where' condition
    SHOW category [FROM name] [LIKE filter] [WHERE filter]

    Args:
        statement (ASTNode): 'show' query statement
        from_name (str): name of column for 'from' filter
        like_name (str): name of column for 'like' filter,
        initial (ASTNode): initial 'where' filter
    Returns:
        ASTNode: 'where' statemnt
    """
    where = []
    if initial is not None:
        where.append(initial)
    if statement.from_table is not None and from_name is not None:
        where.append(
            BinaryOperation(
                "=",
                args=[Identifier(from_name), Constant(statement.from_table.parts[-1])],
            )
        )
    if statement.like is not None and like_name is not None:
        where.append(
            BinaryOperation(
                "like", args=[Identifier(like_name), Constant(statement.like)]
            )
        )
    if statement.where is not None:
        where.append(statement.where)

    if len(where) > 0:
        return reduce(
            lambda prev, next: BinaryOperation("and", args=[prev, next]), where
        )
    return None


class ExecuteCommands:
    def __init__(self, session, executor):
        self.session = session
        self.executor = executor

        self.charset_text_type = CHARSET_NUMBERS["utf8_general_ci"]
        self.datahub = session.datahub

    @profiler.profile()
    def execute_command(self, statement):
        sql = None
        if self.executor is None:
            if isinstance(statement, ASTNode):
                sql = statement.to_string()
            sql_lower = sql.lower()
        else:
            sql = self.executor.sql
            sql_lower = self.executor.sql_lower

        if type(statement) == CreateDatabase:
            return self.answer_create_database(statement)
        elif type(statement) == CreateMLEngine:
            return self.answer_create_ml_engine(statement)
        elif type(statement) == DropMLEngine:
            return self.answer_drop_ml_engine(statement)
        elif type(statement) == DropPredictor:
            database_name = self.session.database
            if len(statement.name.parts) > 1:
                database_name = statement.name.parts[0].lower()
            model_name = statement.name.parts[-1]

            try:
                project = self.session.database_controller.get_project(database_name)
                project.drop_model(model_name)
            except Exception as e:
                if not statement.if_exists:
                    raise e
            return ExecuteAnswer(ANSWER_TYPE.OK)
        elif type(statement) == DropTables:
            return self.answer_drop_tables(statement)
        elif type(statement) == DropDatasource or type(statement) == DropDatabase:
            return self.answer_drop_database(statement)
        elif type(statement) == Describe:
            # NOTE in sql 'describe table' is same as 'show columns'
            return self.answer_describe_predictor(statement)
        elif type(statement) == RetrainPredictor:
            return self.answer_retrain_predictor(statement)
        elif type(statement) == FinetunePredictor:
            return self.answer_finetune_predictor(statement)
        elif type(statement) == Show:
            sql_category = statement.category.lower()
            if hasattr(statement, "modes"):
                if isinstance(statement.modes, list) is False:
                    statement.modes = []
                statement.modes = [x.upper() for x in statement.modes]
            if sql_category in ("predictors", "models"):
                where = BinaryOperation("=", args=[Constant(1), Constant(1)])

                new_statement = Select(
                    targets=[Star()],
                    from_table=Identifier(parts=["information_schema", "models"]),
                    where=_get_show_where(
                        statement, from_name="project", like_name="name"
                    ),
                )
                query = SQLQuery(new_statement, session=self.session)
                return self.answer_select(query)
            elif sql_category == "ml_engines":
                new_statement = Select(
                    targets=[Star()],
                    from_table=Identifier(parts=["information_schema", "ml_engines"]),
                    where=_get_show_where(statement, like_name="name"),
                )

                query = SQLQuery(new_statement, session=self.session)
                return self.answer_select(query)
            elif sql_category == "handlers":
                new_statement = Select(
                    targets=[Star()],
                    from_table=Identifier(parts=["information_schema", "handlers"]),
                    where=_get_show_where(statement, like_name="name"),
                )

                query = SQLQuery(new_statement, session=self.session)
                return self.answer_select(query)
            elif sql_category == "plugins":
                if statement.where is not None or statement.like:
                    raise SqlApiException(
                        "'SHOW PLUGINS' query should be used without filters"
                    )
                new_statement = Select(
                    targets=[Star()],
                    from_table=Identifier(parts=["information_schema", "PLUGINS"]),
                )
                query = SQLQuery(new_statement, session=self.session)
                return self.answer_select(query)
            elif sql_category in ("databases", "schemas"):
                new_statement = Select(
                    targets=[Identifier(parts=["NAME"], alias=Identifier("Database"))],
                    from_table=Identifier(parts=["information_schema", "DATABASES"]),
                    where=_get_show_where(statement, like_name="Database"),
                )

                if "FULL" in statement.modes:
                    new_statement.targets.extend(
                        [
                            Identifier(parts=["TYPE"], alias=Identifier("TYPE")),
                            Identifier(parts=["ENGINE"], alias=Identifier("ENGINE")),
                        ]
                    )

                query = SQLQuery(new_statement, session=self.session)
                return self.answer_select(query)
            elif sql_category in ("tables", "full tables"):
                schema = self.session.database or "mindsdb"
                if statement.from_table is not None:
                    schema = statement.from_table.parts[-1]
                    statement.from_table = None
                where = BinaryOperation(
                    "and",
                    args=[
                        BinaryOperation(
                            "=", args=[Identifier("table_schema"), Constant(schema)]
                        ),
                        BinaryOperation(
                            "or",
                            args=[
                                BinaryOperation(
                                    "=",
                                    args=[Identifier("table_type"), Constant("MODEL")],
                                ),
                                BinaryOperation(
                                    "or",
                                    args=[
                                        BinaryOperation(
                                            "=",
                                            args=[
                                                Identifier("table_type"),
                                                Constant("BASE TABLE"),
                                            ],
                                        ),
                                        BinaryOperation(
                                            "or",
                                            args=[
                                                BinaryOperation(
                                                    "=",
                                                    args=[
                                                        Identifier("table_type"),
                                                        Constant("SYSTEM VIEW"),
                                                    ],
                                                ),
                                                BinaryOperation(
                                                    "=",
                                                    args=[
                                                        Identifier("table_type"),
                                                        Constant("VIEW"),
                                                    ],
                                                ),
                                            ],
                                        ),
                                    ],
                                ),
                            ],
                        ),
                    ],
                )

                new_statement = Select(
                    targets=[
                        Identifier(
                            parts=["table_name"],
                            alias=Identifier(f"Tables_in_{schema}"),
                        )
                    ],
                    from_table=Identifier(parts=["information_schema", "TABLES"]),
                    where=_get_show_where(
                        statement, like_name=f"Tables_in_{schema}", initial=where
                    ),
                )

                if "FULL" in statement.modes:
                    new_statement.targets.append(
                        Identifier(parts=["TABLE_TYPE"], alias=Identifier("Table_type"))
                    )

                query = SQLQuery(new_statement, session=self.session)
                return self.answer_select(query)
            elif sql_category in (
                "variables",
                "session variables",
                "session status",
                "global variables",
            ):
                new_statement = Select(
                    targets=[
                        Identifier(parts=["Variable_name"]),
                        Identifier(parts=["Value"]),
                    ],
                    from_table=Identifier(parts=["dataframe"]),
                    where=_get_show_where(statement, like_name="Variable_name"),
                )

                data = {}
                is_session = "session" in sql_category
                for var_name, var_data in SERVER_VARIABLES.items():
                    var_name = var_name.replace("@@", "")
                    if is_session and var_name.startswith("session.") is False:
                        continue
                    if var_name.startswith("session.") or var_name.startswith(
                        "GLOBAL."
                    ):
                        name = var_name.replace("session.", "").replace("GLOBAL.", "")
                        data[name] = var_data[0]
                    elif var_name not in data:
                        data[var_name] = var_data[0]

                df = pd.DataFrame(data.items(), columns=["Variable_name", "Value"])
                data = query_df(df, new_statement)
                data = data.values.tolist()

                columns = [
                    Column(
                        name="Variable_name", table_name="session_variables", type="str"
                    ),
                    Column(name="Value", table_name="session_variables", type="str"),
                ]

                return ExecuteAnswer(
                    answer_type=ANSWER_TYPE.TABLE, columns=columns, data=data
                )
            elif sql_category == "search_path":
                return ExecuteAnswer(
                    answer_type=ANSWER_TYPE.TABLE,
                    columns=[
                        Column(name="search_path", table_name="search_path", type="str")
                    ],
                    data=[['"$user", public']],
                )
            elif "show status like 'ssl_version'" in sql_lower:
                return ExecuteAnswer(
                    answer_type=ANSWER_TYPE.TABLE,
                    columns=[
                        Column(
                            name="Value", table_name="session_variables", type="str"
                        ),
                        Column(
                            name="Value", table_name="session_variables", type="str"
                        ),
                    ],
                    data=[["Ssl_version", "TLSv1.1"]],
                )
            elif sql_category in ("function status", "procedure status"):
                # SHOW FUNCTION STATUS WHERE Db = 'MINDSDB';
                # SHOW PROCEDURE STATUS WHERE Db = 'MINDSDB'
                # SHOW FUNCTION STATUS WHERE Db = 'MINDSDB' AND Name LIKE '%';
                return self.answer_function_status()
            elif sql_category in ("index", "keys", "indexes"):
                # INDEX | INDEXES | KEYS are synonyms
                # https://dev.mysql.com/doc/refman/8.0/en/show-index.html
                new_statement = Select(
                    targets=[
                        Identifier("TABLE_NAME", alias=Identifier("Table")),
                        Identifier("NON_UNIQUE", alias=Identifier("Non_unique")),
                        Identifier("INDEX_NAME", alias=Identifier("Key_name")),
                        Identifier("SEQ_IN_INDEX", alias=Identifier("Seq_in_index")),
                        Identifier("COLUMN_NAME", alias=Identifier("Column_name")),
                        Identifier("COLLATION", alias=Identifier("Collation")),
                        Identifier("CARDINALITY", alias=Identifier("Cardinality")),
                        Identifier("SUB_PART", alias=Identifier("Sub_part")),
                        Identifier("PACKED", alias=Identifier("Packed")),
                        Identifier("NULLABLE", alias=Identifier("Null")),
                        Identifier("INDEX_TYPE", alias=Identifier("Index_type")),
                        Identifier("COMMENT", alias=Identifier("Comment")),
                        Identifier("INDEX_COMMENT", alias=Identifier("Index_comment")),
                        Identifier("IS_VISIBLE", alias=Identifier("Visible")),
                        Identifier("EXPRESSION", alias=Identifier("Expression")),
                    ],
                    from_table=Identifier(parts=["information_schema", "STATISTICS"]),
                    where=statement.where,
                )
                query = SQLQuery(new_statement, session=self.session)
                return self.answer_select(query)
            # FIXME if have answer on that request, then DataGrip show warning '[S0022] Column 'Non_unique' not found.'
            elif "show create table" in sql_lower:
                # SHOW CREATE TABLE `MINDSDB`.`predictors`
                table = sql[sql.rfind(".") + 1:].strip(" .;\n\t").replace("`", "")
                return self.answer_show_create_table(table)
            elif sql_category in ("character set", "charset"):
                new_statement = Select(
                    targets=[
                        Identifier("CHARACTER_SET_NAME", alias=Identifier("Charset")),
                        Identifier(
                            "DEFAULT_COLLATE_NAME", alias=Identifier("Description")
                        ),
                        Identifier(
                            "DESCRIPTION", alias=Identifier("Default collation")
                        ),
                        Identifier("MAXLEN", alias=Identifier("Maxlen")),
                    ],
                    from_table=Identifier(
                        parts=["INFORMATION_SCHEMA", "CHARACTER_SETS"]
                    ),
                    where=_get_show_where(statement, like_name="CHARACTER_SET_NAME"),
                )
                query = SQLQuery(new_statement, session=self.session)
                return self.answer_select(query)
            elif sql_category == "warnings":
                return self.answer_show_warnings()
            elif sql_category == "engines":
                new_statement = Select(
                    targets=[Star()],
                    from_table=Identifier(parts=["information_schema", "ENGINES"]),
                )
                query = SQLQuery(new_statement, session=self.session)
                return self.answer_select(query)
            elif sql_category == "collation":
                new_statement = Select(
                    targets=[
                        Identifier("COLLATION_NAME", alias=Identifier("Collation")),
                        Identifier("CHARACTER_SET_NAME", alias=Identifier("Charset")),
                        Identifier("ID", alias=Identifier("Id")),
                        Identifier("IS_DEFAULT", alias=Identifier("Default")),
                        Identifier("IS_COMPILED", alias=Identifier("Compiled")),
                        Identifier("SORTLEN", alias=Identifier("Sortlen")),
                        Identifier("PAD_ATTRIBUTE", alias=Identifier("Pad_attribute")),
                    ],
                    from_table=Identifier(parts=["INFORMATION_SCHEMA", "COLLATIONS"]),
                    where=_get_show_where(statement, like_name="Collation"),
                )
                query = SQLQuery(new_statement, session=self.session)
                return self.answer_select(query)
            elif sql_category == "table status":
                # TODO improve it
                # SHOW TABLE STATUS LIKE 'table'
                table_name = None
                if statement.like is not None:
                    table_name = statement.like
                # elif condition == 'from' and type(expression) == Identifier:
                #     table_name = expression.parts[-1]
                if table_name is None:
                    err_str = f"Can't determine table name in query: {sql}"
                    log.logger.warning(err_str)
                    raise ErTableExistError(err_str)
                return self.answer_show_table_status(table_name)
            elif sql_category == "columns":
                is_full = statement.modes is not None and "full" in statement.modes
                return self.answer_show_columns(
                    statement.from_table,
                    statement.where,
                    statement.like,
                    is_full=is_full,
                )
            elif sql_category == "knowledge_bases" or sql_category == "knowledge bases":
                select_statement = Select(
                    targets=[Star()],
                    from_table=Identifier(
                        parts=["information_schema", "knowledge_bases"]
                    ),
                    where=_get_show_where(statement, like_name="name"),
                )
                query = SQLQuery(select_statement, session=self.session)
                return self.answer_select(query)
            else:
                raise ErNotSupportedYet(f"Statement not implemented: {sql}")
        elif type(statement) in (
            StartTransaction,
            CommitTransaction,
            RollbackTransaction,
        ):
            return ExecuteAnswer(ANSWER_TYPE.OK)
        elif type(statement) == Set:
            category = (statement.category or "").lower()
            if category == "" and type(statement.arg) == BinaryOperation:
                if isinstance(statement.arg.args[0], Variable):
                    return ExecuteAnswer(ANSWER_TYPE.OK)
                if statement.arg.args[0].parts[0].lower() == "profiling":
                    if statement.arg.args[1].value in (1, True):
                        profiler.enable()
                        self.session.profiling = True
                    else:
                        profiler.disable()
                        self.session.profiling = False
                elif statement.arg.args[0].parts[0].lower() == "predictor_cache":
                    if statement.arg.args[1].value in (1, True):
                        self.session.predictor_cache = True
                    else:
                        self.session.predictor_cache = False
                return ExecuteAnswer(ANSWER_TYPE.OK)
            elif category == "autocommit":
                return ExecuteAnswer(ANSWER_TYPE.OK)
            elif category == "names":
                # set names utf8;
                charsets = {
                    "utf8": CHARSET_NUMBERS["utf8_general_ci"],
                    "utf8mb4": CHARSET_NUMBERS["utf8mb4_general_ci"],
                }
                self.charset = statement.arg.parts[0]
                self.charset_text_type = charsets.get(self.charset)
                if self.charset_text_type is None:
                    log.logger.warning(
                        f"Unknown charset: {self.charset}. Setting up 'utf8_general_ci' as charset text type."
                    )
                    self.charset_text_type = CHARSET_NUMBERS["utf8_general_ci"]
                return ExecuteAnswer(
                    ANSWER_TYPE.OK,
                    state_track=[
                        ["character_set_client", self.charset],
                        ["character_set_connection", self.charset],
                        ["character_set_results", self.charset],
                    ],
                )
            else:
                log.logger.warning(
                    f"SQL statement is not processable, return OK package: {sql}"
                )
                return ExecuteAnswer(ANSWER_TYPE.OK)
        elif type(statement) == Use:
            db_name = statement.value.parts[-1]
            self.change_default_db(db_name)
            return ExecuteAnswer(ANSWER_TYPE.OK)
        elif type(statement) in (
            CreatePredictor,
            CreateAnomalyDetectionModel,  # we may want to specialize these in the future
        ):
            return self.answer_create_predictor(statement)
        elif type(statement) == CreateView:
            return self.answer_create_view(statement)
        elif type(statement) == DropView:
            return self.answer_drop_view(statement)
        elif type(statement) == Delete:
            if statement.table.parts[-1].lower() == "models_versions":
                return self.answer_delete_model_version(statement)
            table_identifier = statement.table
            if self.session.kb_controller.is_knowledge_base(table_identifier):
                return self.session.kb_controller.execute_query(statement)
            if (
                self.session.database != "mindsdb"
                and statement.table.parts[0] != "mindsdb"
            ):
                raise ErBadTableError(
                    "Only 'DELETE' from database 'mindsdb' is possible at this moment"
                )

            SQLQuery(statement, session=self.session, execute=True)
            return ExecuteAnswer(ANSWER_TYPE.OK)

        elif type(statement) == Insert:
            table_identifier = statement.table
            if self.session.kb_controller.is_knowledge_base(table_identifier):
                return self.session.kb_controller.execute_query(statement)

            SQLQuery(statement, session=self.session, execute=True)
            return ExecuteAnswer(ANSWER_TYPE.OK)
        elif type(statement) == Update:
            if statement.from_select is None:
                if statement.table.parts[-1].lower() == "models_versions":
                    return self.answer_update_model_version(statement)

            SQLQuery(statement, session=self.session, execute=True)
            return ExecuteAnswer(ANSWER_TYPE.OK)
        elif (
            type(statement) == Alter
            and ("disable keys" in sql_lower)
            or ("enable keys" in sql_lower)
        ):
            return ExecuteAnswer(ANSWER_TYPE.OK)
        elif type(statement) == Select:
            if statement.from_table is None:
                return self.answer_single_row_select(statement)

            table_identifier = statement.from_table
            if self.session.kb_controller.is_knowledge_base(table_identifier):
                return self.session.kb_controller.execute_query(statement)

            query = SQLQuery(statement, session=self.session)
            return self.answer_select(query)
        elif type(statement) == Union:
            query = SQLQuery(statement, session=self.session)
            return self.answer_select(query)
        elif type(statement) == Explain:
            return self.answer_show_columns(statement.target)
        elif type(statement) == CreateTable:
            # TODO
            return self.answer_apply_predictor(statement)
        # -- jobs --
        elif type(statement) == CreateJob:
            return self.answer_create_job(statement)
        elif type(statement) == DropJob:
            return self.answer_drop_job(statement)
        # -- triggers --
        elif type(statement) == CreateTrigger:
            return self.answer_create_trigger(statement)
        elif type(statement) == DropTrigger:
            return self.answer_drop_trigger(statement)
        # -- chatbots
        elif type(statement) == CreateChatBot:
            return self.answer_create_chatbot(statement)
        elif type(statement) == UpdateChatBot:
            return self.answer_update_chatbot(statement)
        elif type(statement) == DropChatBot:
            return self.answer_drop_chatbot(statement)
        elif type(statement) == CreateKnowledgeBase:
            return self.answer_create_kb(statement)
        elif type(statement) == DropKnowledgeBase:
            return self.anwser_drop_kb(statement)
        elif type(statement) == Evaluate:
            statement.data = parse_sql(statement.query_str, dialect="mindsdb")
            return self.answer_evaluate_metric(statement)
        else:
            log.logger.warning(f"Unknown SQL statement: {sql}")
            raise ErNotSupportedYet(f"Unknown SQL statement: {sql}")

    def answer_create_trigger(self, statement):
        triggers_controller = TriggersController()

        name = statement.name
        trigger_name = statement.name.parts[-1]
        project_name = name.parts[-2] if len(name.parts) > 1 else self.session.database

        triggers_controller.add(
            trigger_name,
            project_name,
            statement.table,
            statement.query_str,
            statement.columns,
        )
        return ExecuteAnswer(ANSWER_TYPE.OK)

    def answer_drop_trigger(self, statement):
        triggers_controller = TriggersController()

        name = statement.name
        trigger_name = statement.name.parts[-1]
        project_name = name.parts[-2] if len(name.parts) > 1 else self.session.database

        triggers_controller.delete(trigger_name, project_name)

        return ExecuteAnswer(ANSWER_TYPE.OK)

    def answer_create_job(self, statement):
        jobs_controller = JobsController()

        name = statement.name
        job_name = name.parts[-1]
        project_name = name.parts[-2] if len(name.parts) > 1 else self.session.database

        jobs_controller.add(
            job_name,
            project_name,
            statement.query_str,
            statement.start_str,
            statement.end_str,
            statement.repeat_str,
        )

        return ExecuteAnswer(ANSWER_TYPE.OK)

    def answer_drop_job(self, statement):
        jobs_controller = JobsController()

        name = statement.name
        job_name = name.parts[-1]
        project_name = name.parts[-2] if len(name.parts) > 1 else self.session.database
        jobs_controller.delete(job_name, project_name)

        return ExecuteAnswer(ANSWER_TYPE.OK)

    def answer_create_chatbot(self, statement):
        chatbot_controller = ChatBotController()

        name = statement.name
        project_name = name.parts[-2] if len(name.parts) > 1 else self.session.database
        is_running = statement.params.pop("is_running", True)

        database = self.session.integration_controller.get(statement.database.parts[-1])
        if database is None:
            raise SqlApiException(f"Database not found: {statement.database}")

        # Database ID cannot be null
        database_id = database["id"] if database is not None else -1

        chatbot_controller.add_chatbot(
            name.parts[-1],
            project_name=project_name,
            model_name=statement.model.parts[-1],
            database_id=database_id,
            is_running=is_running,
            params=statement.params,
        )
        return ExecuteAnswer(ANSWER_TYPE.OK)

    def answer_update_chatbot(self, statement):
        chatbot_controller = ChatBotController()

        name = statement.name
        name_no_project = name.parts[-1]
        project_name = name.parts[-2] if len(name.parts) > 1 else self.session.database

        # From SET keyword parameters
        updated_name = statement.params.pop("name", None)
        model_name = statement.params.pop("model", None)
        database_name = statement.params.pop("database", None)
        is_running = statement.params.pop("is_running", None)

        database_id = None
        if database_name is not None:
            database = self.session.integration_controller.get(database_name)
            if database is None:
                raise SqlApiException(f"Database with name {database_name} not found")
            database_id = database["id"]

        updated_chatbot = chatbot_controller.update_chatbot(
            name_no_project,
            project_name=project_name,
            name=updated_name,
            model_name=model_name,
            database_id=database_id,
            is_running=is_running,
            params=statement.params,
        )
        if updated_chatbot is None:
            raise SqlApiException(f"Chatbot with name {name_no_project} not found")
        return ExecuteAnswer(ANSWER_TYPE.OK)

    def answer_drop_chatbot(self, statement):
        chatbot_controller = ChatBotController()

        name = statement.name
        project_name = name.parts[-2] if len(name.parts) > 1 else self.session.database

        chatbot_controller.delete_chatbot(name.parts[-1], project_name=project_name)
        return ExecuteAnswer(ANSWER_TYPE.OK)

    def answer_evaluate_metric(self, statement):
        try:
            sqlquery = SQLQuery(statement.data, session=self.session)
        except Exception as e:
            raise Exception(
                f'Nested query failed to execute with error: "{e}", please check and try again.'
            )
        result = sqlquery.fetch(self.session.datahub)
        df = pd.DataFrame.from_dict(result["result"])
        df.columns = [
            str(t.alias) if hasattr(t, "alias") else str(t.parts[-1])
            for t in statement.data.targets
        ]

        for col in ["actual", "prediction"]:
            assert (
                col in df.columns
            ), f"`{col}` column was not provided, please try again."
            assert (
                df[col].isna().sum() == 0
            ), f"There are missing values in the `{col}` column, please try again."

        metric_name = statement.name.parts[-1]
        target_series = df.pop("prediction")
        using_clause = statement.using if statement.using is not None else {}
        metric_value = evaluate_accuracy(
            df,
            target_series,
            metric_name,
            target="actual",
            ts_analysis=using_clause.get("ts_analysis", {}),  # will be deprecated soon
            n_decimals=using_clause.get("n_decimals", 3),
        )  # 3 decimals by default
        return ExecuteAnswer(
            answer_type=ANSWER_TYPE.TABLE,
            columns=[Column(name=metric_name, table_name="", type="str")],
            data=[[metric_value]],
        )

    def answer_describe_predictor(self, statement):
<<<<<<< HEAD
        # try full name
        attribute = None
        model_info = self._get_model_info(statement.value, except_absent=False)
=======

        parts = statement.value.parts.copy()[:2]
        model_info = self._get_model_info(Identifier(parts=parts), except_absent=False)
>>>>>>> 36c8a169
        if model_info is None:
            parts.pop(-1)
            attribute = statement.value.parts.copy()[1:]
            model_info = self._get_model_info(Identifier(parts=parts))
            if model_info is None:
                raise SqlApiException(f"Model not found: {statement.value}")
        else:
            attribute = statement.value.parts.copy()[2:]

        if len(attribute) == 1:
            attribute = attribute[0]
        elif len(attribute) == 0:
            attribute = None

        df = self.session.model_controller.describe_model(
            self.session,
            model_info["project_name"],
            model_info["model_record"].name,
            attribute,
        )

        df_dict = df.to_dict("split")

        columns = [
            Column(name=col, table_name="", type="str") for col in df_dict["columns"]
        ]
        return ExecuteAnswer(
            answer_type=ANSWER_TYPE.TABLE, columns=columns, data=df_dict["data"]
        )

    def _get_model_info(self, identifier, except_absent=True):
        if len(identifier.parts) == 1:
            identifier.parts = [self.session.database, identifier.parts[0]]

        database_name, model_name, model_version = resolve_model_identifier(identifier)

        if model_name is None:
            if except_absent:
                raise Exception(f"Model not found: {identifier.to_string()}")
            else:
                return

        model_record = get_model_record(
            name=model_name,
            project_name=database_name,
            except_absent=except_absent,
            version=model_version,
            active=True if model_version is None else None,
        )
        if not model_record:
            return None
        return {"model_record": model_record, "project_name": database_name}

    def _sync_predictor_check(self, phase_name):
        """Checks if there is already a predictor retraining or fine-tuning
        Do not allow to run retrain if there is another model in training process in less that 1h
        """
        is_cloud = self.session.config.get("cloud", False)
        if is_cloud and ctx.user_class == 0:
            models = get_model_records(active=None)
            shortest_training = None
            for model in models:
                if (
                    model.status
                    in (PREDICTOR_STATUS.GENERATING, PREDICTOR_STATUS.TRAINING)
                    and model.training_start_at is not None
                    and model.training_stop_at is None
                ):
                    training_time = datetime.datetime.now() - model.training_start_at
                    if shortest_training is None or training_time < shortest_training:
                        shortest_training = training_time

            if (
                shortest_training is not None
                and shortest_training < datetime.timedelta(hours=1)
            ):
                raise SqlApiException(
                    f"Can't start {phase_name} process while any other predictor is in status 'training' or 'generating'"
                )

    def answer_retrain_predictor(self, statement):
        model_record = self._get_model_info(statement.name)["model_record"]

        if statement.integration_name is None:
            if model_record.data_integration_ref is not None:
                if model_record.data_integration_ref["type"] == "integration":
                    integration = self.session.integration_controller.get_by_id(
                        model_record.data_integration_ref["id"]
                    )
                    if integration is None:
                        raise Exception(
                            "The database from which the model was trained no longer exists"
                        )

        ml_handler = None
        if statement.using is not None:
            # repack using with lower names
            statement.using = {k.lower(): v for k, v in statement.using.items()}

            if "engine" in statement.using:
                ml_integration_name = statement.using.pop("engine")
                ml_handler = self.session.integration_controller.get_handler(
                    ml_integration_name
                )

        # use current ml handler
        if ml_handler is None:
            integration_record = get_predictor_integration(model_record)
            if integration_record is None:
                raise Exception("ML engine model was trained with does not esxists")
            ml_handler = self.session.integration_controller.get_handler(
                integration_record.name
            )

        self._sync_predictor_check(phase_name="retrain")
        df = self.session.model_controller.retrain_model(statement, ml_handler)

        resp_dict = df.to_dict(orient="split")

        columns = [Column(col) for col in resp_dict["columns"]]

        return ExecuteAnswer(
            answer_type=ANSWER_TYPE.TABLE, columns=columns, data=resp_dict["data"]
        )

    @profiler.profile()
    @mark_process("learn")
    def answer_finetune_predictor(self, statement):
        model_record = self._get_model_info(statement.name)["model_record"]

        if statement.using is not None:
            # repack using with lower names
            statement.using = {k.lower(): v for k, v in statement.using.items()}

        # use current ml handler
        integration_record = get_predictor_integration(model_record)
        if integration_record is None:
            raise Exception(
                "The ML engine that the model was trained with does not exist."
            )
        ml_handler = self.session.integration_controller.get_handler(
            integration_record.name
        )

        self._sync_predictor_check(phase_name="finetune")
        df = self.session.model_controller.finetune_model(statement, ml_handler)

        resp_dict = df.to_dict(orient="split")

        columns = [Column(col) for col in resp_dict["columns"]]

        return ExecuteAnswer(
            answer_type=ANSWER_TYPE.TABLE, columns=columns, data=resp_dict["data"]
        )

    def _create_integration(self, name: str, engine: str, connection_args: dict):
        # we have connection checkers not for any db. So do nothing if fail
        # TODO return rich error message

        if connection_args is None:
            connection_args = {}
        status = HandlerStatusResponse(success=False)

        try:
            handlers_meta = (
                self.session.integration_controller.get_handlers_import_status()
            )
            handler_meta = handlers_meta[engine]
            if handler_meta.get("import", {}).get("success") is not True:
                raise SqlApiException(f"Handler '{engine}' can not be used")

            accept_connection_args = handler_meta.get("connection_args")
            if accept_connection_args is not None and connection_args is not None:
                for arg_name, arg_value in connection_args.items():
                    if arg_name == "as_service":
                        continue
                    if arg_name not in accept_connection_args:
                        raise SqlApiException(
                            f"Unknown connection argument: {arg_name}"
                        )
                    arg_meta = accept_connection_args[arg_name]
                    arg_type = arg_meta.get("type")
                    if arg_type == HANDLER_CONNECTION_ARG_TYPE.PATH:
                        # arg may be one of:
                        # str: '/home/file.pem'
                        # dict: {'path': '/home/file.pem'}
                        # dict: {'url': 'https://host.com/file'}
                        arg_value = connection_args[arg_name]
                        if isinstance(arg_value, (str, dict)) is False:
                            raise SqlApiException(f"Unknown type of arg: '{arg_value}'")
                        if isinstance(arg_value, str) or "path" in arg_value:
                            path = (
                                arg_value
                                if isinstance(arg_value, str)
                                else arg_value["path"]
                            )
                            if Path(path).is_file() is False:
                                raise SqlApiException(f"File not found at: '{path}'")
                        elif "url" in arg_value:
                            path = download_file(arg_value["url"])
                        else:
                            raise SqlApiException(
                                f"Argument '{arg_name}' must be path or url to the file"
                            )
                        connection_args[arg_name] = path

            handler = self.session.integration_controller.create_tmp_handler(
                handler_type=engine, connection_data=connection_args
            )
            status = handler.check_connection()
        except Exception as e:
            status.error_message = str(e)

        if status.success is False:
            raise SqlApiException(f"Can't connect to db: {status.error_message}")

        integration = self.session.integration_controller.get(name)
        if integration is not None:
            raise SqlApiException(f"Database '{name}' already exists.")

        self.session.integration_controller.add(name, engine, connection_args)

    def answer_create_ml_engine(self, statement: ASTNode):
        name = statement.name.parts[-1]
        integrations = self.session.integration_controller.get_all()
        if name in integrations:
            raise SqlApiException(f"Integration '{name}' already exists")

        handler_module_meta = (
            self.session.integration_controller.get_handlers_import_status().get(
                statement.handler
            )
        )
        if handler_module_meta is None:
            raise SqlApiException(f"There is no engine '{statement.handler}'")
        if handler_module_meta.get("import", {}).get("success") is not True:
            msg = dedent(
                f"""\
                Handler '{handler_module_meta['name']}' cannot be used. Reason is:
                    {handler_module_meta['import']['error_message']}
            """
            )
            is_cloud = self.session.config.get("cloud", False)
            if is_cloud is False:
                msg += dedent(
                    f"""

                If error is related to missing dependencies, then try to run command in shell and restart mindsdb:
                    pip install mindsdb[{handler_module_meta['name']}]
                """
                )
            log.logger.info(msg)
            raise SqlApiException(msg)

        integration_id = self.session.integration_controller.add(
            name=name, engine=statement.handler, connection_args=statement.params
        )

        HandlerClass = self.session.integration_controller.handler_modules[
            handler_module_meta["name"]
        ].Handler

        if hasattr(HandlerClass, "create_engine"):
            handlerStorage = HandlerStorage(integration_id)
            ml_handler = HandlerClass(
                engine_storage=handlerStorage,
                model_storage=None,
            )

            try:
                ml_handler.create_engine(statement.params)
            except NotImplementedError:
                pass
            except Exception as e:
                # something wrong, drop ml engine
                ast_drop = DropMLEngine(name=statement.name)
                self.answer_drop_ml_engine(ast_drop)
                raise e

        return ExecuteAnswer(ANSWER_TYPE.OK)

    def answer_drop_ml_engine(self, statement: ASTNode):
        name = statement.name.parts[-1]
        integrations = self.session.integration_controller.get_all()
        if name not in integrations:
            raise SqlApiException(f"Integration '{name}' does not exists")
        self.session.integration_controller.delete(name)
        return ExecuteAnswer(ANSWER_TYPE.OK)

    def answer_create_database(self, statement: ASTNode):
        """create new handler (datasource/integration in old terms)
        Args:
            statement (ASTNode): data for creating database/project
        """

        if len(statement.name.parts) != 1:
            raise Exception("Database name should contain only 1 part.")

        database_name = statement.name.parts[0]
        engine = statement.engine
        if engine is None:
            engine = "mindsdb"
        engine = engine.lower()
        connection_args = statement.parameters

        if engine == "mindsdb":
            ProjectController().add(database_name)
        else:
            self._create_integration(database_name, engine, connection_args)

        return ExecuteAnswer(ANSWER_TYPE.OK)

    def answer_drop_database(self, statement):
        if len(statement.name.parts) != 1:
            raise Exception("Database name should contain only 1 part.")
        db_name = statement.name.parts[0]
        self.session.database_controller.delete(db_name)
        return ExecuteAnswer(ANSWER_TYPE.OK)

    def answer_drop_tables(self, statement):
        """answer on 'drop table [if exists] {name}'
        Args:
            statement: ast
        """
        if statement.if_exists is False:
            for table in statement.tables:
                if len(table.parts) > 1:
                    db_name = table.parts[0]
                else:
                    db_name = self.session.database
                table_name = table.parts[-1]

                if db_name == "files":
                    dn = self.session.datahub[db_name]
                    if dn.has_table(table_name) is False:
                        raise SqlApiException(
                            f"Cannot delete a table from database '{db_name}': table does not exists"
                        )
                else:
                    projects_dict = self.session.database_controller.get_dict(
                        filter_type="project"
                    )
                    if db_name not in projects_dict:
                        raise SqlApiException(
                            f"Cannot delete a table from database '{db_name}'"
                        )
                    project = self.session.database_controller.get_project(db_name)
                    project_tables = {
                        key: val
                        for key, val in project.get_tables().items()
                        if val.get("deletable") is True
                    }
                    if table_name not in project_tables:
                        raise SqlApiException(
                            f"Cannot delete a table from database '{db_name}': table does not exists"
                        )

        for table in statement.tables:
            if len(table.parts) > 1:
                db_name = table.parts[0]
            else:
                db_name = self.session.database
            table_name = table.parts[-1]

            if db_name == "files":
                dn = self.session.datahub[db_name]
                if dn.has_table(table_name):
                    self.session.datahub["files"].query(
                        DropTables(tables=[Identifier(table_name)])
                    )
            else:
                projects_dict = self.session.database_controller.get_dict(
                    filter_type="project"
                )
                if db_name not in projects_dict:
                    continue
                self.session.model_controller.delete_model(
                    table_name, project_name=db_name
                )
        return ExecuteAnswer(ANSWER_TYPE.OK)

    def answer_create_view(self, statement):
        project_name = self.session.database
        # TEMP
        if isinstance(statement.name, Identifier):
            parts = statement.name.parts
        else:
            parts = statement.name.split(".")

        view_name = parts[-1]
        if len(parts) == 2:
            project_name = parts[0]

        query_str = statement.query_str
        query = parse_sql(query_str, dialect="mindsdb")

        if isinstance(statement.from_table, Identifier):
            query = Select(
                targets=[Star()],
                from_table=NativeQuery(
                    integration=statement.from_table, query=statement.query_str
                ),
            )
            renderer = SqlalchemyRender("mysql")
            query_str = renderer.get_string(query, with_failback=True)

        if isinstance(query, Select):
            # check create view sql
            query.limit = Constant(1)

            query_context_controller.set_context(
                query_context_controller.IGNORE_CONTEXT
            )
            try:
                sqlquery = SQLQuery(query, session=self.session)
                if sqlquery.fetch()["success"] is not True:
                    raise SqlApiException("Wrong view query")
            finally:
                query_context_controller.release_context(
                    query_context_controller.IGNORE_CONTEXT
                )

        project = self.session.database_controller.get_project(project_name)
        project.create_view(view_name, query=query_str)
        return ExecuteAnswer(answer_type=ANSWER_TYPE.OK)

    def answer_drop_view(self, statement):
        names = statement.names

        for name in names:
            view_name = name.parts[-1]
            if len(name.parts) > 1:
                db_name = name.parts[0]
            else:
                db_name = self.session.database
            project = self.session.database_controller.get_project(db_name)
            project.drop_view(view_name)

        return ExecuteAnswer(answer_type=ANSWER_TYPE.OK)

    def _create_persistent_chroma(self, kb_name, collection_name, engine="chromadb"):
        """Create default vector database for knowledge base, if not specified"""

        vector_store_name = f"{kb_name}_{engine}"

        vector_store_folder_name = f"{vector_store_name}"
        connection_args = {"persist_directory": vector_store_folder_name}
        self._create_integration(vector_store_name, engine, connection_args)

        self.session.datahub.get(vector_store_name).integration_handler.create_table(
            collection_name
        )

        return ExecuteAnswer(answer_type=ANSWER_TYPE.OK), vector_store_name

    def answer_create_kb(self, statement: CreateKnowledgeBase):
        project_name = (
            statement.name.parts[0]
            if len(statement.name.parts) > 1
            else self.session.database
        )
        # get project id
        try:
            project = self.session.database_controller.get_project(project_name)
        except ValueError:
            raise SqlApiException(f"Project not found: {project_name}")
        project_id = project.id

        kb_name = statement.name.parts[-1]

        # search for the model
        # verify the model exists and get its id
        model_identifier = statement.model
        try:
            model_record = self._get_model_info(
                identifier=model_identifier, except_absent=True
            )

        except PredictorRecordNotFound:
            raise SqlApiException(f"Model not found: {model_identifier.to_string()}")

        embedding_model_id = model_record["model_record"].id

        # search for the vector database table
        if statement.storage and len(statement.storage.parts) < 2:
            raise SqlApiException(
                f"Invalid vectordatabase table name: {statement.storage}"
                "Need the form 'database_name.table_name'"
            )

        is_cloud = self.session.config.get("cloud", False)

        if not statement.storage and is_cloud:
            raise SqlApiException(
                "No default vector database currently exists in MindsDB cloud. "
                'Please specify one using the "storage" parameter'
            )

        vector_table_name = (
            statement.storage.parts[-1] if statement.storage else "default_collection"
        )

        vector_db_name = (
            statement.storage.parts[0]
            if statement.storage
            else self._create_persistent_chroma(
                kb_name, collection_name=vector_table_name
            )[1]
        )

        # verify the vector database exists and get its id
        database_records = self.session.database_controller.get_dict()
        is_database_exist = vector_db_name in database_records
        if not is_database_exist:
            raise SqlApiException(f"Database not found: {vector_db_name}")

        vector_database_id = database_records[vector_db_name]["id"]

        if statement.from_query is not None:
            # TODO: implement this
            raise SqlApiException(
                "Create a knowledge base from a select is not supported yet"
            )

        params = statement.params

        # create the knowledge base
        _ = self.session.kb_controller.add(
            name=kb_name,
            project_id=project_id,
            vector_database_id=vector_database_id,
            vector_database_table_name=vector_table_name,
            embedding_model_id=embedding_model_id,
            params=params,
            if_not_exists=statement.if_not_exists,
        )

        return ExecuteAnswer(answer_type=ANSWER_TYPE.OK)

    def anwser_drop_kb(self, statement: DropKnowledgeBase):
        name = statement.name.parts[-1]
        project_name = (
            statement.name.parts[0]
            if len(statement.name.parts) > 1
            else self.session.database
        )

        # get project id
        try:
            project = self.session.database_controller.get_project(project_name)
        except ValueError:
            raise SqlApiException(f"Project not found: {project_name}")

        project_id = project.id

        # delete the knowledge base
        self.session.kb_controller.delete(
            name=name,
            project_id=project_id,
            if_exists=statement.if_exists,
        )

        return ExecuteAnswer(answer_type=ANSWER_TYPE.OK)

    @mark_process("learn")
    def answer_create_predictor(self, statement):
        integration_name = self.session.database

        # allow creation in non-active projects, e.g. 'create mode proj.model' works whether `proj` is active or not
        if len(statement.name.parts) > 1:
            integration_name = statement.name.parts[0]
        statement.name.parts = [integration_name.lower(), statement.name.parts[-1]]

        ml_integration_name = "lightwood"  # default
        if statement.using is not None:
            # repack using with lower names
            statement.using = {k.lower(): v for k, v in statement.using.items()}

            ml_integration_name = statement.using.pop("engine", ml_integration_name)

        ml_handler = self.session.integration_controller.get_handler(
            ml_integration_name
        )

        df = self.session.model_controller.create_model(statement, ml_handler)
        resp_dict = df.to_dict(orient="split")

        columns = [Column(col) for col in resp_dict["columns"]]

        return ExecuteAnswer(
            answer_type=ANSWER_TYPE.TABLE, columns=columns, data=resp_dict["data"]
        )

    def answer_show_columns(
        self,
        target: Identifier,
        where: Optional[Operation] = None,
        like: Optional[str] = None,
        is_full=False,
    ):
        if len(target.parts) > 1:
            db = target.parts[0]
        elif isinstance(self.session.database, str) and len(self.session.database) > 0:
            db = self.session.database
        else:
            db = "mindsdb"
        table_name = target.parts[-1]

        new_where = BinaryOperation(
            "and",
            args=[
                BinaryOperation("=", args=[Identifier("TABLE_SCHEMA"), Constant(db)]),
                BinaryOperation(
                    "=", args=[Identifier("TABLE_NAME"), Constant(table_name)]
                ),
            ],
        )
        if where is not None:
            new_where = BinaryOperation("and", args=[new_where, where])
        if like is not None:
            like = BinaryOperation("like", args=[Identifier("View"), Constant(like)])
            new_where = BinaryOperation("and", args=[new_where, like])

        targets = [
            Identifier("COLUMN_NAME", alias=Identifier("Field")),
            Identifier("COLUMN_TYPE", alias=Identifier("Type")),
            Identifier("IS_NULLABLE", alias=Identifier("Null")),
            Identifier("COLUMN_KEY", alias=Identifier("Key")),
            Identifier("COLUMN_DEFAULT", alias=Identifier("Default")),
            Identifier("EXTRA", alias=Identifier("Extra")),
        ]
        if is_full:
            targets.extend(
                [
                    Constant("COLLATION", alias=Identifier("Collation")),
                    Constant("PRIVILEGES", alias=Identifier("Privileges")),
                    Constant("COMMENT", alias=Identifier("Comment")),
                ]
            )
        new_statement = Select(
            targets=targets,
            from_table=Identifier(parts=["information_schema", "COLUMNS"]),
            where=new_where,
        )

        query = SQLQuery(new_statement, session=self.session)
        return self.answer_select(query)

    def answer_single_row_select(self, statement):
        columns = []
        data = []
        for target in statement.targets:
            target_type = type(target)
            if target_type == Variable:
                var_name = target.value
                column_name = f"@@{var_name}"
                column_alias = target.alias or column_name
                result = SERVER_VARIABLES.get(column_name)
                if result is None:
                    log.logger.error(f"Unknown variable: {column_name}")
                    raise Exception(f"Unknown variable '{var_name}'")
                else:
                    result = result[0]
            elif target_type == Function:
                function_name = target.op.lower()
                if function_name == "connection_id":
                    return self.answer_connection_id()

                functions_results = {
                    # 'connection_id': self.executor.sqlserver.connection_id,
                    "database": self.session.database,
                    "current_user": self.session.username,
                    "user": self.session.username,
                    "version": "8.0.17",
                    "current_schema": "public",
                }

                column_name = f"{target.op}()"
                column_alias = target.alias or column_name
                result = functions_results[function_name]
            elif target_type == Constant:
                result = target.value
                column_name = str(result)
                column_alias = (
                    ".".join(target.alias.parts)
                    if type(target.alias) == Identifier
                    else column_name
                )
            elif target_type == NullConstant:
                result = None
                column_name = "NULL"
                column_alias = "NULL"
            elif target_type == Identifier:
                result = ".".join(target.parts)
                if result == "session_user":
                    column_name = result
                    result = self.session.username
                else:
                    raise Exception(f"Unknown column '{result}'")
            else:
                raise ErSqlWrongArguments(f"Unknown constant type: {target_type}")

            columns.append(
                Column(
                    name=column_name,
                    alias=column_alias,
                    table_name="",
                    type=TYPES.MYSQL_TYPE_VAR_STRING
                    if isinstance(result, str)
                    else TYPES.MYSQL_TYPE_LONG,
                    charset=self.charset_text_type
                    if isinstance(result, str)
                    else CHARSET_NUMBERS["binary"],
                )
            )
            data.append(result)

        return ExecuteAnswer(
            answer_type=ANSWER_TYPE.TABLE, columns=columns, data=[data]
        )

    def answer_show_create_table(self, table):
        columns = [
            Column(table_name="", name="Table", type=TYPES.MYSQL_TYPE_VAR_STRING),
            Column(
                table_name="", name="Create Table", type=TYPES.MYSQL_TYPE_VAR_STRING
            ),
        ]
        return ExecuteAnswer(
            answer_type=ANSWER_TYPE.TABLE,
            columns=columns,
            data=[[table, f"create table {table} ()"]],
        )

    def answer_function_status(self):
        columns = [
            Column(
                name="Db",
                alias="Db",
                table_name="schemata",
                table_alias="ROUTINES",
                type="str",
                database="mysql",
                charset=self.charset_text_type,
            ),
            Column(
                name="Db",
                alias="Db",
                table_name="routines",
                table_alias="ROUTINES",
                type="str",
                database="mysql",
                charset=self.charset_text_type,
            ),
            Column(
                name="Type",
                alias="Type",
                table_name="routines",
                table_alias="ROUTINES",
                type="str",
                database="mysql",
                charset=CHARSET_NUMBERS["utf8_bin"],
            ),
            Column(
                name="Definer",
                alias="Definer",
                table_name="routines",
                table_alias="ROUTINES",
                type="str",
                database="mysql",
                charset=CHARSET_NUMBERS["utf8_bin"],
            ),
            Column(
                name="Modified",
                alias="Modified",
                table_name="routines",
                table_alias="ROUTINES",
                type=TYPES.MYSQL_TYPE_TIMESTAMP,
                database="mysql",
                charset=CHARSET_NUMBERS["binary"],
            ),
            Column(
                name="Created",
                alias="Created",
                table_name="routines",
                table_alias="ROUTINES",
                type=TYPES.MYSQL_TYPE_TIMESTAMP,
                database="mysql",
                charset=CHARSET_NUMBERS["binary"],
            ),
            Column(
                name="Security_type",
                alias="Security_type",
                table_name="routines",
                table_alias="ROUTINES",
                type=TYPES.MYSQL_TYPE_STRING,
                database="mysql",
                charset=CHARSET_NUMBERS["utf8_bin"],
            ),
            Column(
                name="Comment",
                alias="Comment",
                table_name="routines",
                table_alias="ROUTINES",
                type=TYPES.MYSQL_TYPE_BLOB,
                database="mysql",
                charset=CHARSET_NUMBERS["utf8_bin"],
            ),
            Column(
                name="character_set_client",
                alias="character_set_client",
                table_name="character_sets",
                table_alias="ROUTINES",
                type=TYPES.MYSQL_TYPE_VAR_STRING,
                database="mysql",
                charset=self.charset_text_type,
            ),
            Column(
                name="collation_connection",
                alias="collation_connection",
                table_name="collations",
                table_alias="ROUTINES",
                type=TYPES.MYSQL_TYPE_VAR_STRING,
                database="mysql",
                charset=self.charset_text_type,
            ),
            Column(
                name="Database Collation",
                alias="Database Collation",
                table_name="collations",
                table_alias="ROUTINES",
                type=TYPES.MYSQL_TYPE_VAR_STRING,
                database="mysql",
                charset=self.charset_text_type,
            ),
        ]

        return ExecuteAnswer(answer_type=ANSWER_TYPE.TABLE, columns=columns, data=[])

    def answer_show_table_status(self, table_name):
        # NOTE at this moment parsed statement only like `SHOW TABLE STATUS LIKE 'table'`.
        # NOTE some columns has {'database': 'mysql'}, other not. That correct. This is how real DB sends messages.
        columns = [
            {
                "database": "mysql",
                "table_name": "tables",
                "name": "Name",
                "alias": "Name",
                "type": TYPES.MYSQL_TYPE_VAR_STRING,
                "charset": self.charset_text_type,
            },
            {
                "database": "",
                "table_name": "tables",
                "name": "Engine",
                "alias": "Engine",
                "type": TYPES.MYSQL_TYPE_VAR_STRING,
                "charset": self.charset_text_type,
            },
            {
                "database": "",
                "table_name": "tables",
                "name": "Version",
                "alias": "Version",
                "type": TYPES.MYSQL_TYPE_LONGLONG,
                "charset": CHARSET_NUMBERS["binary"],
            },
            {
                "database": "mysql",
                "table_name": "tables",
                "name": "Row_format",
                "alias": "Row_format",
                "type": TYPES.MYSQL_TYPE_VAR_STRING,
                "charset": self.charset_text_type,
            },
            {
                "database": "",
                "table_name": "tables",
                "name": "Rows",
                "alias": "Rows",
                "type": TYPES.MYSQL_TYPE_LONGLONG,
                "charset": CHARSET_NUMBERS["binary"],
            },
            {
                "database": "",
                "table_name": "tables",
                "name": "Avg_row_length",
                "alias": "Avg_row_length",
                "type": TYPES.MYSQL_TYPE_LONGLONG,
                "charset": CHARSET_NUMBERS["binary"],
            },
            {
                "database": "",
                "table_name": "tables",
                "name": "Data_length",
                "alias": "Data_length",
                "type": TYPES.MYSQL_TYPE_LONGLONG,
                "charset": CHARSET_NUMBERS["binary"],
            },
            {
                "database": "",
                "table_name": "tables",
                "name": "Max_data_length",
                "alias": "Max_data_length",
                "type": TYPES.MYSQL_TYPE_LONGLONG,
                "charset": CHARSET_NUMBERS["binary"],
            },
            {
                "database": "",
                "table_name": "tables",
                "name": "Index_length",
                "alias": "Index_length",
                "type": TYPES.MYSQL_TYPE_LONGLONG,
                "charset": CHARSET_NUMBERS["binary"],
            },
            {
                "database": "",
                "table_name": "tables",
                "name": "Data_free",
                "alias": "Data_free",
                "type": TYPES.MYSQL_TYPE_LONGLONG,
                "charset": CHARSET_NUMBERS["binary"],
            },
            {
                "database": "",
                "table_name": "tables",
                "name": "Auto_increment",
                "alias": "Auto_increment",
                "type": TYPES.MYSQL_TYPE_LONGLONG,
                "charset": CHARSET_NUMBERS["binary"],
            },
            {
                "database": "",
                "table_name": "tables",
                "name": "Create_time",
                "alias": "Create_time",
                "type": TYPES.MYSQL_TYPE_TIMESTAMP,
                "charset": CHARSET_NUMBERS["binary"],
            },
            {
                "database": "",
                "table_name": "tables",
                "name": "Update_time",
                "alias": "Update_time",
                "type": TYPES.MYSQL_TYPE_TIMESTAMP,
                "charset": CHARSET_NUMBERS["binary"],
            },
            {
                "database": "",
                "table_name": "tables",
                "name": "Check_time",
                "alias": "Check_time",
                "type": TYPES.MYSQL_TYPE_TIMESTAMP,
                "charset": CHARSET_NUMBERS["binary"],
            },
            {
                "database": "mysql",
                "table_name": "tables",
                "name": "Collation",
                "alias": "Collation",
                "type": TYPES.MYSQL_TYPE_VAR_STRING,
                "charset": self.charset_text_type,
            },
            {
                "database": "",
                "table_name": "tables",
                "name": "Checksum",
                "alias": "Checksum",
                "type": TYPES.MYSQL_TYPE_LONGLONG,
                "charset": CHARSET_NUMBERS["binary"],
            },
            {
                "database": "",
                "table_name": "tables",
                "name": "Create_options",
                "alias": "Create_options",
                "type": TYPES.MYSQL_TYPE_VAR_STRING,
                "charset": self.charset_text_type,
            },
            {
                "database": "",
                "table_name": "tables",
                "name": "Comment",
                "alias": "Comment",
                "type": TYPES.MYSQL_TYPE_BLOB,
                "charset": self.charset_text_type,
            },
        ]
        columns = [Column(**d) for d in columns]
        data = [
            [
                table_name,  # Name
                "InnoDB",  # Engine
                10,  # Version
                "Dynamic",  # Row_format
                1,  # Rows
                16384,  # Avg_row_length
                16384,  # Data_length
                0,  # Max_data_length
                0,  # Index_length
                0,  # Data_free
                None,  # Auto_increment
                datetime.datetime.now().strftime("%Y-%m-%d %H:%M:%S"),  # Create_time
                datetime.datetime.now().strftime("%Y-%m-%d %H:%M:%S"),  # Update_time
                None,  # Check_time
                "utf8mb4_0900_ai_ci",  # Collation
                None,  # Checksum
                "",  # Create_options
                "",  # Comment
            ]
        ]
        return ExecuteAnswer(answer_type=ANSWER_TYPE.TABLE, columns=columns, data=data)

    def answer_show_warnings(self):
        columns = [
            {
                "database": "",
                "table_name": "",
                "name": "Level",
                "alias": "Level",
                "type": TYPES.MYSQL_TYPE_VAR_STRING,
                "charset": self.charset_text_type,
            },
            {
                "database": "",
                "table_name": "",
                "name": "Code",
                "alias": "Code",
                "type": TYPES.MYSQL_TYPE_LONG,
                "charset": CHARSET_NUMBERS["binary"],
            },
            {
                "database": "",
                "table_name": "",
                "name": "Message",
                "alias": "Message",
                "type": TYPES.MYSQL_TYPE_VAR_STRING,
                "charset": self.charset_text_type,
            },
        ]
        columns = [Column(**d) for d in columns]
        return ExecuteAnswer(answer_type=ANSWER_TYPE.TABLE, columns=columns, data=[])

    def answer_connection_id(self):
        columns = [
            {
                "database": "",
                "table_name": "",
                "name": "conn_id",
                "alias": "conn_id",
                "type": TYPES.MYSQL_TYPE_LONG,
                "charset": CHARSET_NUMBERS["binary"],
            }
        ]
        columns = [Column(**d) for d in columns]
        data = [[self.executor.sqlserver.connection_id]]
        return ExecuteAnswer(answer_type=ANSWER_TYPE.TABLE, columns=columns, data=data)

    def answer_apply_predictor(self, statement):
        SQLQuery(statement, session=self.session, execute=True)
        return ExecuteAnswer(ANSWER_TYPE.OK)

    def answer_select(self, query):
        data = query.fetch()

        return ExecuteAnswer(
            answer_type=ANSWER_TYPE.TABLE,
            columns=query.columns_list,
            data=data["result"],
        )

    def answer_update_model_version(self, statement):
        # get project name
        if len(statement.table.parts) > 1:
            project_name = statement.table.parts[0]
        else:
            project_name = self.session.database

        project_datanode = self.datahub.get(project_name)
        if project_datanode is None:
            raise Exception(f"Project not found: {project_name}")

        # get list of model versions using filter
        query = Select(
            targets=[Identifier("version"), Identifier("name"), Identifier("project")],
            from_table=Identifier("models_versions"),
            where=statement.where,
        )

        models, _ = project_datanode.query(query=query, session=self.session)

        # get columns for update
        kwargs = {}
        for k, v in statement.update_columns.items():
            if isinstance(v, Constant):
                v = v.value
            kwargs[k.lower()] = v
        self.session.model_controller.update_model_version(models, **kwargs)
        return ExecuteAnswer(ANSWER_TYPE.OK)

    def answer_delete_model_version(self, statement):
        # get project name
        if len(statement.table.parts) > 1:
            project_name = statement.table.parts[0]
        else:
            project_name = self.session.database

        project_datanode = self.datahub.get(project_name)
        if project_datanode is None:
            raise Exception(f"Project not found: {project_name}")

        # get list of model versions using filter
        query = Select(
            targets=[Identifier("version"), Identifier("name"), Identifier("project")],
            from_table=Identifier("models_versions"),
            where=statement.where,
        )

        models, _ = project_datanode.query(query=query, session=self.session)

        self.session.model_controller.delete_model_version(models)
        return ExecuteAnswer(ANSWER_TYPE.OK)

    def change_default_db(self, db_name):
        # That fix for bug in mssql: it keeps connection for a long time, but after some time mssql can
        # send packet with COM_INIT_DB=null. In this case keep old database name as default.
        if db_name != "null":
            if self.session.database_controller.exists(db_name):
                self.session.database = db_name
            else:
                raise ErBadDbError(f"Database {db_name} does not exists")<|MERGE_RESOLUTION|>--- conflicted
+++ resolved
@@ -431,7 +431,7 @@
             # FIXME if have answer on that request, then DataGrip show warning '[S0022] Column 'Non_unique' not found.'
             elif "show create table" in sql_lower:
                 # SHOW CREATE TABLE `MINDSDB`.`predictors`
-                table = sql[sql.rfind(".") + 1:].strip(" .;\n\t").replace("`", "")
+                table = sql[sql.rfind(".") + 1 :].strip(" .;\n\t").replace("`", "")
                 return self.answer_show_create_table(table)
             elif sql_category in ("character set", "charset"):
                 new_statement = Select(
@@ -819,15 +819,9 @@
         )
 
     def answer_describe_predictor(self, statement):
-<<<<<<< HEAD
-        # try full name
-        attribute = None
-        model_info = self._get_model_info(statement.value, except_absent=False)
-=======
 
         parts = statement.value.parts.copy()[:2]
         model_info = self._get_model_info(Identifier(parts=parts), except_absent=False)
->>>>>>> 36c8a169
         if model_info is None:
             parts.pop(-1)
             attribute = statement.value.parts.copy()[1:]
@@ -1900,6 +1894,7 @@
         )
 
     def answer_update_model_version(self, statement):
+
         # get project name
         if len(statement.table.parts) > 1:
             project_name = statement.table.parts[0]
