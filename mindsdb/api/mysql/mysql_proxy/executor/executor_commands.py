import datetime
<<<<<<< HEAD
from functools import reduce
from pathlib import Path
from textwrap import dedent
from typing import Optional
=======
from pathlib import Path
from textwrap import dedent
from typing import Optional
from functools import reduce
>>>>>>> 910d705e

import pandas as pd
from mindsdb_evaluator.accuracy.general import evaluate_accuracy
from mindsdb_sql import parse_sql
from mindsdb_sql.parser.ast import (
    Alter,
    ASTNode,
    BinaryOperation,
    CommitTransaction,
    Constant,
    CreateTable,
    Delete,
    Describe,
    DropDatabase,
    DropTables,
    DropView,
    Explain,
    Function,
    Identifier,
    Insert,
    NativeQuery,
    NullConstant,
    Operation,
    RollbackTransaction,
    Select,
    Set,
    Show,
    Star,
    StartTransaction,
    Union,
    Update,
    Use,
)
<<<<<<< HEAD
from mindsdb_sql.parser.dialects.mindsdb import (
    CreateChatBot,
    CreateDatabase,
    CreateJob,
    CreateMLEngine,
    CreatePredictor,
    CreateTrigger,
    CreateView,
    DropChatBot,
    DropDatasource,
    DropJob,
    DropMLEngine,
    DropPredictor,
    DropTrigger,
    Evaluate,
    FinetunePredictor,
    RetrainPredictor,
)
from mindsdb_sql.parser.dialects.mysql import Variable
from mindsdb_sql.render.sqlalchemy_render import SqlalchemyRender

=======

# typed models
from mindsdb_sql.parser.dialects.mindsdb import (
    CreateAgent,
    CreateAnomalyDetectionModel,
    CreateChatBot,
    CreateDatabase,
    CreateJob,
    CreateKnowledgeBase,
    CreateMLEngine,
    CreatePredictor,
    CreateSkill,
    CreateTrigger,
    CreateView,
    DropAgent,
    DropChatBot,
    DropDatasource,
    DropJob,
    DropKnowledgeBase,
    DropMLEngine,
    DropPredictor,
    DropSkill,
    DropTrigger,
    Evaluate,
    FinetunePredictor,
    RetrainPredictor,
    UpdateAgent,
    UpdateChatBot,
    UpdateSkill
)
from mindsdb_sql.parser.dialects.mysql import Variable
from mindsdb_sql.render.sqlalchemy_render import SqlalchemyRender

>>>>>>> 910d705e
import mindsdb.utilities.profiler as profiler
from mindsdb.api.mysql.mysql_proxy.classes.sql_query import Column, SQLQuery
from mindsdb.api.mysql.mysql_proxy.executor.data_types import ANSWER_TYPE, ExecuteAnswer
from mindsdb.api.mysql.mysql_proxy.libs.constants.mysql import (
    CHARSET_NUMBERS,
    SERVER_VARIABLES,
    TYPES,
)
from mindsdb.api.mysql.mysql_proxy.utilities import (
    ErBadDbError,
    ErBadTableError,
    ErNotSupportedYet,
    ErSqlWrongArguments,
    ErTableExistError,
    SqlApiException,
<<<<<<< HEAD
=======
    log,
>>>>>>> 910d705e
)
from mindsdb.api.mysql.mysql_proxy.utilities.functions import download_file
from mindsdb.api.mysql.mysql_proxy.utilities.sql import query_df
from mindsdb.integrations.libs.const import (
    HANDLER_CONNECTION_ARG_TYPE,
    PREDICTOR_STATUS,
)
from mindsdb.integrations.libs.response import HandlerStatusResponse
from mindsdb.interfaces.chatbot.chatbot_controller import ChatBotController
from mindsdb.interfaces.database.projects import ProjectController
from mindsdb.interfaces.jobs.jobs_controller import JobsController
from mindsdb.interfaces.model.functions import (
    PredictorRecordNotFound,
    get_model_record,
    get_model_records,
    get_predictor_integration,
)
<<<<<<< HEAD
from mindsdb.interfaces.storage.model_fs import HandlerStorage
from mindsdb.interfaces.triggers.triggers_controller import TriggersController
from mindsdb.utilities import log
from mindsdb.utilities.context import context as ctx
from mindsdb.utilities.functions import mark_process, resolve_model_identifier

logger = log.getLogger(__name__)
=======
from mindsdb.interfaces.query_context.context_controller import query_context_controller
from mindsdb.interfaces.storage.model_fs import HandlerStorage
from mindsdb.interfaces.triggers.triggers_controller import TriggersController
from mindsdb.utilities.context import context as ctx
from mindsdb.utilities.functions import mark_process, resolve_model_identifier
from mindsdb.utilities.exception import EntityExistsError, EntityNotExistsError
>>>>>>> 910d705e


def _get_show_where(
    statement: ASTNode,
    from_name: Optional[str] = None,
    like_name: Optional[str] = None,
    initial: Optional[ASTNode] = None,
) -> ASTNode:
    """combine all possible show filters to single 'where' condition
    SHOW category [FROM name] [LIKE filter] [WHERE filter]

    Args:
        statement (ASTNode): 'show' query statement
        from_name (str): name of column for 'from' filter
        like_name (str): name of column for 'like' filter,
        initial (ASTNode): initial 'where' filter
    Returns:
        ASTNode: 'where' statemnt
    """
    where = []
    if initial is not None:
        where.append(initial)
    if statement.from_table is not None and from_name is not None:
        where.append(
            BinaryOperation(
                "=",
                args=[Identifier(from_name), Constant(statement.from_table.parts[-1])],
            )
        )
    if statement.like is not None and like_name is not None:
        where.append(
            BinaryOperation(
                "like", args=[Identifier(like_name), Constant(statement.like)]
            )
        )
    if statement.where is not None:
        where.append(statement.where)

    if len(where) > 0:
        return reduce(
            lambda prev, next: BinaryOperation("and", args=[prev, next]), where
        )
    return None


class ExecuteCommands:
    def __init__(self, session, executor):
        self.session = session
        self.executor = executor

        self.charset_text_type = CHARSET_NUMBERS["utf8_general_ci"]
        self.datahub = session.datahub

    @profiler.profile()
    def execute_command(self, statement):
        sql = None
        if self.executor is None:
            if isinstance(statement, ASTNode):
                sql = statement.to_string()
            sql_lower = sql.lower()
        else:
            sql = self.executor.sql
            sql_lower = self.executor.sql_lower

        if type(statement) == CreateDatabase:
            return self.answer_create_database(statement)
        elif type(statement) == CreateMLEngine:
            return self.answer_create_ml_engine(statement)
        elif type(statement) == DropMLEngine:
            return self.answer_drop_ml_engine(statement)
        elif type(statement) == DropPredictor:
            database_name = self.session.database
            if len(statement.name.parts) > 1:
                database_name = statement.name.parts[0].lower()
            model_name = statement.name.parts[-1]

            try:
                project = self.session.database_controller.get_project(database_name)
                project.drop_model(model_name)
            except Exception as e:
                if not statement.if_exists:
                    raise e
            return ExecuteAnswer(ANSWER_TYPE.OK)
        elif type(statement) == DropTables:
            return self.answer_drop_tables(statement)
        elif type(statement) == DropDatasource or type(statement) == DropDatabase:
            return self.answer_drop_database(statement)
        elif type(statement) == Describe:
            # NOTE in sql 'describe table' is same as 'show columns'
            return self.answer_describe_predictor(statement)
        elif type(statement) == RetrainPredictor:
            return self.answer_retrain_predictor(statement)
        elif type(statement) == FinetunePredictor:
            return self.answer_finetune_predictor(statement)
        elif type(statement) == Show:
            sql_category = statement.category.lower()
            if hasattr(statement, "modes"):
                if isinstance(statement.modes, list) is False:
                    statement.modes = []
                statement.modes = [x.upper() for x in statement.modes]
            if sql_category in ("predictors", "models"):
                where = BinaryOperation("=", args=[Constant(1), Constant(1)])

                new_statement = Select(
                    targets=[Star()],
                    from_table=Identifier(parts=["information_schema", "models"]),
                    where=_get_show_where(
                        statement, from_name="project", like_name="name"
                    ),
                )
                query = SQLQuery(new_statement, session=self.session)
                return self.answer_select(query)
            elif sql_category == "ml_engines":
                new_statement = Select(
                    targets=[Star()],
                    from_table=Identifier(parts=["information_schema", "ml_engines"]),
                    where=_get_show_where(statement, like_name="name"),
                )

                query = SQLQuery(new_statement, session=self.session)
                return self.answer_select(query)
            elif sql_category == "handlers":
                new_statement = Select(
                    targets=[Star()],
                    from_table=Identifier(parts=["information_schema", "handlers"]),
                    where=_get_show_where(statement, like_name="name"),
                )

                query = SQLQuery(new_statement, session=self.session)
                return self.answer_select(query)
            elif sql_category == "plugins":
                if statement.where is not None or statement.like:
                    raise SqlApiException(
                        "'SHOW PLUGINS' query should be used without filters"
                    )
                new_statement = Select(
                    targets=[Star()],
                    from_table=Identifier(parts=["information_schema", "PLUGINS"]),
                )
                query = SQLQuery(new_statement, session=self.session)
                return self.answer_select(query)
            elif sql_category in ("databases", "schemas"):
                new_statement = Select(
                    targets=[Identifier(parts=["NAME"], alias=Identifier("Database"))],
                    from_table=Identifier(parts=["information_schema", "DATABASES"]),
                    where=_get_show_where(statement, like_name="Database"),
                )

                if "FULL" in statement.modes:
                    new_statement.targets.extend(
                        [
                            Identifier(parts=["TYPE"], alias=Identifier("TYPE")),
                            Identifier(parts=["ENGINE"], alias=Identifier("ENGINE")),
                        ]
                    )

                query = SQLQuery(new_statement, session=self.session)
                return self.answer_select(query)
            elif sql_category in ("tables", "full tables"):
                schema = self.session.database or "mindsdb"
                if statement.from_table is not None:
                    schema = statement.from_table.parts[-1]
                    statement.from_table = None
                where = BinaryOperation(
                    "and",
                    args=[
                        BinaryOperation(
                            "=", args=[Identifier("table_schema"), Constant(schema)]
                        ),
                        BinaryOperation(
                            "or",
                            args=[
                                BinaryOperation(
                                    "=",
                                    args=[Identifier("table_type"), Constant("MODEL")],
                                ),
                                BinaryOperation(
                                    "or",
                                    args=[
                                        BinaryOperation(
                                            "=",
                                            args=[
                                                Identifier("table_type"),
                                                Constant("BASE TABLE"),
                                            ],
                                        ),
                                        BinaryOperation(
                                            "or",
                                            args=[
                                                BinaryOperation(
                                                    "=",
                                                    args=[
                                                        Identifier("table_type"),
                                                        Constant("SYSTEM VIEW"),
                                                    ],
                                                ),
                                                BinaryOperation(
                                                    "=",
                                                    args=[
                                                        Identifier("table_type"),
                                                        Constant("VIEW"),
                                                    ],
                                                ),
                                            ],
                                        ),
                                    ],
                                ),
                            ],
                        ),
                    ],
                )

                new_statement = Select(
                    targets=[
                        Identifier(
                            parts=["table_name"],
                            alias=Identifier(f"Tables_in_{schema}"),
                        )
                    ],
                    from_table=Identifier(parts=["information_schema", "TABLES"]),
                    where=_get_show_where(
                        statement, like_name=f"Tables_in_{schema}", initial=where
                    ),
                )

                if "FULL" in statement.modes:
                    new_statement.targets.append(
                        Identifier(parts=["TABLE_TYPE"], alias=Identifier("Table_type"))
                    )

                query = SQLQuery(new_statement, session=self.session)
                return self.answer_select(query)
            elif sql_category in (
                "variables",
                "session variables",
                "session status",
                "global variables",
            ):
                new_statement = Select(
                    targets=[
                        Identifier(parts=["Variable_name"]),
                        Identifier(parts=["Value"]),
                    ],
                    from_table=Identifier(parts=["dataframe"]),
                    where=_get_show_where(statement, like_name="Variable_name"),
                )

                data = {}
                is_session = "session" in sql_category
                for var_name, var_data in SERVER_VARIABLES.items():
                    var_name = var_name.replace("@@", "")
                    if is_session and var_name.startswith("session.") is False:
                        continue
                    if var_name.startswith("session.") or var_name.startswith(
                        "GLOBAL."
                    ):
                        name = var_name.replace("session.", "").replace("GLOBAL.", "")
                        data[name] = var_data[0]
                    elif var_name not in data:
                        data[var_name] = var_data[0]

                df = pd.DataFrame(data.items(), columns=["Variable_name", "Value"])
                data = query_df(df, new_statement)
                data = data.values.tolist()

                columns = [
                    Column(
                        name="Variable_name", table_name="session_variables", type="str"
                    ),
                    Column(name="Value", table_name="session_variables", type="str"),
                ]

                return ExecuteAnswer(
                    answer_type=ANSWER_TYPE.TABLE, columns=columns, data=data
                )
            elif sql_category == "search_path":
                return ExecuteAnswer(
                    answer_type=ANSWER_TYPE.TABLE,
                    columns=[
                        Column(name="search_path", table_name="search_path", type="str")
                    ],
                    data=[['"$user", public']],
                )
            elif "show status like 'ssl_version'" in sql_lower:
                return ExecuteAnswer(
                    answer_type=ANSWER_TYPE.TABLE,
                    columns=[
                        Column(
                            name="Value", table_name="session_variables", type="str"
                        ),
                        Column(
                            name="Value", table_name="session_variables", type="str"
                        ),
                    ],
                    data=[["Ssl_version", "TLSv1.1"]],
                )
            elif sql_category in ("function status", "procedure status"):
                # SHOW FUNCTION STATUS WHERE Db = 'MINDSDB';
                # SHOW PROCEDURE STATUS WHERE Db = 'MINDSDB'
                # SHOW FUNCTION STATUS WHERE Db = 'MINDSDB' AND Name LIKE '%';
                return self.answer_function_status()
            elif sql_category in ("index", "keys", "indexes"):
                # INDEX | INDEXES | KEYS are synonyms
                # https://dev.mysql.com/doc/refman/8.0/en/show-index.html
                new_statement = Select(
                    targets=[
                        Identifier("TABLE_NAME", alias=Identifier("Table")),
                        Identifier("NON_UNIQUE", alias=Identifier("Non_unique")),
                        Identifier("INDEX_NAME", alias=Identifier("Key_name")),
                        Identifier("SEQ_IN_INDEX", alias=Identifier("Seq_in_index")),
                        Identifier("COLUMN_NAME", alias=Identifier("Column_name")),
                        Identifier("COLLATION", alias=Identifier("Collation")),
                        Identifier("CARDINALITY", alias=Identifier("Cardinality")),
                        Identifier("SUB_PART", alias=Identifier("Sub_part")),
                        Identifier("PACKED", alias=Identifier("Packed")),
                        Identifier("NULLABLE", alias=Identifier("Null")),
                        Identifier("INDEX_TYPE", alias=Identifier("Index_type")),
                        Identifier("COMMENT", alias=Identifier("Comment")),
                        Identifier("INDEX_COMMENT", alias=Identifier("Index_comment")),
                        Identifier("IS_VISIBLE", alias=Identifier("Visible")),
                        Identifier("EXPRESSION", alias=Identifier("Expression")),
                    ],
                    from_table=Identifier(parts=["information_schema", "STATISTICS"]),
                    where=statement.where,
                )
                query = SQLQuery(new_statement, session=self.session)
                return self.answer_select(query)
            # FIXME if have answer on that request, then DataGrip show warning '[S0022] Column 'Non_unique' not found.'
            elif "show create table" in sql_lower:
                # SHOW CREATE TABLE `MINDSDB`.`predictors`
                table = (
                    sql[sql.rfind(".") + 1 :]  # noqa: E203
                    .strip(" .;\n\t")
                    .replace("`", "")
                )
                return self.answer_show_create_table(table)
            elif sql_category in ("character set", "charset"):
                new_statement = Select(
                    targets=[
                        Identifier("CHARACTER_SET_NAME", alias=Identifier("Charset")),
                        Identifier(
                            "DEFAULT_COLLATE_NAME", alias=Identifier("Description")
                        ),
                        Identifier(
                            "DESCRIPTION", alias=Identifier("Default collation")
                        ),
                        Identifier("MAXLEN", alias=Identifier("Maxlen")),
                    ],
                    from_table=Identifier(
                        parts=["INFORMATION_SCHEMA", "CHARACTER_SETS"]
                    ),
                    where=_get_show_where(statement, like_name="CHARACTER_SET_NAME"),
                )
                query = SQLQuery(new_statement, session=self.session)
                return self.answer_select(query)
            elif sql_category == "warnings":
                return self.answer_show_warnings()
            elif sql_category == "engines":
                new_statement = Select(
                    targets=[Star()],
                    from_table=Identifier(parts=["information_schema", "ENGINES"]),
                )
                query = SQLQuery(new_statement, session=self.session)
                return self.answer_select(query)
            elif sql_category == "collation":
                new_statement = Select(
                    targets=[
                        Identifier("COLLATION_NAME", alias=Identifier("Collation")),
                        Identifier("CHARACTER_SET_NAME", alias=Identifier("Charset")),
                        Identifier("ID", alias=Identifier("Id")),
                        Identifier("IS_DEFAULT", alias=Identifier("Default")),
                        Identifier("IS_COMPILED", alias=Identifier("Compiled")),
                        Identifier("SORTLEN", alias=Identifier("Sortlen")),
                        Identifier("PAD_ATTRIBUTE", alias=Identifier("Pad_attribute")),
                    ],
                    from_table=Identifier(parts=["INFORMATION_SCHEMA", "COLLATIONS"]),
                    where=_get_show_where(statement, like_name="Collation"),
                )
                query = SQLQuery(new_statement, session=self.session)
                return self.answer_select(query)
            elif sql_category == "table status":
                # TODO improve it
                # SHOW TABLE STATUS LIKE 'table'
                table_name = None
                if statement.like is not None:
                    table_name = statement.like
                # elif condition == 'from' and type(expression) == Identifier:
                #     table_name = expression.parts[-1]
                if table_name is None:
                    err_str = f"Can't determine table name in query: {sql}"
                    logger.warning(err_str)
                    raise ErTableExistError(err_str)
                return self.answer_show_table_status(table_name)
            elif sql_category == "columns":
                is_full = statement.modes is not None and "full" in statement.modes
                return self.answer_show_columns(
                    statement.from_table,
                    statement.where,
                    statement.like,
                    is_full=is_full,
                )
            elif sql_category == "knowledge_bases" or sql_category == "knowledge bases":
                select_statement = Select(
                    targets=[Star()],
                    from_table=Identifier(
                        parts=["information_schema", "knowledge_bases"]
                    ),
                    where=_get_show_where(statement, like_name="name"),
                )
                query = SQLQuery(select_statement, session=self.session)
                return self.answer_select(query)
            else:
                raise ErNotSupportedYet(f"Statement not implemented: {sql}")
        elif type(statement) in (
            StartTransaction,
            CommitTransaction,
            RollbackTransaction,
        ):
            return ExecuteAnswer(ANSWER_TYPE.OK)
        elif type(statement) == Set:
            category = (statement.category or "").lower()
            if category == "" and type(statement.arg) == BinaryOperation:
                if isinstance(statement.arg.args[0], Variable):
                    return ExecuteAnswer(ANSWER_TYPE.OK)
                if statement.arg.args[0].parts[0].lower() == "profiling":
                    if statement.arg.args[1].value in (1, True):
                        profiler.enable()
                        self.session.profiling = True
                    else:
                        profiler.disable()
                        self.session.profiling = False
                elif statement.arg.args[0].parts[0].lower() == "predictor_cache":
                    if statement.arg.args[1].value in (1, True):
                        self.session.predictor_cache = True
                    else:
                        self.session.predictor_cache = False
                return ExecuteAnswer(ANSWER_TYPE.OK)
            elif category == "autocommit":
                return ExecuteAnswer(ANSWER_TYPE.OK)
            elif category == "names":
                # set names utf8;
                charsets = {
                    "utf8": CHARSET_NUMBERS["utf8_general_ci"],
                    "utf8mb4": CHARSET_NUMBERS["utf8mb4_general_ci"],
                }
                self.charset = statement.arg.parts[0]
                self.charset_text_type = charsets.get(self.charset)
                if self.charset_text_type is None:
                    logger.warning(
                        f"Unknown charset: {self.charset}. Setting up 'utf8_general_ci' as charset text type."
                    )
                    self.charset_text_type = CHARSET_NUMBERS["utf8_general_ci"]
                return ExecuteAnswer(
                    ANSWER_TYPE.OK,
                    state_track=[
                        ["character_set_client", self.charset],
                        ["character_set_connection", self.charset],
                        ["character_set_results", self.charset],
                    ],
                )
            else:
                logger.warning(
                    f"SQL statement is not processable, return OK package: {sql}"
                )
                return ExecuteAnswer(ANSWER_TYPE.OK)
        elif type(statement) == Use:
            db_name = statement.value.parts[-1]
            self.change_default_db(db_name)
            return ExecuteAnswer(ANSWER_TYPE.OK)
        elif type(statement) in (
            CreatePredictor,
            CreateAnomalyDetectionModel,  # we may want to specialize these in the future
        ):
            return self.answer_create_predictor(statement)
        elif type(statement) == CreateView:
            return self.answer_create_view(statement)
        elif type(statement) == DropView:
            return self.answer_drop_view(statement)
        elif type(statement) == Delete:
            if statement.table.parts[-1].lower() == "models_versions":
                return self.answer_delete_model_version(statement)
            table_identifier = statement.table
            if self.session.kb_controller.is_knowledge_base(table_identifier):
                return self.session.kb_controller.execute_query(statement)
            if (
                self.session.database != "mindsdb"
                and statement.table.parts[0] != "mindsdb"
            ):
                raise ErBadTableError(
                    "Only 'DELETE' from database 'mindsdb' is possible at this moment"
                )

            SQLQuery(statement, session=self.session, execute=True)
            return ExecuteAnswer(ANSWER_TYPE.OK)

        elif type(statement) == Insert:
            table_identifier = statement.table
            if self.session.kb_controller.is_knowledge_base(table_identifier):
                return self.session.kb_controller.execute_query(statement)

            SQLQuery(statement, session=self.session, execute=True)
            return ExecuteAnswer(ANSWER_TYPE.OK)
        elif type(statement) == Update:
            if statement.from_select is None:
                if statement.table.parts[-1].lower() == "models_versions":
                    return self.answer_update_model_version(statement)

            SQLQuery(statement, session=self.session, execute=True)
            return ExecuteAnswer(ANSWER_TYPE.OK)
        elif (
            type(statement) == Alter
            and ("disable keys" in sql_lower)
            or ("enable keys" in sql_lower)
        ):
            return ExecuteAnswer(ANSWER_TYPE.OK)
        elif type(statement) == Select:
            if statement.from_table is None:
                return self.answer_single_row_select(statement)

            table_identifier = statement.from_table
            if self.session.kb_controller.is_knowledge_base(table_identifier):
                return self.session.kb_controller.execute_query(statement)

            query = SQLQuery(statement, session=self.session)
            return self.answer_select(query)
        elif type(statement) == Union:
            query = SQLQuery(statement, session=self.session)
            return self.answer_select(query)
        elif type(statement) == Explain:
            return self.answer_show_columns(statement.target)
        elif type(statement) == CreateTable:
            # TODO
            return self.answer_apply_predictor(statement)
        # -- jobs --
        elif type(statement) == CreateJob:
            return self.answer_create_job(statement)
        elif type(statement) == DropJob:
            return self.answer_drop_job(statement)
        # -- triggers --
        elif type(statement) == CreateTrigger:
            return self.answer_create_trigger(statement)
        elif type(statement) == DropTrigger:
            return self.answer_drop_trigger(statement)
        # -- chatbots
        elif type(statement) == CreateChatBot:
            return self.answer_create_chatbot(statement)
        elif type(statement) == UpdateChatBot:
            return self.answer_update_chatbot(statement)
        elif type(statement) == DropChatBot:
            return self.answer_drop_chatbot(statement)
        elif type(statement) == CreateKnowledgeBase:
            return self.answer_create_kb(statement)
        elif type(statement) == DropKnowledgeBase:
            return self.anwser_drop_kb(statement)
        elif type(statement) == CreateSkill:
            return self.answer_create_skill(statement)
        elif type(statement) == DropSkill:
            return self.answer_drop_skill(statement)
        elif type(statement) == UpdateSkill:
            return self.answer_update_skill(statement)
        elif type(statement) == CreateAgent:
            return self.answer_create_agent(statement)
        elif type(statement) == DropAgent:
            return self.answer_drop_agent(statement)
        elif type(statement) == UpdateAgent:
            return self.answer_update_agent(statement)
        elif type(statement) == Evaluate:
            statement.data = parse_sql(statement.query_str, dialect="mindsdb")
            return self.answer_evaluate_metric(statement)
        else:
            logger.warning(f"Unknown SQL statement: {sql}")
            raise ErNotSupportedYet(f"Unknown SQL statement: {sql}")

    def answer_create_trigger(self, statement):
        triggers_controller = TriggersController()

        name = statement.name
        trigger_name = statement.name.parts[-1]
        project_name = name.parts[-2] if len(name.parts) > 1 else self.session.database

        triggers_controller.add(
            trigger_name,
            project_name,
            statement.table,
            statement.query_str,
            statement.columns,
        )
        return ExecuteAnswer(ANSWER_TYPE.OK)

    def answer_drop_trigger(self, statement):
        triggers_controller = TriggersController()

        name = statement.name
        trigger_name = statement.name.parts[-1]
        project_name = name.parts[-2] if len(name.parts) > 1 else self.session.database

        triggers_controller.delete(trigger_name, project_name)

        return ExecuteAnswer(ANSWER_TYPE.OK)

    def answer_create_job(self, statement):
        jobs_controller = JobsController()

        name = statement.name
        job_name = name.parts[-1]
        project_name = name.parts[-2] if len(name.parts) > 1 else self.session.database

<<<<<<< HEAD
        jobs_controller.add(
            job_name,
            project_name,
            statement.query_str,
            statement.start_str,
            statement.end_str,
            statement.repeat_str,
        )
=======
        try:
            jobs_controller.add(job_name, project_name, statement.query_str,
                                statement.start_str, statement.end_str, statement.repeat_str)
        except EntityExistsError:
            if getattr(statement, "if_not_exists", False) is False:
                raise
>>>>>>> 910d705e

        return ExecuteAnswer(ANSWER_TYPE.OK)

    def answer_drop_job(self, statement):
        jobs_controller = JobsController()

        name = statement.name
        job_name = name.parts[-1]
        project_name = name.parts[-2] if len(name.parts) > 1 else self.session.database
        try:
            jobs_controller.delete(job_name, project_name)
        except EntityNotExistsError:
            if statement.if_exists is False:
                raise
        except Exception as e:
            raise e

        return ExecuteAnswer(ANSWER_TYPE.OK)

    def answer_create_chatbot(self, statement):
        chatbot_controller = ChatBotController()

        name = statement.name
        project_name = name.parts[-2] if len(name.parts) > 1 else self.session.database
        is_running = statement.params.pop("is_running", True)

        database = self.session.integration_controller.get(statement.database.parts[-1])
        if database is None:
            raise SqlApiException(f"Database not found: {statement.database}")
<<<<<<< HEAD
=======

        # Database ID cannot be null
        database_id = database["id"] if database is not None else -1
>>>>>>> 910d705e

        chatbot_controller.add_chatbot(
            name.parts[-1],
            project_name=project_name,
            model_name=statement.model.parts[-1],
<<<<<<< HEAD
            database_id=database["id"],
=======
            database_id=database_id,
            is_running=is_running,
>>>>>>> 910d705e
            params=statement.params,
        )
        return ExecuteAnswer(ANSWER_TYPE.OK)

    def answer_update_chatbot(self, statement):
        chatbot_controller = ChatBotController()

        name = statement.name
        name_no_project = name.parts[-1]
        project_name = name.parts[-2] if len(name.parts) > 1 else self.session.database

<<<<<<< HEAD
=======
        # From SET keyword parameters
        updated_name = statement.params.pop("name", None)
        model_name = statement.params.pop("model", None)
        database_name = statement.params.pop("database", None)
        is_running = statement.params.pop("is_running", None)

        database_id = None
        if database_name is not None:
            database = self.session.integration_controller.get(database_name)
            if database is None:
                raise SqlApiException(f"Database with name {database_name} not found")
            database_id = database["id"]

        updated_chatbot = chatbot_controller.update_chatbot(
            name_no_project,
            project_name=project_name,
            name=updated_name,
            model_name=model_name,
            database_id=database_id,
            is_running=is_running,
            params=statement.params,
        )
        if updated_chatbot is None:
            raise SqlApiException(f"Chatbot with name {name_no_project} not found")
        return ExecuteAnswer(ANSWER_TYPE.OK)

    def answer_drop_chatbot(self, statement):
        chatbot_controller = ChatBotController()

        name = statement.name
        project_name = name.parts[-2] if len(name.parts) > 1 else self.session.database

>>>>>>> 910d705e
        chatbot_controller.delete_chatbot(name.parts[-1], project_name=project_name)
        return ExecuteAnswer(ANSWER_TYPE.OK)

    def answer_evaluate_metric(self, statement):
        try:
            sqlquery = SQLQuery(statement.data, session=self.session)
        except Exception as e:
            raise Exception(
                f'Nested query failed to execute with error: "{e}", please check and try again.'
            )
        result = sqlquery.fetch(self.session.datahub)
        df = pd.DataFrame.from_dict(result["result"])
        df.columns = [
            str(t.alias) if hasattr(t, "alias") else str(t.parts[-1])
            for t in statement.data.targets
        ]

        for col in ["actual", "prediction"]:
            assert (
                col in df.columns
            ), f"`{col}` column was not provided, please try again."
            assert (
                df[col].isna().sum() == 0
            ), f"There are missing values in the `{col}` column, please try again."

        metric_name = statement.name.parts[-1]
        target_series = df.pop("prediction")
        using_clause = statement.using if statement.using is not None else {}
        metric_value = evaluate_accuracy(
            df,
            target_series,
            metric_name,
            target="actual",
            ts_analysis=using_clause.get("ts_analysis", {}),  # will be deprecated soon
            n_decimals=using_clause.get("n_decimals", 3),
        )  # 3 decimals by default
        return ExecuteAnswer(
            answer_type=ANSWER_TYPE.TABLE,
            columns=[Column(name=metric_name, table_name="", type="str")],
            data=[[metric_value]],
        )

    def answer_describe_predictor(self, statement):
        value = statement.value.parts.copy()
        # project.model.version.?attrs
        parts = value[:3]
        attrs = value[3:]
        model_info = self._get_model_info(Identifier(parts=parts), except_absent=False)
        if model_info is None:
            # project.model.?attrs
            parts = value[:2]
            attrs = value[2:]
            model_info = self._get_model_info(Identifier(parts=parts), except_absent=False)
            if model_info is None:
<<<<<<< HEAD
                raise SqlApiException(f"Model not found: {statement.value}")
=======
                # model.?attrs
                parts = value[:1]
                attrs = value[1:]
                model_info = self._get_model_info(Identifier(parts=parts), except_absent=False)

        if model_info is None:
            raise SqlApiException(f"Model not found: {statement.value}")

        if len(attrs) == 1:
            attrs = attrs[0]
        elif len(attrs) == 0:
            attrs = None
>>>>>>> 910d705e

        df = self.session.model_controller.describe_model(
            self.session,
            model_info["project_name"],
            model_info["model_record"].name,
<<<<<<< HEAD
            attribute,
=======
            attribute=attrs,
            version=model_info['model_record'].version
>>>>>>> 910d705e
        )

        df_dict = df.to_dict("split")

        columns = [
            Column(name=col, table_name="", type="str") for col in df_dict["columns"]
        ]
        return ExecuteAnswer(
            answer_type=ANSWER_TYPE.TABLE, columns=columns, data=df_dict["data"]
        )

    def _get_model_info(self, identifier, except_absent=True):
        if len(identifier.parts) == 1:
            identifier.parts = [self.session.database, identifier.parts[0]]

        database_name, model_name, model_version = resolve_model_identifier(identifier)

        if model_name is None:
            if except_absent:
                raise Exception(f"Model not found: {identifier.to_string()}")
            else:
                return

        model_record = get_model_record(
            name=model_name,
            project_name=database_name,
            except_absent=except_absent,
            version=model_version,
            active=True if model_version is None else None,
        )
        if not model_record:
            return None
        return {"model_record": model_record, "project_name": database_name}

    def _sync_predictor_check(self, phase_name):
        """Checks if there is already a predictor retraining or fine-tuning
        Do not allow to run retrain if there is another model in training process in less that 1h
        """
        is_cloud = self.session.config.get("cloud", False)
        if is_cloud and ctx.user_class == 0:
            models = get_model_records(active=None)
            shortest_training = None
            for model in models:
                if (
                    model.status
                    in (PREDICTOR_STATUS.GENERATING, PREDICTOR_STATUS.TRAINING)
                    and model.training_start_at is not None
                    and model.training_stop_at is None
                ):
                    training_time = datetime.datetime.now() - model.training_start_at
                    if shortest_training is None or training_time < shortest_training:
                        shortest_training = training_time

            if (
                shortest_training is not None
                and shortest_training < datetime.timedelta(hours=1)
            ):
                raise SqlApiException(
                    f"Can't start {phase_name} process while any other predictor is in status 'training' or 'generating'"
                )

    def answer_retrain_predictor(self, statement):
        model_record = self._get_model_info(statement.name)["model_record"]

        if statement.integration_name is None:
            if model_record.data_integration_ref is not None:
                if model_record.data_integration_ref["type"] == "integration":
                    integration = self.session.integration_controller.get_by_id(
                        model_record.data_integration_ref["id"]
                    )
                    if integration is None:
                        raise Exception(
                            "The database from which the model was trained no longer exists"
                        )

        ml_handler = None
        if statement.using is not None:
            # repack using with lower names
            statement.using = {k.lower(): v for k, v in statement.using.items()}

            if "engine" in statement.using:
                ml_integration_name = statement.using.pop("engine")
                ml_handler = self.session.integration_controller.get_handler(
                    ml_integration_name
                )

        # use current ml handler
        if ml_handler is None:
            integration_record = get_predictor_integration(model_record)
            if integration_record is None:
                raise Exception("ML engine model was trained with does not esxists")
            ml_handler = self.session.integration_controller.get_handler(
                integration_record.name
            )

        self._sync_predictor_check(phase_name="retrain")
        df = self.session.model_controller.retrain_model(statement, ml_handler)

        resp_dict = df.to_dict(orient="split")

        columns = [Column(col) for col in resp_dict["columns"]]

        return ExecuteAnswer(
            answer_type=ANSWER_TYPE.TABLE, columns=columns, data=resp_dict["data"]
        )

    @profiler.profile()
    @mark_process("learn")
    def answer_finetune_predictor(self, statement):
        model_record = self._get_model_info(statement.name)["model_record"]

        if statement.using is not None:
            # repack using with lower names
            statement.using = {k.lower(): v for k, v in statement.using.items()}

        # use current ml handler
        integration_record = get_predictor_integration(model_record)
        if integration_record is None:
            raise Exception(
                "The ML engine that the model was trained with does not exist."
            )
        ml_handler = self.session.integration_controller.get_handler(
            integration_record.name
        )

        self._sync_predictor_check(phase_name="finetune")
        df = self.session.model_controller.finetune_model(statement, ml_handler)

        resp_dict = df.to_dict(orient="split")

        columns = [Column(col) for col in resp_dict["columns"]]

        return ExecuteAnswer(
            answer_type=ANSWER_TYPE.TABLE, columns=columns, data=resp_dict["data"]
        )

    def _create_integration(self, name: str, engine: str, connection_args: dict):
        # we have connection checkers not for any db. So do nothing if fail
        # TODO return rich error message

        if connection_args is None:
            connection_args = {}
        status = HandlerStatusResponse(success=False)

        try:
            handlers_meta = (
                self.session.integration_controller.get_handlers_import_status()
            )
            handler_meta = handlers_meta[engine]
            if handler_meta.get("import", {}).get("success") is not True:
                raise SqlApiException(f"Handler '{engine}' can not be used")

            accept_connection_args = handler_meta.get("connection_args")
            if accept_connection_args is not None and connection_args is not None:
                for arg_name, arg_value in connection_args.items():
                    if arg_name == "as_service":
                        continue
                    if arg_name not in accept_connection_args:
                        raise SqlApiException(
                            f"Unknown connection argument: {arg_name}"
                        )
                    arg_meta = accept_connection_args[arg_name]
                    arg_type = arg_meta.get("type")
                    if arg_type == HANDLER_CONNECTION_ARG_TYPE.PATH:
                        # arg may be one of:
                        # str: '/home/file.pem'
                        # dict: {'path': '/home/file.pem'}
                        # dict: {'url': 'https://host.com/file'}
                        arg_value = connection_args[arg_name]
                        if isinstance(arg_value, (str, dict)) is False:
                            raise SqlApiException(f"Unknown type of arg: '{arg_value}'")
                        if isinstance(arg_value, str) or "path" in arg_value:
                            path = (
                                arg_value
                                if isinstance(arg_value, str)
                                else arg_value["path"]
                            )
                            if Path(path).is_file() is False:
                                raise SqlApiException(f"File not found at: '{path}'")
                        elif "url" in arg_value:
                            path = download_file(arg_value["url"])
                        else:
                            raise SqlApiException(
                                f"Argument '{arg_name}' must be path or url to the file"
                            )
                        connection_args[arg_name] = path

            handler = self.session.integration_controller.create_tmp_handler(
                handler_type=engine, connection_data=connection_args
            )
            status = handler.check_connection()
        except Exception as e:
            status.error_message = str(e)

        if status.success is False:
            raise SqlApiException(f"Can't connect to db: {status.error_message}")

        integration = self.session.integration_controller.get(name)
        if integration is not None:
            raise EntityExistsError('Database already exists', name)

        self.session.integration_controller.add(name, engine, connection_args)

    def answer_create_ml_engine(self, statement: ASTNode):
        name = statement.name.parts[-1]
        integrations = self.session.integration_controller.get_all()
        if name in integrations:
            if not getattr(statement, "if_not_exists", False):
                raise EntityExistsError('Integration already exists', name)
            else:
                return ExecuteAnswer(ANSWER_TYPE.OK)

        handler_module_meta = (
            self.session.integration_controller.get_handlers_import_status().get(
                statement.handler
            )
        )
        if handler_module_meta is None:
            raise SqlApiException(f"There is no engine '{statement.handler}'")
        if handler_module_meta.get("import", {}).get("success") is not True:
            msg = dedent(
                f"""\
                Handler '{handler_module_meta['name']}' cannot be used. Reason is:
                    {handler_module_meta['import']['error_message']}
            """
            )
            is_cloud = self.session.config.get("cloud", False)
            if is_cloud is False:
                msg += dedent(
                    f"""

                If error is related to missing dependencies, then try to run command in shell and restart mindsdb:
                    pip install mindsdb[{handler_module_meta['name']}]
                """
                )
<<<<<<< HEAD
            logger.info(msg)
=======
            log.logger.info(msg)
>>>>>>> 910d705e
            raise SqlApiException(msg)

        integration_id = self.session.integration_controller.add(
            name=name, engine=statement.handler, connection_args=statement.params
        )

        HandlerClass = self.session.integration_controller.handler_modules[
            handler_module_meta["name"]
        ].Handler

        if hasattr(HandlerClass, "create_engine"):
            handlerStorage = HandlerStorage(integration_id)
            ml_handler = HandlerClass(
                engine_storage=handlerStorage,
                model_storage=None,
            )

            try:
                ml_handler.create_engine(statement.params)
            except NotImplementedError:
                pass
            except Exception as e:
                # something wrong, drop ml engine
                ast_drop = DropMLEngine(name=statement.name)
                self.answer_drop_ml_engine(ast_drop)
                raise e

        return ExecuteAnswer(ANSWER_TYPE.OK)

    def answer_drop_ml_engine(self, statement: ASTNode):
        name = statement.name.parts[-1]
        integrations = self.session.integration_controller.get_all()
        if name not in integrations:
            if not statement.if_exists:
                raise SqlApiException(f"Integration '{name}' does not exists")
            else:
                return ExecuteAnswer(ANSWER_TYPE.OK)
        self.session.integration_controller.delete(name)
        return ExecuteAnswer(ANSWER_TYPE.OK)

    def answer_create_database(self, statement: ASTNode):
        """create new handler (datasource/integration in old terms)
        Args:
            statement (ASTNode): data for creating database/project
        """

        if len(statement.name.parts) != 1:
            raise Exception("Database name should contain only 1 part.")

        database_name = statement.name.parts[0]
        engine = statement.engine
        if engine is None:
            engine = "mindsdb"
        engine = engine.lower()
        connection_args = statement.parameters

        if engine == "mindsdb":
            try:
                ProjectController().add(database_name)
            except EntityExistsError:
                if statement.if_not_exists is False:
                    raise
        else:
            try:
                self._create_integration(database_name, engine, connection_args)
            except EntityExistsError:
                if getattr(statement, "if_not_exists", False) is False:
                    raise

        return ExecuteAnswer(ANSWER_TYPE.OK)

    def answer_drop_database(self, statement):
        if len(statement.name.parts) != 1:
            raise Exception("Database name should contain only 1 part.")
        db_name = statement.name.parts[0]
        try:
            self.session.database_controller.delete(db_name)
        except EntityExistsError:
            if statement.if_exists is not True:
                raise
        return ExecuteAnswer(ANSWER_TYPE.OK)

    def answer_drop_tables(self, statement):
        """answer on 'drop table [if exists] {name}'
        Args:
            statement: ast
        """

        for table in statement.tables:
            if len(table.parts) > 1:
                db_name = table.parts[0]
                table = Identifier(parts=table.parts[1:])
            else:
                db_name = self.session.database

            dn = self.session.datahub[db_name]
            if db_name is not None:
                dn.drop_table(table, if_exists=statement.if_exists)

            elif db_name in self.session.database_controller.get_dict(filter_type="project"):
                # TODO do we need feature: delete object from project via drop table?

                project = self.session.database_controller.get_project(db_name)
                project_tables = {
                    key: val
                    for key, val in project.get_tables().items()
                    if val.get("deletable") is True
                }
                table_name = table.to_string()

                if table_name in project_tables:
                    self.session.model_controller.delete_model(
                        table_name, project_name=db_name
                    )
                elif statement.if_exists is False:
                    raise SqlApiException(
                        f"Cannot delete a table from database '{db_name}': table does not exists"
                    )
            else:
                raise SqlApiException(
                    f"Cannot delete a table from database '{db_name}'"
                )

        return ExecuteAnswer(ANSWER_TYPE.OK)

    def answer_create_view(self, statement):
        project_name = self.session.database
        # TEMP
        if isinstance(statement.name, Identifier):
            parts = statement.name.parts
        else:
            parts = statement.name.split(".")

        view_name = parts[-1]
        if len(parts) == 2:
            project_name = parts[0]

        query_str = statement.query_str
        query = parse_sql(query_str, dialect="mindsdb")

        if isinstance(statement.from_table, Identifier):
            query = Select(
                targets=[Star()],
                from_table=NativeQuery(
                    integration=statement.from_table, query=statement.query_str
                ),
            )
            renderer = SqlalchemyRender("mysql")
            query_str = renderer.get_string(query, with_failback=True)

        if isinstance(query, Select):
            # check create view sql
            query.limit = Constant(1)

            query_context_controller.set_context(
                query_context_controller.IGNORE_CONTEXT
            )
            try:
                sqlquery = SQLQuery(query, session=self.session)
                if sqlquery.fetch()["success"] is not True:
                    raise SqlApiException("Wrong view query")
            finally:
                query_context_controller.release_context(
                    query_context_controller.IGNORE_CONTEXT
                )

        project = self.session.database_controller.get_project(project_name)
        try:
            project.create_view(view_name, query=query_str)
        except EntityExistsError:
            if getattr(statement, "if_not_exists", False) is False:
                raise
        return ExecuteAnswer(answer_type=ANSWER_TYPE.OK)

    def answer_drop_view(self, statement):
        names = statement.names

        for name in names:
            view_name = name.parts[-1]
            if len(name.parts) > 1:
                db_name = name.parts[0]
            else:
                db_name = self.session.database
            project = self.session.database_controller.get_project(db_name)

            try:
                project.drop_view(view_name)
            except EntityNotExistsError:
                if statement.if_exists is not True:
                    raise

        return ExecuteAnswer(answer_type=ANSWER_TYPE.OK)

<<<<<<< HEAD
=======
    def _create_persistent_chroma(self, kb_name, collection_name, engine="chromadb"):
        """Create default vector database for knowledge base, if not specified"""

        vector_store_name = f"{kb_name}_{engine}"

        vector_store_folder_name = f"{vector_store_name}"
        connection_args = {"persist_directory": vector_store_folder_name}
        self._create_integration(vector_store_name, engine, connection_args)

        self.session.datahub.get(vector_store_name).integration_handler.create_table(
            collection_name
        )

        return ExecuteAnswer(answer_type=ANSWER_TYPE.OK), vector_store_name

    def answer_create_kb(self, statement: CreateKnowledgeBase):
        project_name = (
            statement.name.parts[0]
            if len(statement.name.parts) > 1
            else self.session.database
        )
        # get project id
        try:
            project = self.session.database_controller.get_project(project_name)
        except ValueError:
            raise SqlApiException(f"Project not found: {project_name}")
        project_id = project.id

        kb_name = statement.name.parts[-1]

        # search for the model
        # verify the model exists and get its id
        model_identifier = statement.model
        try:
            model_record = self._get_model_info(
                identifier=model_identifier, except_absent=True
            )

        except PredictorRecordNotFound:
            raise SqlApiException(f"Model not found: {model_identifier.to_string()}")

        embedding_model_id = model_record["model_record"].id

        # search for the vector database table
        if statement.storage and len(statement.storage.parts) < 2:
            raise SqlApiException(
                f"Invalid vectordatabase table name: {statement.storage}"
                "Need the form 'database_name.table_name'"
            )

        is_cloud = self.session.config.get("cloud", False)

        if not statement.storage and is_cloud:
            raise SqlApiException(
                "No default vector database currently exists in MindsDB cloud. "
                'Please specify one using the "storage" parameter'
            )

        vector_table_name = (
            statement.storage.parts[-1] if statement.storage else "default_collection"
        )

        vector_db_name = (
            statement.storage.parts[0]
            if statement.storage
            else self._create_persistent_chroma(
                kb_name, collection_name=vector_table_name
            )[1]
        )

        # verify the vector database exists and get its id
        database_records = self.session.database_controller.get_dict()
        is_database_exist = vector_db_name in database_records
        if not is_database_exist:
            raise SqlApiException(f"Database not found: {vector_db_name}")

        vector_database_id = database_records[vector_db_name]["id"]

        if statement.from_query is not None:
            # TODO: implement this
            raise SqlApiException(
                "Create a knowledge base from a select is not supported yet"
            )

        params = statement.params

        # create the knowledge base
        _ = self.session.kb_controller.add(
            name=kb_name,
            project_id=project_id,
            vector_database_id=vector_database_id,
            vector_database_table_name=vector_table_name,
            embedding_model_id=embedding_model_id,
            params=params,
            if_not_exists=statement.if_not_exists,
        )

        return ExecuteAnswer(answer_type=ANSWER_TYPE.OK)

    def anwser_drop_kb(self, statement: DropKnowledgeBase):
        name = statement.name.parts[-1]
        project_name = (
            statement.name.parts[0]
            if len(statement.name.parts) > 1
            else self.session.database
        )

        # get project id
        try:
            project = self.session.database_controller.get_project(project_name)
        except ValueError:
            raise SqlApiException(f"Project not found: {project_name}")

        project_id = project.id

        # delete the knowledge base
        self.session.kb_controller.delete(
            name=name,
            project_id=project_id,
            if_exists=statement.if_exists,
        )

        return ExecuteAnswer(answer_type=ANSWER_TYPE.OK)

    def answer_create_skill(self, statement):
        name = statement.name.parts[-1]
        project_name = (
            statement.name.parts[0]
            if len(statement.name.parts) > 1
            else self.session.database
        )

        try:
            _ = self.session.skills_controller.add_skill(
                name,
                project_name,
                statement.type,
                statement.params
            )
        except ValueError as e:
            # Project does not exist or skill already exists.
            raise SqlApiException(str(e))

        return ExecuteAnswer(answer_type=ANSWER_TYPE.OK)

    def answer_drop_skill(self, statement):
        name = statement.name.parts[-1]
        project_name = (
            statement.name.parts[0]
            if len(statement.name.parts) > 1
            else self.session.database
        )

        try:
            self.session.skills_controller.delete_skill(name, project_name)
        except ValueError as e:
            # Project does not exist or skill does not exist.
            raise SqlApiException(str(e))

        return ExecuteAnswer(answer_type=ANSWER_TYPE.OK)

    def answer_update_skill(self, statement):
        name = statement.name.parts[-1]
        project_name = (
            statement.name.parts[0]
            if len(statement.name.parts) > 1
            else self.session.database
        )

        type = statement.params.pop('type', None)
        try:
            _ = self.session.skills_controller.update_skill(
                name,
                project_name=project_name,
                type=type,
                params=statement.params
            )
        except ValueError as e:
            # Project does not exist or skill does not exist.
            raise SqlApiException(str(e))

        return ExecuteAnswer(answer_type=ANSWER_TYPE.OK)

    def answer_create_agent(self, statement):
        name = statement.name.parts[-1]
        project_name = (
            statement.name.parts[0]
            if len(statement.name.parts) > 1
            else self.session.database
        )

        skills = statement.params.pop('skills', [])
        try:
            _ = self.session.agents_controller.add_agent(
                name,
                project_name,
                statement.model,
                skills,
                statement.params
            )
        except ValueError as e:
            # Project does not exist or agent already exists.
            raise SqlApiException(str(e))

        return ExecuteAnswer(answer_type=ANSWER_TYPE.OK)

    def answer_drop_agent(self, statement):
        name = statement.name.parts[-1]
        project_name = (
            statement.name.parts[0]
            if len(statement.name.parts) > 1
            else self.session.database
        )

        try:
            self.session.agents_controller.delete_agent(name, project_name)
        except ValueError as e:
            # Project does not exist or agent does not exist.
            raise SqlApiException(str(e))

        return ExecuteAnswer(answer_type=ANSWER_TYPE.OK)

    def answer_update_agent(self, statement):
        name = statement.name.parts[-1]
        project_name = (
            statement.name.parts[0]
            if len(statement.name.parts) > 1
            else self.session.database
        )

        model = statement.params.pop('model', None)
        skills_to_add = statement.params.pop('skills_to_add', [])
        skills_to_remove = statement.params.pop('skills_to_remove', [])
        try:
            _ = self.session.agents_controller.update_agent(
                name,
                project_name=project_name,
                model_name=model,
                skills_to_add=skills_to_add,
                skills_to_remove=skills_to_remove,
                params=statement.params
            )
        except ValueError as e:
            # Project does not exist or agent does not exist.
            raise SqlApiException(str(e))

        return ExecuteAnswer(answer_type=ANSWER_TYPE.OK)

>>>>>>> 910d705e
    @mark_process("learn")
    def answer_create_predictor(self, statement):
        integration_name = self.session.database

        # allow creation in non-active projects, e.g. 'create mode proj.model' works whether `proj` is active or not
        if len(statement.name.parts) > 1:
            integration_name = statement.name.parts[0]
        statement.name.parts = [integration_name.lower(), statement.name.parts[-1]]

        ml_integration_name = "lightwood"  # default
        if statement.using is not None:
            # repack using with lower names
            statement.using = {k.lower(): v for k, v in statement.using.items()}

            ml_integration_name = statement.using.pop("engine", ml_integration_name)

        ml_handler = self.session.integration_controller.get_handler(
            ml_integration_name
        )

<<<<<<< HEAD
        df = self.session.model_controller.create_model(statement, ml_handler)
        resp_dict = df.to_dict(orient="split")

        columns = [Column(col) for col in resp_dict["columns"]]

        return ExecuteAnswer(
            answer_type=ANSWER_TYPE.TABLE, columns=columns, data=resp_dict["data"]
        )
=======
        try:
            df = self.session.model_controller.create_model(statement, ml_handler)
            resp_dict = df.to_dict(orient='split')

            columns = [
                Column(col)
                for col in resp_dict['columns']
            ]

            return ExecuteAnswer(answer_type=ANSWER_TYPE.TABLE, columns=columns, data=resp_dict['data'])
        except EntityExistsError:
            if getattr(statement, "if_not_exists", False) is True:
                return ExecuteAnswer(ANSWER_TYPE.OK)
            raise
>>>>>>> 910d705e

    def answer_show_columns(
        self,
        target: Identifier,
        where: Optional[Operation] = None,
        like: Optional[str] = None,
        is_full=False,
    ):
        if len(target.parts) > 1:
            db = target.parts[0]
        elif isinstance(self.session.database, str) and len(self.session.database) > 0:
            db = self.session.database
        else:
            db = "mindsdb"
        table_name = target.parts[-1]

        new_where = BinaryOperation(
            "and",
            args=[
                BinaryOperation("=", args=[Identifier("TABLE_SCHEMA"), Constant(db)]),
                BinaryOperation(
                    "=", args=[Identifier("TABLE_NAME"), Constant(table_name)]
                ),
            ],
        )
        if where is not None:
            new_where = BinaryOperation("and", args=[new_where, where])
        if like is not None:
            like = BinaryOperation("like", args=[Identifier("View"), Constant(like)])
            new_where = BinaryOperation("and", args=[new_where, like])

        targets = [
            Identifier("COLUMN_NAME", alias=Identifier("Field")),
            Identifier("COLUMN_TYPE", alias=Identifier("Type")),
            Identifier("IS_NULLABLE", alias=Identifier("Null")),
            Identifier("COLUMN_KEY", alias=Identifier("Key")),
            Identifier("COLUMN_DEFAULT", alias=Identifier("Default")),
            Identifier("EXTRA", alias=Identifier("Extra")),
        ]
        if is_full:
            targets.extend(
                [
                    Constant("COLLATION", alias=Identifier("Collation")),
                    Constant("PRIVILEGES", alias=Identifier("Privileges")),
                    Constant("COMMENT", alias=Identifier("Comment")),
                ]
            )
        new_statement = Select(
            targets=targets,
            from_table=Identifier(parts=["information_schema", "COLUMNS"]),
            where=new_where,
        )

        query = SQLQuery(new_statement, session=self.session)
        return self.answer_select(query)

    def answer_single_row_select(self, statement):
        columns = []
        data = []
        for target in statement.targets:
            target_type = type(target)
            if target_type == Variable:
                var_name = target.value
                column_name = f"@@{var_name}"
                column_alias = target.alias or column_name
                result = SERVER_VARIABLES.get(column_name)
                if result is None:
                    logger.error(f"Unknown variable: {column_name}")
                    raise Exception(f"Unknown variable '{var_name}'")
                else:
                    result = result[0]
            elif target_type == Function:
                function_name = target.op.lower()
                if function_name == "connection_id":
                    return self.answer_connection_id()

                functions_results = {
                    # 'connection_id': self.executor.sqlserver.connection_id,
                    "database": self.session.database,
                    "current_user": self.session.username,
                    "user": self.session.username,
                    "version": "8.0.17",
                    "current_schema": "public",
                }

                column_name = f"{target.op}()"
                column_alias = target.alias or column_name
                result = functions_results[function_name]
            elif target_type == Constant:
                result = target.value
                column_name = str(result)
                column_alias = (
                    ".".join(target.alias.parts)
                    if type(target.alias) == Identifier
                    else column_name
                )
            elif target_type == NullConstant:
                result = None
                column_name = "NULL"
                column_alias = "NULL"
            elif target_type == Identifier:
                result = ".".join(target.parts)
                if result == "session_user":
                    column_name = result
                    result = self.session.username
                else:
                    raise Exception(f"Unknown column '{result}'")
            else:
                raise ErSqlWrongArguments(f"Unknown constant type: {target_type}")

            columns.append(
                Column(
                    name=column_name,
                    alias=column_alias,
                    table_name="",
                    type=TYPES.MYSQL_TYPE_VAR_STRING
                    if isinstance(result, str)
                    else TYPES.MYSQL_TYPE_LONG,
                    charset=self.charset_text_type
                    if isinstance(result, str)
                    else CHARSET_NUMBERS["binary"],
                )
            )
            data.append(result)

        return ExecuteAnswer(
            answer_type=ANSWER_TYPE.TABLE, columns=columns, data=[data]
        )

    def answer_show_create_table(self, table):
        columns = [
            Column(table_name="", name="Table", type=TYPES.MYSQL_TYPE_VAR_STRING),
            Column(
                table_name="", name="Create Table", type=TYPES.MYSQL_TYPE_VAR_STRING
            ),
        ]
        return ExecuteAnswer(
            answer_type=ANSWER_TYPE.TABLE,
            columns=columns,
            data=[[table, f"create table {table} ()"]],
        )

    def answer_function_status(self):
        columns = [
            Column(
                name="Db",
                alias="Db",
                table_name="schemata",
                table_alias="ROUTINES",
                type="str",
                database="mysql",
                charset=self.charset_text_type,
            ),
            Column(
                name="Db",
                alias="Db",
                table_name="routines",
                table_alias="ROUTINES",
                type="str",
                database="mysql",
                charset=self.charset_text_type,
            ),
            Column(
                name="Type",
                alias="Type",
                table_name="routines",
                table_alias="ROUTINES",
                type="str",
                database="mysql",
                charset=CHARSET_NUMBERS["utf8_bin"],
            ),
            Column(
                name="Definer",
                alias="Definer",
                table_name="routines",
                table_alias="ROUTINES",
                type="str",
                database="mysql",
                charset=CHARSET_NUMBERS["utf8_bin"],
            ),
            Column(
                name="Modified",
                alias="Modified",
                table_name="routines",
                table_alias="ROUTINES",
                type=TYPES.MYSQL_TYPE_TIMESTAMP,
                database="mysql",
                charset=CHARSET_NUMBERS["binary"],
            ),
            Column(
                name="Created",
                alias="Created",
                table_name="routines",
                table_alias="ROUTINES",
                type=TYPES.MYSQL_TYPE_TIMESTAMP,
                database="mysql",
                charset=CHARSET_NUMBERS["binary"],
            ),
            Column(
                name="Security_type",
                alias="Security_type",
                table_name="routines",
                table_alias="ROUTINES",
                type=TYPES.MYSQL_TYPE_STRING,
                database="mysql",
                charset=CHARSET_NUMBERS["utf8_bin"],
            ),
            Column(
                name="Comment",
                alias="Comment",
                table_name="routines",
                table_alias="ROUTINES",
                type=TYPES.MYSQL_TYPE_BLOB,
                database="mysql",
                charset=CHARSET_NUMBERS["utf8_bin"],
            ),
            Column(
                name="character_set_client",
                alias="character_set_client",
                table_name="character_sets",
                table_alias="ROUTINES",
                type=TYPES.MYSQL_TYPE_VAR_STRING,
                database="mysql",
                charset=self.charset_text_type,
            ),
            Column(
                name="collation_connection",
                alias="collation_connection",
                table_name="collations",
                table_alias="ROUTINES",
                type=TYPES.MYSQL_TYPE_VAR_STRING,
                database="mysql",
                charset=self.charset_text_type,
            ),
            Column(
                name="Database Collation",
                alias="Database Collation",
                table_name="collations",
                table_alias="ROUTINES",
                type=TYPES.MYSQL_TYPE_VAR_STRING,
                database="mysql",
                charset=self.charset_text_type,
            ),
        ]

        return ExecuteAnswer(answer_type=ANSWER_TYPE.TABLE, columns=columns, data=[])

    def answer_show_table_status(self, table_name):
        # NOTE at this moment parsed statement only like `SHOW TABLE STATUS LIKE 'table'`.
        # NOTE some columns has {'database': 'mysql'}, other not. That correct. This is how real DB sends messages.
        columns = [
            {
                "database": "mysql",
                "table_name": "tables",
                "name": "Name",
                "alias": "Name",
                "type": TYPES.MYSQL_TYPE_VAR_STRING,
                "charset": self.charset_text_type,
            },
            {
                "database": "",
                "table_name": "tables",
                "name": "Engine",
                "alias": "Engine",
                "type": TYPES.MYSQL_TYPE_VAR_STRING,
                "charset": self.charset_text_type,
            },
            {
                "database": "",
                "table_name": "tables",
                "name": "Version",
                "alias": "Version",
                "type": TYPES.MYSQL_TYPE_LONGLONG,
                "charset": CHARSET_NUMBERS["binary"],
            },
            {
                "database": "mysql",
                "table_name": "tables",
                "name": "Row_format",
                "alias": "Row_format",
                "type": TYPES.MYSQL_TYPE_VAR_STRING,
                "charset": self.charset_text_type,
            },
            {
                "database": "",
                "table_name": "tables",
                "name": "Rows",
                "alias": "Rows",
                "type": TYPES.MYSQL_TYPE_LONGLONG,
                "charset": CHARSET_NUMBERS["binary"],
            },
            {
                "database": "",
                "table_name": "tables",
                "name": "Avg_row_length",
                "alias": "Avg_row_length",
                "type": TYPES.MYSQL_TYPE_LONGLONG,
                "charset": CHARSET_NUMBERS["binary"],
            },
            {
                "database": "",
                "table_name": "tables",
                "name": "Data_length",
                "alias": "Data_length",
                "type": TYPES.MYSQL_TYPE_LONGLONG,
                "charset": CHARSET_NUMBERS["binary"],
            },
            {
                "database": "",
                "table_name": "tables",
                "name": "Max_data_length",
                "alias": "Max_data_length",
                "type": TYPES.MYSQL_TYPE_LONGLONG,
                "charset": CHARSET_NUMBERS["binary"],
            },
            {
                "database": "",
                "table_name": "tables",
                "name": "Index_length",
                "alias": "Index_length",
                "type": TYPES.MYSQL_TYPE_LONGLONG,
                "charset": CHARSET_NUMBERS["binary"],
            },
            {
                "database": "",
                "table_name": "tables",
                "name": "Data_free",
                "alias": "Data_free",
                "type": TYPES.MYSQL_TYPE_LONGLONG,
                "charset": CHARSET_NUMBERS["binary"],
            },
            {
                "database": "",
                "table_name": "tables",
                "name": "Auto_increment",
                "alias": "Auto_increment",
                "type": TYPES.MYSQL_TYPE_LONGLONG,
                "charset": CHARSET_NUMBERS["binary"],
            },
            {
                "database": "",
                "table_name": "tables",
                "name": "Create_time",
                "alias": "Create_time",
                "type": TYPES.MYSQL_TYPE_TIMESTAMP,
                "charset": CHARSET_NUMBERS["binary"],
            },
            {
                "database": "",
                "table_name": "tables",
                "name": "Update_time",
                "alias": "Update_time",
                "type": TYPES.MYSQL_TYPE_TIMESTAMP,
                "charset": CHARSET_NUMBERS["binary"],
            },
            {
                "database": "",
                "table_name": "tables",
                "name": "Check_time",
                "alias": "Check_time",
                "type": TYPES.MYSQL_TYPE_TIMESTAMP,
                "charset": CHARSET_NUMBERS["binary"],
            },
            {
                "database": "mysql",
                "table_name": "tables",
                "name": "Collation",
                "alias": "Collation",
                "type": TYPES.MYSQL_TYPE_VAR_STRING,
                "charset": self.charset_text_type,
            },
            {
                "database": "",
                "table_name": "tables",
                "name": "Checksum",
                "alias": "Checksum",
                "type": TYPES.MYSQL_TYPE_LONGLONG,
                "charset": CHARSET_NUMBERS["binary"],
            },
            {
                "database": "",
                "table_name": "tables",
                "name": "Create_options",
                "alias": "Create_options",
                "type": TYPES.MYSQL_TYPE_VAR_STRING,
                "charset": self.charset_text_type,
            },
            {
                "database": "",
                "table_name": "tables",
                "name": "Comment",
                "alias": "Comment",
                "type": TYPES.MYSQL_TYPE_BLOB,
                "charset": self.charset_text_type,
            },
        ]
        columns = [Column(**d) for d in columns]
        data = [
            [
                table_name,  # Name
                "InnoDB",  # Engine
                10,  # Version
                "Dynamic",  # Row_format
                1,  # Rows
                16384,  # Avg_row_length
                16384,  # Data_length
                0,  # Max_data_length
                0,  # Index_length
                0,  # Data_free
                None,  # Auto_increment
                datetime.datetime.now().strftime("%Y-%m-%d %H:%M:%S"),  # Create_time
                datetime.datetime.now().strftime("%Y-%m-%d %H:%M:%S"),  # Update_time
                None,  # Check_time
                "utf8mb4_0900_ai_ci",  # Collation
                None,  # Checksum
                "",  # Create_options
                "",  # Comment
            ]
        ]
        return ExecuteAnswer(answer_type=ANSWER_TYPE.TABLE, columns=columns, data=data)

    def answer_show_warnings(self):
        columns = [
            {
                "database": "",
                "table_name": "",
                "name": "Level",
                "alias": "Level",
                "type": TYPES.MYSQL_TYPE_VAR_STRING,
                "charset": self.charset_text_type,
            },
            {
                "database": "",
                "table_name": "",
                "name": "Code",
                "alias": "Code",
                "type": TYPES.MYSQL_TYPE_LONG,
                "charset": CHARSET_NUMBERS["binary"],
            },
            {
                "database": "",
                "table_name": "",
                "name": "Message",
                "alias": "Message",
                "type": TYPES.MYSQL_TYPE_VAR_STRING,
                "charset": self.charset_text_type,
            },
        ]
        columns = [Column(**d) for d in columns]
        return ExecuteAnswer(answer_type=ANSWER_TYPE.TABLE, columns=columns, data=[])

    def answer_connection_id(self):
        columns = [
            {
                "database": "",
                "table_name": "",
                "name": "conn_id",
                "alias": "conn_id",
                "type": TYPES.MYSQL_TYPE_LONG,
                "charset": CHARSET_NUMBERS["binary"],
            }
        ]
        columns = [Column(**d) for d in columns]
        data = [[self.executor.sqlserver.connection_id]]
        return ExecuteAnswer(answer_type=ANSWER_TYPE.TABLE, columns=columns, data=data)

    def answer_apply_predictor(self, statement):
        SQLQuery(statement, session=self.session, execute=True)
        return ExecuteAnswer(ANSWER_TYPE.OK)

    def answer_select(self, query):
        data = query.fetch()

        return ExecuteAnswer(
            answer_type=ANSWER_TYPE.TABLE,
            columns=query.columns_list,
            data=data["result"],
        )

    def answer_update_model_version(self, statement):

        # get project name
        if len(statement.table.parts) > 1:
            project_name = statement.table.parts[0]
        else:
            project_name = self.session.database

        project_datanode = self.datahub.get(project_name)
        if project_datanode is None:
            raise Exception(f"Project not found: {project_name}")

        # get list of model versions using filter
        query = Select(
            targets=[Identifier("version"), Identifier("name"), Identifier("project")],
            from_table=Identifier("models_versions"),
            where=statement.where,
        )

        models, _ = project_datanode.query(query=query, session=self.session)

        # get columns for update
        kwargs = {}
        for k, v in statement.update_columns.items():
            if isinstance(v, Constant):
                v = v.value
            kwargs[k.lower()] = v
        self.session.model_controller.update_model_version(models, **kwargs)
        return ExecuteAnswer(ANSWER_TYPE.OK)

    def answer_delete_model_version(self, statement):
        # get project name
        if len(statement.table.parts) > 1:
            project_name = statement.table.parts[0]
        else:
            project_name = self.session.database

        project_datanode = self.datahub.get(project_name)
        if project_datanode is None:
            raise Exception(f"Project not found: {project_name}")

        # get list of model versions using filter
        query = Select(
            targets=[Identifier("version"), Identifier("name"), Identifier("project")],
            from_table=Identifier("models_versions"),
            where=statement.where,
        )

        models, _ = project_datanode.query(query=query, session=self.session)

        self.session.model_controller.delete_model_version(models)
        return ExecuteAnswer(ANSWER_TYPE.OK)

    def change_default_db(self, db_name):
        # That fix for bug in mssql: it keeps connection for a long time, but after some time mssql can
        # send packet with COM_INIT_DB=null. In this case keep old database name as default.
        if db_name != "null":
            if self.session.database_controller.exists(db_name):
                self.session.database = db_name
            else:
                raise ErBadDbError(f"Database {db_name} does not exists")<|MERGE_RESOLUTION|>--- conflicted
+++ resolved
@@ -1,15 +1,8 @@
 import datetime
-<<<<<<< HEAD
-from functools import reduce
-from pathlib import Path
-from textwrap import dedent
-from typing import Optional
-=======
 from pathlib import Path
 from textwrap import dedent
 from typing import Optional
 from functools import reduce
->>>>>>> 910d705e
 
 import pandas as pd
 from mindsdb_evaluator.accuracy.general import evaluate_accuracy
@@ -43,29 +36,6 @@
     Update,
     Use,
 )
-<<<<<<< HEAD
-from mindsdb_sql.parser.dialects.mindsdb import (
-    CreateChatBot,
-    CreateDatabase,
-    CreateJob,
-    CreateMLEngine,
-    CreatePredictor,
-    CreateTrigger,
-    CreateView,
-    DropChatBot,
-    DropDatasource,
-    DropJob,
-    DropMLEngine,
-    DropPredictor,
-    DropTrigger,
-    Evaluate,
-    FinetunePredictor,
-    RetrainPredictor,
-)
-from mindsdb_sql.parser.dialects.mysql import Variable
-from mindsdb_sql.render.sqlalchemy_render import SqlalchemyRender
-
-=======
 
 # typed models
 from mindsdb_sql.parser.dialects.mindsdb import (
@@ -99,7 +69,6 @@
 from mindsdb_sql.parser.dialects.mysql import Variable
 from mindsdb_sql.render.sqlalchemy_render import SqlalchemyRender
 
->>>>>>> 910d705e
 import mindsdb.utilities.profiler as profiler
 from mindsdb.api.mysql.mysql_proxy.classes.sql_query import Column, SQLQuery
 from mindsdb.api.mysql.mysql_proxy.executor.data_types import ANSWER_TYPE, ExecuteAnswer
@@ -115,10 +84,7 @@
     ErSqlWrongArguments,
     ErTableExistError,
     SqlApiException,
-<<<<<<< HEAD
-=======
     log,
->>>>>>> 910d705e
 )
 from mindsdb.api.mysql.mysql_proxy.utilities.functions import download_file
 from mindsdb.api.mysql.mysql_proxy.utilities.sql import query_df
@@ -136,23 +102,14 @@
     get_model_records,
     get_predictor_integration,
 )
-<<<<<<< HEAD
-from mindsdb.interfaces.storage.model_fs import HandlerStorage
-from mindsdb.interfaces.triggers.triggers_controller import TriggersController
-from mindsdb.utilities import log
-from mindsdb.utilities.context import context as ctx
-from mindsdb.utilities.functions import mark_process, resolve_model_identifier
-
-logger = log.getLogger(__name__)
-=======
 from mindsdb.interfaces.query_context.context_controller import query_context_controller
 from mindsdb.interfaces.storage.model_fs import HandlerStorage
 from mindsdb.interfaces.triggers.triggers_controller import TriggersController
 from mindsdb.utilities.context import context as ctx
 from mindsdb.utilities.functions import mark_process, resolve_model_identifier
 from mindsdb.utilities.exception import EntityExistsError, EntityNotExistsError
->>>>>>> 910d705e
-
+
+logger = log.getLogger(__name__)
 
 def _get_show_where(
     statement: ASTNode,
@@ -482,11 +439,7 @@
             # FIXME if have answer on that request, then DataGrip show warning '[S0022] Column 'Non_unique' not found.'
             elif "show create table" in sql_lower:
                 # SHOW CREATE TABLE `MINDSDB`.`predictors`
-                table = (
-                    sql[sql.rfind(".") + 1 :]  # noqa: E203
-                    .strip(" .;\n\t")
-                    .replace("`", "")
-                )
+                table = sql[sql.rfind(".") + 1:].strip(" .;\n\t").replace("`", "")
                 return self.answer_show_create_table(table)
             elif sql_category in ("character set", "charset"):
                 new_statement = Select(
@@ -759,23 +712,12 @@
         job_name = name.parts[-1]
         project_name = name.parts[-2] if len(name.parts) > 1 else self.session.database
 
-<<<<<<< HEAD
-        jobs_controller.add(
-            job_name,
-            project_name,
-            statement.query_str,
-            statement.start_str,
-            statement.end_str,
-            statement.repeat_str,
-        )
-=======
         try:
             jobs_controller.add(job_name, project_name, statement.query_str,
                                 statement.start_str, statement.end_str, statement.repeat_str)
         except EntityExistsError:
             if getattr(statement, "if_not_exists", False) is False:
                 raise
->>>>>>> 910d705e
 
         return ExecuteAnswer(ANSWER_TYPE.OK)
 
@@ -805,23 +747,16 @@
         database = self.session.integration_controller.get(statement.database.parts[-1])
         if database is None:
             raise SqlApiException(f"Database not found: {statement.database}")
-<<<<<<< HEAD
-=======
 
         # Database ID cannot be null
         database_id = database["id"] if database is not None else -1
->>>>>>> 910d705e
 
         chatbot_controller.add_chatbot(
             name.parts[-1],
             project_name=project_name,
             model_name=statement.model.parts[-1],
-<<<<<<< HEAD
-            database_id=database["id"],
-=======
             database_id=database_id,
             is_running=is_running,
->>>>>>> 910d705e
             params=statement.params,
         )
         return ExecuteAnswer(ANSWER_TYPE.OK)
@@ -833,8 +768,6 @@
         name_no_project = name.parts[-1]
         project_name = name.parts[-2] if len(name.parts) > 1 else self.session.database
 
-<<<<<<< HEAD
-=======
         # From SET keyword parameters
         updated_name = statement.params.pop("name", None)
         model_name = statement.params.pop("model", None)
@@ -867,7 +800,6 @@
         name = statement.name
         project_name = name.parts[-2] if len(name.parts) > 1 else self.session.database
 
->>>>>>> 910d705e
         chatbot_controller.delete_chatbot(name.parts[-1], project_name=project_name)
         return ExecuteAnswer(ANSWER_TYPE.OK)
 
@@ -922,9 +854,6 @@
             attrs = value[2:]
             model_info = self._get_model_info(Identifier(parts=parts), except_absent=False)
             if model_info is None:
-<<<<<<< HEAD
-                raise SqlApiException(f"Model not found: {statement.value}")
-=======
                 # model.?attrs
                 parts = value[:1]
                 attrs = value[1:]
@@ -937,18 +866,13 @@
             attrs = attrs[0]
         elif len(attrs) == 0:
             attrs = None
->>>>>>> 910d705e
 
         df = self.session.model_controller.describe_model(
             self.session,
             model_info["project_name"],
             model_info["model_record"].name,
-<<<<<<< HEAD
-            attribute,
-=======
             attribute=attrs,
             version=model_info['model_record'].version
->>>>>>> 910d705e
         )
 
         df_dict = df.to_dict("split")
@@ -1184,11 +1108,7 @@
                     pip install mindsdb[{handler_module_meta['name']}]
                 """
                 )
-<<<<<<< HEAD
             logger.info(msg)
-=======
-            log.logger.info(msg)
->>>>>>> 910d705e
             raise SqlApiException(msg)
 
         integration_id = self.session.integration_controller.add(
@@ -1382,8 +1302,6 @@
 
         return ExecuteAnswer(answer_type=ANSWER_TYPE.OK)
 
-<<<<<<< HEAD
-=======
     def _create_persistent_chroma(self, kb_name, collection_name, engine="chromadb"):
         """Create default vector database for knowledge base, if not specified"""
 
@@ -1632,7 +1550,6 @@
 
         return ExecuteAnswer(answer_type=ANSWER_TYPE.OK)
 
->>>>>>> 910d705e
     @mark_process("learn")
     def answer_create_predictor(self, statement):
         integration_name = self.session.database
@@ -1653,16 +1570,6 @@
             ml_integration_name
         )
 
-<<<<<<< HEAD
-        df = self.session.model_controller.create_model(statement, ml_handler)
-        resp_dict = df.to_dict(orient="split")
-
-        columns = [Column(col) for col in resp_dict["columns"]]
-
-        return ExecuteAnswer(
-            answer_type=ANSWER_TYPE.TABLE, columns=columns, data=resp_dict["data"]
-        )
-=======
         try:
             df = self.session.model_controller.create_model(statement, ml_handler)
             resp_dict = df.to_dict(orient='split')
@@ -1677,7 +1584,6 @@
             if getattr(statement, "if_not_exists", False) is True:
                 return ExecuteAnswer(ANSWER_TYPE.OK)
             raise
->>>>>>> 910d705e
 
     def answer_show_columns(
         self,
