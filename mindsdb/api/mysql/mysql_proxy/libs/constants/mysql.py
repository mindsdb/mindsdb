"""
*******************************************************
 * Copyright (C) 2017 MindsDB Inc. <copyright@mindsdb.com>
 *
 * This file is part of MindsDB Server.
 *
 * MindsDB Server can not be copied and/or distributed without the express
 * permission of MindsDB Inc
 *******************************************************
"""

import enum
from dataclasses import dataclass, field

# CAPABILITIES
# As defined in : https://dev.mysql.com/doc/dev/mysql-server/8.0.0/group__group__cs__capabilities__flags.html

MAX_PACKET_SIZE = 16777215


# capabilities description can be found on page 67 https://books.google.ru/books?id=5TjrxYHRAwEC&printsec=frontcover#v=onepage&q&f=false
# https://mariadb.com/kb/en/connection/
# https://dev.mysql.com/doc/internals/en/capability-flags.html
class CAPABILITIES(object):
    __slots__ = ()
    CLIENT_LONG_PASSWORD = 1
    CLIENT_FOUND_ROWS = 2
    CLIENT_LONG_FLAG = 4
    CLIENT_CONNECT_WITH_DB = 8
    CLIENT_NO_SCHEMA = 16
    CLIENT_COMPRESS = 32
    CLIENT_ODBC = 64
    CLIENT_LOCAL_FILES = 128
    CLIENT_IGNORE_SPACE = 256
    CLIENT_PROTOCOL_41 = 512
    CLIENT_INTERACTIVE = 1024
    CLIENT_SSL = 2048
    CLIENT_IGNORE_SIGPIPE = 4096
    CLIENT_TRANSACTIONS = 8192
    CLIENT_RESERVED = 16384
    CLIENT_RESERVED2 = 32768
    CLIENT_MULTI_STATEMENTS = 1 << 16
    CLIENT_MULTI_RESULTS = 1 << 17
    CLIENT_PS_MULTI_RESULTS = 1 << 18
    CLIENT_PLUGIN_AUTH = 1 << 19
    CLIENT_CONNECT_ATTRS = 1 << 20
    CLIENT_PLUGIN_AUTH_LENENC_CLIENT_DATA = 1 << 21
    CLIENT_CAN_HANDLE_EXPIRED_PASSWORDS = 1 << 22
    CLIENT_SESSION_TRACK = 1 << 23
    CLIENT_DEPRECATE_EOF = 1 << 24
    CLIENT_SSL_VERIFY_SERVER_CERT = 1 << 30
    CLIENT_REMEMBER_OPTIONS = 1 << 31
    CLIENT_SECURE_CONNECTION = 0x00008000


CAPABILITIES = CAPABILITIES()


# SERVER STATUS
class SERVER_STATUS(object):
    __slots__ = ()
    SERVER_STATUS_IN_TRANS = 1  # A transaction is currently active
    SERVER_STATUS_AUTOCOMMIT = 2  # Autocommit mode is set
    SERVER_MORE_RESULTS_EXISTS = 8  # more results exists (more packet follow)
    SERVER_QUERY_NO_GOOD_INDEX_USED = 16
    SERVER_QUERY_NO_INDEX_USED = 32
    SERVER_STATUS_CURSOR_EXISTS = (
        64  # when using COM_STMT_FETCH, indicate that current cursor still has result (deprecated)
    )
    SERVER_STATUS_LAST_ROW_SENT = (
        128  # when using COM_STMT_FETCH, indicate that current cursor has finished to send results (deprecated)
    )
    SERVER_STATUS_DB_DROPPED = 1 << 8  # database has been dropped
    SERVER_STATUS_NO_BACKSLASH_ESCAPES = 1 << 9  # current escape mode is "no backslash escape"
    SERVER_STATUS_METADATA_CHANGED = (
        1 << 10
    )  # A DDL change did have an impact on an existing PREPARE (an automatic reprepare has been executed)
    SERVER_QUERY_WAS_SLOW = 1 << 11
    SERVER_PS_OUT_PARAMs = 1 << 12  # this resultset contain stored procedure output parameter
    SERVER_STATUS_IN_TRANS_READONLY = 1 << 13  # current transaction is a read-only transaction
    SERVER_SESSION_STATE_CHANGED = 1 << 14  # session state change. see Session change type for more information


SERVER_STATUS = SERVER_STATUS()


# COMMANDS
class COMMANDS(object):
    __slots__ = ()
    COM_CHANGE_USER = int("0x11", 0)
    COM_DEBUG = int("0x0D", 0)
    COM_INIT_DB = int("0x02", 0)
    COM_PING = int("0x0e", 0)
    COM_PROCESS_KILL = int("0xC", 0)
    COM_QUERY = int("0x03", 0)
    COM_QUIT = int("0x01", 0)
    COM_RESET_CONNECTION = int("0x1f", 0)
    COM_SET_OPTION = int("0x1b", 0)
    COM_SHUTDOWN = int("0x0a", 0)
    COM_SLEEP = int("0x00", 0)
    COM_STATISTICS = int("0x09", 0)
    COM_STMT_PREPARE = int("0x16", 0)
    COM_STMT_EXECUTE = int("0x17", 0)
    COM_STMT_FETCH = int("0x1c", 0)
    COM_STMT_RESET = int("0x1a", 0)
    COM_STMT_CLOSE = int("0x19", 0)
    COM_FIELD_LIST = int("0x04", 0)  # deprecated


COMMANDS = COMMANDS()


# FIELD TYPES
# https://dev.mysql.com/doc/dev/mysql-server/latest/field__types_8h_source.html
# https://mariadb.com/kb/en/result-set-packets/
class TYPES(object):
    __slots__ = ()
    MYSQL_TYPE_DECIMAL = 0
    MYSQL_TYPE_TINY = 1
    MYSQL_TYPE_SHORT = 2
    MYSQL_TYPE_LONG = 3
    MYSQL_TYPE_FLOAT = 4
    MYSQL_TYPE_DOUBLE = 5
    MYSQL_TYPE_NULL = 6
    MYSQL_TYPE_TIMESTAMP = 7
    MYSQL_TYPE_LONGLONG = 8
    MYSQL_TYPE_INT24 = 9
    MYSQL_TYPE_DATE = 10
    MYSQL_TYPE_TIME = 11
    MYSQL_TYPE_DATETIME = 12
    MYSQL_TYPE_YEAR = 13
    MYSQL_TYPE_NEWDATE = 14
    MYSQL_TYPE_VARCHAR = 15
    MYSQL_TYPE_BIT = 16
    MYSQL_TYPE_TIMESTAMP2 = 17
    MYSQL_TYPE_DATETIME2 = 18
    MYSQL_TYPE_TIME2 = 19
    MYSQL_TYPE_TYPED_ARRAY = 20
    MYSQL_TYPE_VECTOR = 242
    MYSQL_TYPE_INVALID = 243
    MYSQL_TYPE_BOOL = 244
    MYSQL_TYPE_JSON = 245
    MYSQL_TYPE_NEWDECIMAL = 246
    MYSQL_TYPE_ENUM = 247
    MYSQL_TYPE_SET = 248
    MYSQL_TYPE_TINY_BLOB = 249
    MYSQL_TYPE_MEDIUM_BLOB = 250
    MYSQL_TYPE_LONG_BLOB = 251
    MYSQL_TYPE_BLOB = 252
    MYSQL_TYPE_VAR_STRING = 253
    MYSQL_TYPE_STRING = 254
    MYSQL_TYPE_GEOMETRY = 255


C_TYPES = TYPES()
TYPES = TYPES()


class MYSQL_DATA_TYPE(enum.Enum):
    TINYINT = "TINYINT"
    SMALLINT = "SMALLINT"
    MEDIUMINT = "MEDIUMINT"
    INT = "INT"
    BIGINT = "BIGINT"
    FLOAT = "FLOAT"
    DOUBLE = "DOUBLE"
    DECIMAL = "DECIMAL"
    YEAR = "YEAR"
    TIME = "TIME"
    DATE = "DATE"
    DATETIME = "DATETIME"
    TIMESTAMP = "TIMESTAMP"
    CHAR = "CHAR"
    BINARY = "BINARY"
    VARCHAR = "VARCHAR"
    VARBINARY = "VARBINARY"
    TINYBLOB = "TINYBLOB"
    TINYTEXT = "TINYTEXT"
    BLOB = "BLOB"
    TEXT = "TEXT"
    MEDIUMBLOB = "MEDIUMBLOB"
    MEDIUMTEXT = "MEDIUMTEXT"
    LONGBLOB = "LONGBLOB"
    LONGTEXT = "LONGTEXT"
    BIT = "BIT"
    BOOL = "BOOL"
    BOOLEAN = "BOOLEAN"
    JSON = "JSON"
<<<<<<< HEAD
    VECTOR = "VECTOR"
=======
>>>>>>> 8bd905fb


# Default values for attributes of MySQL data types as they appear in information_schema.columns
# These values match the MySQL v8.0.37 defaults and are used to properly represent column metadata
MYSQL_DATA_TYPE_COLUMNS_DEFAULT = {
    MYSQL_DATA_TYPE.TINYINT: {"NUMERIC_PRECISION": 3, "NUMERIC_SCALE": 0},
    MYSQL_DATA_TYPE.SMALLINT: {"NUMERIC_PRECISION": 5, "NUMERIC_SCALE": 0},
    MYSQL_DATA_TYPE.MEDIUMINT: {"NUMERIC_PRECISION": 7, "NUMERIC_SCALE": 0},
    MYSQL_DATA_TYPE.INT: {"NUMERIC_PRECISION": 10, "NUMERIC_SCALE": 0},
    MYSQL_DATA_TYPE.BIGINT: {"NUMERIC_PRECISION": 19, "NUMERIC_SCALE": 0},
    MYSQL_DATA_TYPE.FLOAT: {"NUMERIC_PRECISION": 12},
    MYSQL_DATA_TYPE.DOUBLE: {"NUMERIC_PRECISION": 22},
    MYSQL_DATA_TYPE.DECIMAL: {"NUMERIC_PRECISION": 10, "NUMERIC_SCALE": 0, "COLUMN_TYPE": "decimal(10,0)"},
    MYSQL_DATA_TYPE.YEAR: {
        # every column is null
    },
    MYSQL_DATA_TYPE.TIME: {"DATETIME_PRECISION": 0},
    MYSQL_DATA_TYPE.DATE: {
        # every column is null
    },
    MYSQL_DATA_TYPE.DATETIME: {"DATETIME_PRECISION": 0},
    MYSQL_DATA_TYPE.TIMESTAMP: {"DATETIME_PRECISION": 0},
    MYSQL_DATA_TYPE.CHAR: {
        "CHARACTER_MAXIMUM_LENGTH": 1,
        "CHARACTER_OCTET_LENGTH": 4,
        "CHARACTER_SET_NAME": "utf8",
        "COLLATION_NAME": "utf8_bin",
        "COLUMN_TYPE": "char(1)",
    },
    MYSQL_DATA_TYPE.BINARY: {"CHARACTER_MAXIMUM_LENGTH": 1, "CHARACTER_OCTET_LENGTH": 1, "COLUMN_TYPE": "binary(1)"},
    MYSQL_DATA_TYPE.VARCHAR: {
        "CHARACTER_MAXIMUM_LENGTH": 1024,  # NOTE mandatory for field creation
        "CHARACTER_OCTET_LENGTH": 4096,  # NOTE mandatory for field creation
        "CHARACTER_SET_NAME": "utf8",
        "COLLATION_NAME": "utf8_bin",
        "COLUMN_TYPE": "varchar(1024)",
    },
    MYSQL_DATA_TYPE.VARBINARY: {
        "CHARACTER_MAXIMUM_LENGTH": 1024,  # NOTE mandatory for field creation
        "CHARACTER_OCTET_LENGTH": 1024,  # NOTE mandatory for field creation
        "COLUMN_TYPE": "varbinary(1024)",
    },
    MYSQL_DATA_TYPE.TINYBLOB: {"CHARACTER_MAXIMUM_LENGTH": 255, "CHARACTER_OCTET_LENGTH": 255},
    MYSQL_DATA_TYPE.TINYTEXT: {
        "CHARACTER_MAXIMUM_LENGTH": 255,
        "CHARACTER_OCTET_LENGTH": 255,
        "CHARACTER_SET_NAME": "utf8",
        "COLLATION_NAME": "utf8_bin",
    },
    MYSQL_DATA_TYPE.BLOB: {"CHARACTER_MAXIMUM_LENGTH": 65535, "CHARACTER_OCTET_LENGTH": 65535},
    MYSQL_DATA_TYPE.TEXT: {
        "CHARACTER_MAXIMUM_LENGTH": 65535,
        "CHARACTER_OCTET_LENGTH": 65535,
        "CHARACTER_SET_NAME": "utf8",
        "COLLATION_NAME": "utf8_bin",
    },
    MYSQL_DATA_TYPE.MEDIUMBLOB: {"CHARACTER_MAXIMUM_LENGTH": 16777215, "CHARACTER_OCTET_LENGTH": 16777215},
    MYSQL_DATA_TYPE.MEDIUMTEXT: {
        "CHARACTER_MAXIMUM_LENGTH": 16777215,
        "CHARACTER_OCTET_LENGTH": 16777215,
        "CHARACTER_SET_NAME": "utf8",
        "COLLATION_NAME": "utf8_bin",
    },
    MYSQL_DATA_TYPE.LONGBLOB: {
        "CHARACTER_MAXIMUM_LENGTH": 4294967295,
        "CHARACTER_OCTET_LENGTH": 4294967295,
    },
    MYSQL_DATA_TYPE.LONGTEXT: {
        "CHARACTER_MAXIMUM_LENGTH": 4294967295,
        "CHARACTER_OCTET_LENGTH": 4294967295,
        "CHARACTER_SET_NAME": "utf8",
        "COLLATION_NAME": "utf8_bin",
    },
    MYSQL_DATA_TYPE.BIT: {
        "NUMERIC_PRECISION": 1,
        "COLUMN_TYPE": "bit(1)",
        # 'NUMERIC_SCALE': null
    },
    MYSQL_DATA_TYPE.BOOL: {
        "DATA_TYPE": "tinyint",
        "NUMERIC_PRECISION": 3,
        "NUMERIC_SCALE": 0,
        "COLUMN_TYPE": "tinyint(1)",
    },
    MYSQL_DATA_TYPE.BOOLEAN: {
        "DATA_TYPE": "tinyint",
        "NUMERIC_PRECISION": 3,
        "NUMERIC_SCALE": 0,
        "COLUMN_TYPE": "tinyint(1)",
    },
}


class FIELD_FLAG(object):
    __slots__ = ()
    NOT_NULL = 1  # field cannot be null
    PRIMARY_KEY = 2  # field is a primary key
    UNIQUE_KEY = 4  # field is unique
    MULTIPLE_KEY = 8  # field is in a multiple key
    BLOB = 16  # is this field a Blob
    UNSIGNED = 32  # is this field unsigned
    ZEROFILL_FLAG = 64  # is this field a zerofill
    BINARY_COLLATION = 128  # whether this field has a binary collation
    ENUM = 256  # Field is an enumeration
    AUTO_INCREMENT = 512  # field auto-increment
    TIMESTAMP = 1024  # field is a timestamp value
    SET = 2048  # field is a SET
    NO_DEFAULT_VALUE_FLAG = 4096  # field doesn't have default value
    ON_UPDATE_NOW_FLAG = 8192  # field is set to NOW on UPDATE
    NUM_FLAG = 32768  # field is num


FIELD_FLAG = FIELD_FLAG()


@dataclass(frozen=True)
class CTypeProperties:
    """Properties that describe int-representation of mysql column.

    Attributes:
        code (int): Code of the mysql type.
        size (int | None): Size of the column. If not specified, then size is variable (text/blob types).
        flags (list[int]): Flags of the mysql type.
    """

    code: int
    size: int | None = None
    flags: list[int] = field(default_factory=list)


# Map between data types and C types
# Fields size and flags been taken from tcp dump of mysql-server response
# https://dev.mysql.com/doc/c-api/8.0/en/c-api-prepared-statement-type-codes.html
DATA_C_TYPE_MAP = {
    MYSQL_DATA_TYPE.TINYINT: CTypeProperties(C_TYPES.MYSQL_TYPE_TINY, 4),
    MYSQL_DATA_TYPE.SMALLINT: CTypeProperties(C_TYPES.MYSQL_TYPE_SHORT, 6),
    MYSQL_DATA_TYPE.MEDIUMINT: CTypeProperties(C_TYPES.MYSQL_TYPE_INT24, 9),
    MYSQL_DATA_TYPE.INT: CTypeProperties(C_TYPES.MYSQL_TYPE_LONG, 11),
    MYSQL_DATA_TYPE.BIGINT: CTypeProperties(C_TYPES.MYSQL_TYPE_LONGLONG, 20),
    MYSQL_DATA_TYPE.FLOAT: CTypeProperties(C_TYPES.MYSQL_TYPE_FLOAT, 12),
    MYSQL_DATA_TYPE.DOUBLE: CTypeProperties(C_TYPES.MYSQL_TYPE_DOUBLE, 22),
    MYSQL_DATA_TYPE.DECIMAL: CTypeProperties(C_TYPES.MYSQL_TYPE_NEWDECIMAL),
    MYSQL_DATA_TYPE.YEAR: CTypeProperties(C_TYPES.MYSQL_TYPE_YEAR, 4, [FIELD_FLAG.UNSIGNED, FIELD_FLAG.ZEROFILL_FLAG]),
    MYSQL_DATA_TYPE.TIME: CTypeProperties(C_TYPES.MYSQL_TYPE_TIME, 10, [FIELD_FLAG.BINARY_COLLATION]),
    MYSQL_DATA_TYPE.DATE: CTypeProperties(C_TYPES.MYSQL_TYPE_DATE, 10, [FIELD_FLAG.BINARY_COLLATION]),
    MYSQL_DATA_TYPE.DATETIME: CTypeProperties(C_TYPES.MYSQL_TYPE_DATETIME, 19, [FIELD_FLAG.BINARY_COLLATION]),
    MYSQL_DATA_TYPE.TIMESTAMP: CTypeProperties(
        C_TYPES.MYSQL_TYPE_TIMESTAMP, 19, [FIELD_FLAG.BINARY_COLLATION, FIELD_FLAG.TIMESTAMP]
    ),
    MYSQL_DATA_TYPE.CHAR: CTypeProperties(C_TYPES.MYSQL_TYPE_STRING),
    MYSQL_DATA_TYPE.BINARY: CTypeProperties(C_TYPES.MYSQL_TYPE_STRING, flags=[FIELD_FLAG.BINARY_COLLATION]),
    MYSQL_DATA_TYPE.VARCHAR: CTypeProperties(C_TYPES.MYSQL_TYPE_VAR_STRING),
    MYSQL_DATA_TYPE.VARBINARY: CTypeProperties(C_TYPES.MYSQL_TYPE_VAR_STRING, flags=[FIELD_FLAG.BINARY_COLLATION]),
    MYSQL_DATA_TYPE.TINYBLOB: CTypeProperties(
        C_TYPES.MYSQL_TYPE_BLOB, flags=[FIELD_FLAG.BLOB, FIELD_FLAG.BINARY_COLLATION]
    ),
    MYSQL_DATA_TYPE.TINYTEXT: CTypeProperties(C_TYPES.MYSQL_TYPE_BLOB, flags=[FIELD_FLAG.BLOB]),
    MYSQL_DATA_TYPE.BLOB: CTypeProperties(
        C_TYPES.MYSQL_TYPE_BLOB, flags=[FIELD_FLAG.BLOB, FIELD_FLAG.BINARY_COLLATION]
    ),
    MYSQL_DATA_TYPE.TEXT: CTypeProperties(C_TYPES.MYSQL_TYPE_BLOB, flags=[FIELD_FLAG.BLOB]),
    MYSQL_DATA_TYPE.MEDIUMBLOB: CTypeProperties(
        C_TYPES.MYSQL_TYPE_BLOB, flags=[FIELD_FLAG.BLOB, FIELD_FLAG.BINARY_COLLATION]
    ),
    MYSQL_DATA_TYPE.MEDIUMTEXT: CTypeProperties(C_TYPES.MYSQL_TYPE_BLOB, flags=[FIELD_FLAG.BLOB]),
    MYSQL_DATA_TYPE.LONGBLOB: CTypeProperties(
        C_TYPES.MYSQL_TYPE_BLOB, flags=[FIELD_FLAG.BLOB, FIELD_FLAG.BINARY_COLLATION]
    ),
    MYSQL_DATA_TYPE.LONGTEXT: CTypeProperties(C_TYPES.MYSQL_TYPE_BLOB, flags=[FIELD_FLAG.BLOB]),
    MYSQL_DATA_TYPE.BIT: CTypeProperties(C_TYPES.MYSQL_TYPE_BIT, 8, [FIELD_FLAG.UNSIGNED]),
    MYSQL_DATA_TYPE.BOOL: CTypeProperties(C_TYPES.MYSQL_TYPE_TINY, 1),
    MYSQL_DATA_TYPE.BOOLEAN: CTypeProperties(C_TYPES.MYSQL_TYPE_TINY, 1),
    MYSQL_DATA_TYPE.JSON: CTypeProperties(
        C_TYPES.MYSQL_TYPE_JSON, flags=[FIELD_FLAG.BLOB, FIELD_FLAG.BINARY_COLLATION]
    ),
<<<<<<< HEAD
    MYSQL_DATA_TYPE.VECTOR: CTypeProperties(
        C_TYPES.MYSQL_TYPE_VECTOR, 4096, flags=[FIELD_FLAG.BLOB, FIELD_FLAG.BINARY_COLLATION]
    )
=======
>>>>>>> 8bd905fb
}


# HANDSHAKE

DEFAULT_COALLITION_ID = 83
SERVER_STATUS_AUTOCOMMIT = 2

# NOTE real mysql-server returns by default all (capabilities 0xffff, extended 0xc1ff)
DEFAULT_CAPABILITIES = sum(
    [
        CAPABILITIES.CLIENT_LONG_PASSWORD,
        CAPABILITIES.CLIENT_LONG_FLAG,
        CAPABILITIES.CLIENT_CONNECT_WITH_DB,
        CAPABILITIES.CLIENT_PROTOCOL_41,
        CAPABILITIES.CLIENT_TRANSACTIONS,
        CAPABILITIES.CLIENT_FOUND_ROWS,
        CAPABILITIES.CLIENT_LOCAL_FILES,
        CAPABILITIES.CLIENT_CONNECT_ATTRS,
        CAPABILITIES.CLIENT_PLUGIN_AUTH,
        CAPABILITIES.CLIENT_SSL,
        CAPABILITIES.CLIENT_SECURE_CONNECTION,
        CAPABILITIES.CLIENT_DEPRECATE_EOF,
    ]
)

DEFAULT_AUTH_METHOD = "caching_sha2_password"  # [mysql_native_password|caching_sha2_password]

FILLER_FOR_WIRESHARK_DUMP = 21


# Datum lenenc encoding

NULL_VALUE = b"\xfb"
ONE_BYTE_ENC = b"\xfa"
TWO_BYTE_ENC = b"\xfc"
THREE_BYTE_ENC = b"\xfd"
EIGHT_BYTE_ENC = b"\xfe"


# ERROR CODES
class ERR(object):
    __slots__ = ()
    ER_OLD_TEMPORALS_UPGRADED = 1880
    ER_ONLY_FD_AND_RBR_EVENTS_ALLOWED_IN_BINLOG_STATEMENT = 1730
    ER_ONLY_INTEGERS_ALLOWED = 1578
    ER_ONLY_ON_RANGE_LIST_PARTITION = 1512
    ER_OPEN_AS_READONLY = 1036
    ER_OPERAND_COLUMNS = 1241
    ER_OPTION_PREVENTS_STATEMENT = 1290
    ER_ORDER_WITH_PROC = 1386
    ER_OUT_OF_RESOURCES = 1041
    ER_OUT_OF_SORTMEMORY = 1038
    ER_OUTOFMEMORY = 1037
    ER_PARSE_ERROR = 1064
    ER_PART_STATE_ERROR = 1522
    ER_PARTITION_CLAUSE_ON_NONPARTITIONED = 1747
    ER_PARTITION_COLUMN_LIST_ERROR = 1653
    ER_PARTITION_CONST_DOMAIN_ERROR = 1563
    ER_PARTITION_ENTRY_ERROR = 1496
    ER_PARTITION_EXCHANGE_DIFFERENT_OPTION = 1731
    ER_PARTITION_EXCHANGE_FOREIGN_KEY = 1740
    ER_PARTITION_EXCHANGE_PART_TABLE = 1732
    ER_PARTITION_EXCHANGE_TEMP_TABLE = 1733
    ER_PARTITION_FIELDS_TOO_LONG = 1660
    ER_PARTITION_FUNC_NOT_ALLOWED_ERROR = 1491
    ER_PARTITION_FUNCTION_FAILURE = 1521
    ER_PARTITION_FUNCTION_IS_NOT_ALLOWED = 1564
    ER_PARTITION_INSTEAD_OF_SUBPARTITION = 1734
    ER_PARTITION_MAXVALUE_ERROR = 1481
    ER_PARTITION_MERGE_ERROR = 1572
    ER_PARTITION_MGMT_ON_NONPARTITIONED = 1505
    ER_PARTITION_NAME = 1633
    ER_PARTITION_NO_TEMPORARY = 1562
    ER_PARTITION_NOT_DEFINED_ERROR = 1498
    ER_PARTITION_REQUIRES_VALUES_ERROR = 1479
    ER_PARTITION_SUBPART_MIX_ERROR = 1483
    ER_PARTITION_SUBPARTITION_ERROR = 1482
    ER_PARTITION_WRONG_NO_PART_ERROR = 1484
    ER_PARTITION_WRONG_NO_SUBPART_ERROR = 1485
    ER_PARTITION_WRONG_VALUES_ERROR = 1480
    ER_PARTITIONS_MUST_BE_DEFINED_ERROR = 1492
    ER_PASSWD_LENGTH = 1372
    ER_PASSWORD_ANONYMOUS_USER = 1131
    ER_PASSWORD_FORMAT = 1827
    ER_PASSWORD_NO_MATCH = 1133
    ER_PASSWORD_NOT_ALLOWED = 1132
    ER_PATH_LENGTH = 1680
    ER_PLUGIN_CANNOT_BE_UNINSTALLED = 1883
    ER_PLUGIN_IS_NOT_LOADED = 1524
    ER_PLUGIN_IS_PERMANENT = 1702
    ER_PLUGIN_NO_INSTALL = 1721
    ER_PLUGIN_NO_UNINSTALL = 1720
    ER_PRIMARY_CANT_HAVE_NULL = 1171
    ER_PROC_AUTO_GRANT_FAIL = 1404
    ER_PROC_AUTO_REVOKE_FAIL = 1405
    ER_PROCACCESS_DENIED_ERROR = 1370
    ER_PS_MANY_PARAM = 1390
    ER_PS_NO_RECURSION = 1444
    ER_QUERY_CACHE_DISABLED = 1651
    ER_QUERY_INTERRUPTED = 1317
    ER_QUERY_ON_FOREIGN_DATA_SOURCE = 1430
    ER_QUERY_ON_MASTER = 1219
    ER_RANGE_NOT_INCREASING_ERROR = 1493
    ER_RBR_NOT_AVAILABLE = 1574
    ER_READ_ONLY_MODE = 1836
    ER_READ_ONLY_TRANSACTION = 1207
    ER_READY = 1076
    ER_RECORD_FILE_FULL = 1114
    ER_REGEXP_ERROR = 1139
    ER_RELAY_LOG_FAIL = 1371
    ER_RELAY_LOG_INIT = 1380
    ER_REMOVED_SPACES = 1466
    ER_RENAMED_NAME = 1636
    ER_REORG_HASH_ONLY_ON_SAME_N = 1510
    ER_REORG_NO_PARAM_ERROR = 1511
    ER_REORG_OUTSIDE_RANGE = 1520
    ER_REORG_PARTITION_NOT_EXIST = 1516
    ER_REQUIRES_PRIMARY_KEY = 1173
    ER_RESERVED_SYNTAX = 1382
    ER_RESIGNAL_WITHOUT_ACTIVE_HANDLER = 1645
    ER_REVOKE_GRANTS = 1269
    ER_ROW_DOES_NOT_MATCH_GIVEN_PARTITION_SET = 1748
    ER_ROW_DOES_NOT_MATCH_PARTITION = 1737
    ER_ROW_IN_WRONG_PARTITION = 1863
    ER_ROW_IS_REFERENCED = 1217
    ER_ROW_IS_REFERENCED_2 = 1451
    ER_ROW_SINGLE_PARTITION_FIELD_ERROR = 1658
    ER_RPL_INFO_DATA_TOO_LONG = 1742
    ER_SAME_NAME_PARTITION = 1517
    ER_SAME_NAME_PARTITION_FIELD = 1652
    ER_SELECT_REDUCED = 1249
    ER_SERVER_IS_IN_SECURE_AUTH_MODE = 1275
    ER_SERVER_SHUTDOWN = 1053
    ER_SET_CONSTANTS_ONLY = 1204
    ER_SET_PASSWORD_AUTH_PLUGIN = 1699
    ER_SET_STATEMENT_CANNOT_INVOKE_FUNCTION = 1769
    ER_SHUTDOWN_COMPLETE = 1079
    ER_SIGNAL_BAD_CONDITION_TYPE = 1646
    ER_SIGNAL_EXCEPTION = 1644
    ER_SIGNAL_NOT_FOUND = 1643
    ER_SIGNAL_WARN = 1642
    ER_SIZE_OVERFLOW_ERROR = 1532
    ER_SKIPPING_LOGGED_TRANSACTION = 1771
    ER_SLAVE_CANT_CREATE_CONVERSION = 1678
    ER_SLAVE_CONFIGURATION = 1794
    ER_SLAVE_CONVERSION_FAILED = 1677
    ER_SLAVE_CORRUPT_EVENT = 1610
    ER_SLAVE_CREATE_EVENT_FAILURE = 1596
    ER_SLAVE_FATAL_ERROR = 1593
    ER_SLAVE_HAS_MORE_GTIDS_THAN_MASTER = 1885
    ER_SLAVE_HEARTBEAT_FAILURE = 1623
    ER_SLAVE_HEARTBEAT_VALUE_OUT_OF_RANGE = 1624
    ER_SLAVE_HEARTBEAT_VALUE_OUT_OF_RANGE_MAX = 1704
    ER_SLAVE_HEARTBEAT_VALUE_OUT_OF_RANGE_MIN = 1703
    ER_SLAVE_IGNORE_SERVER_IDS = 1650
    ER_SLAVE_IGNORED_SSL_PARAMS = 1274
    ER_SLAVE_IGNORED_TABLE = 1237
    ER_SLAVE_INCIDENT = 1590
    ER_SLAVE_MASTER_COM_FAILURE = 1597
    ER_SLAVE_MI_INIT_REPOSITORY = 1871
    ER_SLAVE_MUST_STOP = 1198
    ER_SLAVE_NOT_RUNNING = 1199
    ER_SLAVE_RELAY_LOG_READ_FAILURE = 1594
    ER_SLAVE_RELAY_LOG_WRITE_FAILURE = 1595
    ER_SLAVE_RLI_INIT_REPOSITORY = 1872
    ER_SLAVE_SILENT_RETRY_TRANSACTION = 1806
    ER_SLAVE_THREAD = 1202
    ER_SLAVE_WAS_NOT_RUNNING = 1255
    ER_SLAVE_WAS_RUNNING = 1254
    ER_SP_ALREADY_EXISTS = 1304
    ER_SP_BAD_CURSOR_QUERY = 1322
    ER_SP_BAD_CURSOR_SELECT = 1323
    ER_SP_BAD_SQLSTATE = 1407
    ER_SP_BAD_VAR_SHADOW = 1453
    ER_SP_BADRETURN = 1313
    ER_SP_BADSELECT = 1312
    ER_SP_BADSTATEMENT = 1314
    ER_SP_CANT_ALTER = 1334
    ER_SP_CANT_SET_AUTOCOMMIT = 1445
    ER_SP_CASE_NOT_FOUND = 1339
    ER_SP_COND_MISMATCH = 1319
    ER_SP_CURSOR_AFTER_HANDLER = 1338
    ER_SP_CURSOR_ALREADY_OPEN = 1325
    ER_SP_CURSOR_MISMATCH = 1324
    ER_SP_CURSOR_NOT_OPEN = 1326
    ER_SP_DOES_NOT_EXIST = 1305
    ER_SP_DROP_FAILED = 1306
    ER_SP_DUP_COND = 1332
    ER_SP_DUP_CURS = 1333
    ER_SP_DUP_HANDLER = 1413
    ER_SP_DUP_PARAM = 1330
    ER_SP_DUP_VAR = 1331
    ER_SP_FETCH_NO_DATA = 1329
    ER_SP_GOTO_IN_HNDLR = 1358
    ER_SP_LABEL_MISMATCH = 1310
    ER_SP_LABEL_REDEFINE = 1309
    ER_SP_LILABEL_MISMATCH = 1308
    ER_SP_NO_AGGREGATE = 1460
    ER_SP_NO_DROP_SP = 1357
    ER_SP_NO_RECURSION = 1424
    ER_SP_NO_RECURSIVE_CREATE = 1303
    ER_SP_NO_RETSET = 1415
    ER_SP_NORETURN = 1320
    ER_SP_NORETURNEND = 1321
    ER_SP_NOT_VAR_ARG = 1414
    ER_SP_PROC_TABLE_CORRUPT = 1457
    ER_SP_RECURSION_LIMIT = 1456
    ER_SP_STORE_FAILED = 1307
    ER_SP_SUBSELECT_NYI = 1335
    ER_SP_UNDECLARED_VAR = 1327
    ER_SP_UNINIT_VAR = 1311
    ER_SP_VARCOND_AFTER_CURSHNDLR = 1337
    ER_SP_WRONG_NAME = 1458
    ER_SP_WRONG_NO_OF_ARGS = 1318
    ER_SP_WRONG_NO_OF_FETCH_ARGS = 1328
    ER_SPATIAL_CANT_HAVE_NULL = 1252
    ER_SPATIAL_MUST_HAVE_GEOM_COL = 1687
    ER_SPECIFIC_ACCESS_DENIED_ERROR = 1227
    ER_SQL_SLAVE_SKIP_COUNTER_NOT_SETTABLE_IN_GTID_MODE = 1858
    ER_SQLTHREAD_WITH_SECURE_SLAVE = 1763
    ER_SR_INVALID_CREATION_CTX = 1601
    ER_STACK_OVERRUN = 1119
    ER_STACK_OVERRUN_NEED_MORE = 1436
    ER_STARTUP = 1408
    ER_STMT_CACHE_FULL = 1705
    ER_STMT_HAS_NO_OPEN_CURSOR = 1421
    ER_STMT_NOT_ALLOWED_IN_SF_OR_TRG = 1336
    ER_STOP_SLAVE_IO_THREAD_TIMEOUT = 1876
    ER_STOP_SLAVE_SQL_THREAD_TIMEOUT = 1875
    ER_STORED_FUNCTION_PREVENTS_SWITCH_BINLOG_FORMAT = 1560
    ER_STORED_FUNCTION_PREVENTS_SWITCH_SQL_LOG_BIN = 1695
    ER_STORED_FUNCTION_PREVENTS_SWITCH_BINLOG_DIRECT = 1686
    ER_SUBPARTITION_ERROR = 1500
    ER_SUBPARTITION_NAME = 1634
    ER_SUBQUERY_NO_1_ROW = 1242
    ER_SYNTAX_ERROR = 1149
    ER_TABLE_CANT_HANDLE_AUTO_INCREMENT = 1164
    ER_TABLE_CANT_HANDLE_BLOB = 1163
    ER_TABLE_CANT_HANDLE_FT = 1214
    ER_TABLE_CANT_HANDLE_SPKEYS = 1464
    ER_TABLE_CORRUPT = 1877
    ER_TABLE_DEF_CHANGED = 1412
    ER_TABLE_EXISTS_ERROR = 1050
    ER_TABLE_HAS_NO_FT = 1764
    ER_TABLE_IN_FK_CHECK = 1725
    ER_TABLE_IN_SYSTEM_TABLESPACE = 1809
    ER_TABLE_MUST_HAVE_COLUMNS = 1113
    ER_TABLE_NAME = 1632
    ER_TABLE_NEEDS_REBUILD = 1707
    ER_TABLE_NEEDS_UPGRADE = 1459
    ER_TABLE_NOT_LOCKED = 1100
    ER_TABLE_NOT_LOCKED_FOR_WRITE = 1099
    ER_TABLE_SCHEMA_MISMATCH = 1808
    ER_TABLEACCESS_DENIED_ERROR = 1142
    ER_TABLENAME_NOT_ALLOWED_HERE = 1250
    ER_TABLES_DIFFERENT_METADATA = 1736
    ER_TABLESPACE_AUTO_EXTEND_ERROR = 1530
    ER_TABLESPACE_DISCARDED = 1814
    ER_TABLESPACE_EXISTS = 1813
    ER_TABLESPACE_MISSING = 1812
    ER_TEMP_FILE_WRITE_FAILURE = 1878
    ER_TEMP_TABLE_PREVENTS_SWITCH_OUT_OF_RBR = 1559
    ER_TEMPORARY_NAME = 1635
    ER_TEXTFILE_NOT_READABLE = 1085
    ER_TOO_BIG_DISPLAYWIDTH = 1439
    ER_TOO_BIG_FIELDLENGTH = 1074
    ER_TOO_BIG_FOR_UNCOMPRESS = 1256
    ER_TOO_BIG_PRECISION = 1426
    ER_TOO_BIG_ROWSIZE = 1118
    ER_TOO_BIG_SCALE = 1425
    ER_TOO_BIG_SELECT = 1104
    ER_TOO_BIG_SET = 1097
    ER_TOO_HIGH_LEVEL_OF_NESTING_FOR_SELECT = 1473
    ER_TOO_LONG_BODY = 1437
    ER_TOO_LONG_FIELD_COMMENT = 1629
    ER_TOO_LONG_IDENT = 1059
    ER_TOO_LONG_INDEX_COMMENT = 1688
    ER_TOO_LONG_KEY = 1071
    ER_TOO_LONG_STRING = 1162
    ER_TOO_LONG_TABLE_COMMENT = 1628
    ER_TOO_LONG_TABLE_PARTITION_COMMENT = 1793
    ER_TOO_MANY_CONCURRENT_TRXS = 1637
    ER_TOO_MANY_DELAYED_THREADS = 1151
    ER_TOO_MANY_FIELDS = 1117
    ER_TOO_MANY_KEY_PARTS = 1070
    ER_TOO_MANY_KEYS = 1069
    ER_TOO_MANY_PARTITION_FUNC_FIELDS_ERROR = 1655
    ER_TOO_MANY_PARTITIONS_ERROR = 1499
    ER_TOO_MANY_ROWS = 1172
    ER_TOO_MANY_TABLES = 1116
    ER_TOO_MANY_USER_CONNECTIONS = 1203
    ER_TOO_MANY_VALUES_ERROR = 1657
    ER_TOO_MUCH_AUTO_TIMESTAMP_COLS = 1293
    ER_TRANS_CACHE_FULL = 1197
    ER_TRG_ALREADY_EXISTS = 1359
    ER_TRG_CANT_CHANGE_ROW = 1362
    ER_TRG_CANT_OPEN_TABLE = 1606
    ER_TRG_CORRUPTED_FILE = 1602
    ER_TRG_DOES_NOT_EXIST = 1360
    ER_TRG_IN_WRONG_SCHEMA = 1435
    ER_TRG_INVALID_CREATION_CTX = 1604
    ER_TRG_NO_CREATION_CTX = 1603
    ER_TRG_NO_DEFINER = 1454
    ER_TRG_NO_SUCH_ROW_IN_TRG = 1363
    ER_TRG_ON_VIEW_OR_TEMP_TABLE = 1361
    ER_TRUNCATE_ILLEGAL_FK = 1701
    ER_TRUNCATED_WRONG_VALUE = 1292
    ER_TRUNCATED_WRONG_VALUE_FOR_FIELD = 1366
    ER_UDF_EXISTS = 1125
    ER_UDF_NO_PATHS = 1124
    ER_UNDO_RECORD_TOO_BIG = 1713
    ER_UNEXPECTED_EOF = 1039
    ER_UNION_TABLES_IN_DIFFERENT_DIR = 1212
    ER_UNIQUE_KEY_NEED_ALL_FIELDS_IN_PF = 1503
    ER_UNKNOWN_ALTER_ALGORITHM = 1800
    ER_UNKNOWN_ALTER_LOCK = 1801
    ER_UNKNOWN_CHARACTER_SET = 1115
    ER_UNKNOWN_COLLATION = 1273
    ER_UNKNOWN_COM_ERROR = 1047
    ER_UNKNOWN_ERROR = 1105
    ER_UNKNOWN_EXPLAIN_FORMAT = 1791
    ER_UNKNOWN_KEY_CACHE = 1284
    ER_UNKNOWN_LOCALE = 1649
    ER_UNKNOWN_PARTITION = 1735
    ER_UNKNOWN_PROCEDURE = 1106
    ER_UNKNOWN_STMT_HANDLER = 1243
    ER_UNKNOWN_STORAGE_ENGINE = 1286
    ER_UNKNOWN_SYSTEM_VARIABLE = 1193
    ER_UNKNOWN_TABLE = 1109
    ER_UNKNOWN_TARGET_BINLOG = 1373
    ER_UNKNOWN_TIME_ZONE = 1298
    ER_UNSUPORTED_LOG_ENGINE = 1579
    ER_UNSUPPORTED_ENGINE = 1726
    ER_UNSUPPORTED_EXTENSION = 1112
    ER_UNSUPPORTED_PS = 1295
    ER_UNTIL_COND_IGNORED = 1279
    ER_UPDATE_INF = 1134
    ER_UPDATE_LOG_DEPRECATED_IGNORED = 1315
    ER_UPDATE_LOG_DEPRECATED_TRANSLATED = 1316
    ER_UPDATE_TABLE_USED = 1093
    ER_UPDATE_WITHOUT_KEY_IN_SAFE_MODE = 1175
    ER_USER_LIMIT_REACHED = 1226
    ER_USERNAME = 1468
    ER_VALUES_IS_NOT_INT_TYPE_ERROR = 1697
    ER_VAR_CANT_BE_READ = 1233
    ER_VARIABLE_IS_NOT_STRUCT = 1272
    ER_VARIABLE_IS_READONLY = 1621
    ER_VARIABLE_NOT_SETTABLE_IN_SF_OR_TRIGGER = 1765
    ER_VARIABLE_NOT_SETTABLE_IN_SP = 1838
    ER_VARIABLE_NOT_SETTABLE_IN_TRANSACTION = 1766
    ER_VIEW_CHECK_FAILED = 1369
    ER_VIEW_CHECKSUM = 1392
    ER_VIEW_DELETE_MERGE_VIEW = 1395
    ER_VIEW_FRM_NO_USER = 1447
    ER_VIEW_INVALID = 1356
    ER_VIEW_INVALID_CREATION_CTX = 1600
    ER_VIEW_MULTIUPDATE = 1393
    ER_VIEW_NO_CREATION_CTX = 1599
    ER_VIEW_NO_EXPLAIN = 1345
    ER_VIEW_NO_INSERT_FIELD_LIST = 1394
    ER_VIEW_NONUPD_CHECK = 1368
    ER_VIEW_OTHER_USER = 1448
    ER_VIEW_PREVENT_UPDATE = 1443
    ER_VIEW_RECURSIVE = 1462
    ER_VIEW_SELECT_CLAUSE = 1350
    ER_VIEW_SELECT_DERIVED = 1349
    ER_VIEW_SELECT_TMPTABLE = 1352
    ER_VIEW_SELECT_VARIABLE = 1351
    ER_VIEW_WRONG_LIST = 1353
    ER_WARN_ALLOWED_PACKET_OVERFLOWED = 1301
    ER_WARN_CANT_DROP_DEFAULT_KEYCACHE = 1438
    ER_WARN_DATA_OUT_OF_RANGE = 1264
    ER_WARN_DEPRECATED_SYNTAX = 1287
    ER_WARN_DEPRECATED_SYNTAX_NO_REPLACEMENT = 1681
    ER_WARN_DEPRECATED_SYNTAX_WITH_VER = 1554
    ER_WARN_ENGINE_TRANSACTION_ROLLBACK = 1622
    ER_WARN_FIELD_RESOLVED = 1276
    ER_WARN_HOSTNAME_WONT_WORK = 1285
    ER_WARN_I_S_SKIPPED_TABLE = 1684
    ER_WARN_INDEX_NOT_APPLICABLE = 1739
    ER_WARN_INVALID_TIMESTAMP = 1299
    ER_WARN_NULL_TO_NOTNULL = 1263
    ER_WARN_PURGE_LOG_IN_USE = 1867
    ER_WARN_PURGE_LOG_IS_ACTIVE = 1868
    ER_WARN_QC_RESIZE = 1282
    ER_WARN_TOO_FEW_RECORDS = 1261
    ER_WARN_TOO_MANY_RECORDS = 1262
    ER_WARN_USING_OTHER_HANDLER = 1266
    ER_WARN_VIEW_MERGE = 1354
    ER_WARN_VIEW_WITHOUT_KEY = 1355
    ER_WARNING_NOT_COMPLETE_ROLLBACK = 1196
    ER_WARNING_NOT_COMPLETE_ROLLBACK_WITH_CREATED_TEMP_TABLE = 1751
    ER_WARNING_NOT_COMPLETE_ROLLBACK_WITH_DROPPED_TEMP_TABLE = 1752
    ER_WRONG_ARGUMENTS = 1210
    ER_WRONG_AUTO_KEY = 1075
    ER_WRONG_COLUMN_NAME = 1166
    ER_WRONG_DB_NAME = 1102
    ER_WRONG_EXPR_IN_PARTITION_FUNC_ERROR = 1486
    ER_WRONG_FIELD_SPEC = 1063
    ER_WRONG_FIELD_TERMINATORS = 1083
    ER_WRONG_FIELD_WITH_GROUP = 1055
    ER_WRONG_FK_DEF = 1239
    ER_WRONG_GROUP_FIELD = 1056
    ER_WRONG_KEY_COLUMN = 1167
    ER_WRONG_LOCK_OF_SYSTEM_TABLE = 1428
    ER_WRONG_MAGIC = 1389
    ER_WRONG_MRG_TABLE = 1168
    ER_WRONG_NAME_FOR_CATALOG = 1281
    ER_WRONG_NAME_FOR_INDEX = 1280
    ER_WRONG_NATIVE_TABLE_STRUCTURE = 1682
    ER_WRONG_NUMBER_OF_COLUMNS_IN_SELECT = 1222
    ER_WRONG_OBJECT = 1347
    ER_WRONG_OUTER_JOIN = 1120
    ER_WRONG_PARAMCOUNT_TO_NATIVE_FCT = 1582
    ER_WRONG_PARAMCOUNT_TO_PROCEDURE = 1107
    ER_WRONG_PARAMETERS_TO_NATIVE_FCT = 1583
    ER_WRONG_PARAMETERS_TO_PROCEDURE = 1108
    ER_WRONG_PARAMETERS_TO_STORED_FCT = 1584
    ER_WRONG_PARTITION_NAME = 1567
    ER_WRONG_PERFSCHEMA_USAGE = 1683
    ER_WRONG_SIZE_NUMBER = 1531
    ER_WRONG_SPVAR_TYPE_IN_LIMIT = 1691
    ER_WRONG_STRING_LENGTH = 1470
    ER_WRONG_SUB_KEY = 1089
    ER_WRONG_SUM_SELECT = 1057
    ER_WRONG_TABLE_NAME = 1103
    ER_WRONG_TYPE_COLUMN_VALUE_ERROR = 1654
    ER_WRONG_TYPE_FOR_VAR = 1232
    ER_WRONG_USAGE = 1221
    ER_WRONG_VALUE = 1525
    ER_WRONG_VALUE_COUNT = 1058
    ER_WRONG_VALUE_COUNT_ON_ROW = 1136
    ER_WRONG_VALUE_FOR_TYPE = 1411
    ER_WRONG_VALUE_FOR_VAR = 1231
    ER_WSAS_FAILED = 1383
    ER_XA_RBDEADLOCK = 1614
    ER_XA_RBROLLBACK = 1402
    ER_XA_RBTIMEOUT = 1613
    ER_XAER_DUPID = 1440
    ER_XAER_INVAL = 1398
    ER_XAER_NOTA = 1397
    ER_XAER_OUTSIDE = 1400
    ER_XAER_RMERR = 1401
    ER_XAER_RMFAIL = 1399
    ER_YES = 1003
    ER_ZLIB_Z_BUF_ERROR = 1258
    ER_ZLIB_Z_DATA_ERROR = 1259
    ER_ZLIB_Z_MEM_ERROR = 1257
    ER_BAD_DB_ERROR = 1049
    ER_BAD_TABLE_ERROR = 1051
    ER_KEY_COLUMN_DOES_NOT_EXIST = 1072
    ER_DUP_FIELDNAME = 1060
    ER_DB_DROP_DELETE = 1009
    ER_NON_INSERTABLE_TABLE = 1471
    ER_NOT_SUPPORTED_YET = 1235


ERR = ERR()


class WARN(object):
    __slots__ = ()
    WARN_COND_ITEM_TRUNCATED = 1647
    WARN_DATA_TRUNCATED = 1265
    WARN_NO_MASTER_INF = 1617
    WARN_NON_ASCII_SEPARATOR_NOT_IMPLEMENTED = 1638
    WARN_ON_BLOCKHOLE_IN_RBR = 1870
    WARN_OPTION_BELOW_LIMIT = 1708
    WARN_OPTION_IGNORED = 1618
    WARN_PLUGIN_BUSY = 1620
    WARN_PLUGIN_DELETE_BUILTIN = 1619


WARN = WARN()

# CHARACTER SET NUMBERS

# noqa
CHARSET_NUMBERS = {
    "big5_chinese_ci": 1,
    "latin2_czech_cs": 2,
    "dec8_swedish_ci": 3,
    "cp850_general_ci": 4,
    "latin1_german1_ci": 5,
    "hp8_english_ci": 6,
    "koi8r_general_ci": 7,
    "latin1_swedish_ci": 8,
    "latin2_general_ci": 9,
    "swe7_swedish_ci": 10,
    "ascii_general_ci": 11,
    "ujis_japanese_ci": 12,
    "sjis_japanese_ci": 13,
    "cp1251_bulgarian_ci": 14,
    "latin1_danish_ci": 15,
    "hebrew_general_ci": 16,
    "tis620_thai_ci": 18,
    "euckr_korean_ci": 19,
    "latin7_estonian_cs": 20,
    "latin2_hungarian_ci": 21,
    "koi8u_general_ci": 22,
    "cp1251_ukrainian_ci": 23,
    "gb2312_chinese_ci": 24,
    "greek_general_ci": 25,
    "cp1250_general_ci": 26,
    "latin2_croatian_ci": 27,
    "gbk_chinese_ci": 28,
    "cp1257_lithuanian_ci": 29,
    "latin5_turkish_ci": 30,
    "latin1_german2_ci": 31,
    "armscii8_general_ci": 32,
    "utf8_general_ci": 33,
    "cp1250_czech_cs": 34,
    "ucs2_general_ci": 35,
    "cp866_general_ci": 36,
    "keybcs2_general_ci": 37,
    "macce_general_ci": 38,
    "macroman_general_ci": 39,
    "cp852_general_ci": 40,
    "latin7_general_ci": 41,
    "latin7_general_cs": 42,
    "macce_bin": 43,
    "cp1250_croatian_ci": 44,
    "utf8mb4_general_ci": 45,
    "utf8mb4_bin": 46,
    "latin1_bin": 47,
    "latin1_general_ci": 48,
    "latin1_general_cs": 49,
    "cp1251_bin": 50,
    "cp1251_general_ci": 51,
    "cp1251_general_cs": 52,
    "macroman_bin": 53,
    "utf16_general_ci": 54,
    "utf16_bin": 55,
    "utf16le_general_ci": 56,
    "cp1256_general_ci": 57,
    "cp1257_bin": 58,
    "cp1257_general_ci": 59,
    "utf32_general_ci": 60,
    "utf32_bin": 61,
    "utf16le_bin": 62,
    "binary": 63,
    "armscii8_bin": 64,
    "ascii_bin": 65,
    "cp1250_bin": 66,
    "cp1256_bin": 67,
    "cp866_bin": 68,
    "dec8_bin": 69,
    "greek_bin": 70,
    "hebrew_bin": 71,
    "hp8_bin": 72,
    "keybcs2_bin": 73,
    "koi8r_bin": 74,
    "koi8u_bin": 75,
    "latin2_bin": 77,
    "latin5_bin": 78,
    "latin7_bin": 79,
    "cp850_bin": 80,
    "cp852_bin": 81,
    "swe7_bin": 82,
    "utf8_bin": 83,
    "big5_bin": 84,
    "euckr_bin": 85,
    "gb2312_bin": 86,
    "gbk_bin": 87,
    "sjis_bin": 88,
    "tis620_bin": 89,
    "ucs2_bin": 90,
    "ujis_bin": 91,
    "geostd8_general_ci": 92,
    "geostd8_bin": 93,
    "latin1_spanish_ci": 94,
    "cp932_japanese_ci": 95,
    "cp932_bin": 96,
    "eucjpms_japanese_ci": 97,
    "eucjpms_bin": 98,
    "cp1250_polish_ci": 99,
    "utf16_unicode_ci": 101,
    "utf16_icelandic_ci": 102,
    "utf16_latvian_ci": 103,
    "utf16_romanian_ci": 104,
    "utf16_slovenian_ci": 105,
    "utf16_polish_ci": 106,
    "utf16_estonian_ci": 107,
    "utf16_spanish_ci": 108,
    "utf16_swedish_ci": 109,
    "utf16_turkish_ci": 110,
    "utf16_czech_ci": 111,
    "utf16_danish_ci": 112,
    "utf16_lithuanian_ci": 113,
    "utf16_slovak_ci": 114,
    "utf16_spanish2_ci": 115,
    "utf16_roman_ci": 116,
    "utf16_persian_ci": 117,
    "utf16_esperanto_ci": 118,
    "utf16_hungarian_ci": 119,
    "utf16_sinhala_ci": 120,
    "utf16_german2_ci": 121,
    "utf16_croatian_ci": 122,
    "utf16_unicode_520_ci": 123,
    "utf16_vietnamese_ci": 124,
    "ucs2_unicode_ci": 128,
    "ucs2_icelandic_ci": 129,
    "ucs2_latvian_ci": 130,
    "ucs2_romanian_ci": 131,
    "ucs2_slovenian_ci": 132,
    "ucs2_polish_ci": 133,
    "ucs2_estonian_ci": 134,
    "ucs2_spanish_ci": 135,
    "ucs2_swedish_ci": 136,
    "ucs2_turkish_ci": 137,
    "ucs2_czech_ci": 138,
    "ucs2_danish_ci": 139,
    "ucs2_lithuanian_ci": 140,
    "ucs2_slovak_ci": 141,
    "ucs2_spanish2_ci": 142,
    "ucs2_roman_ci": 143,
    "ucs2_persian_ci": 144,
    "ucs2_esperanto_ci": 145,
    "ucs2_hungarian_ci": 146,
    "ucs2_sinhala_ci": 147,
    "ucs2_german2_ci": 148,
    "ucs2_croatian_ci": 149,
    "ucs2_unicode_520_ci": 150,
    "ucs2_vietnamese_ci": 151,
    "ucs2_general_mysql500_ci": 159,
    "utf32_unicode_ci": 160,
    "utf32_icelandic_ci": 161,
    "utf32_latvian_ci": 162,
    "utf32_romanian_ci": 163,
    "utf32_slovenian_ci": 164,
    "utf32_polish_ci": 165,
    "utf32_estonian_ci": 166,
    "utf32_spanish_ci": 167,
    "utf32_swedish_ci": 168,
    "utf32_turkish_ci": 169,
    "utf32_czech_ci": 170,
    "utf32_danish_ci": 171,
    "utf32_lithuanian_ci": 172,
    "utf32_slovak_ci": 173,
    "utf32_spanish2_ci": 174,
    "utf32_roman_ci": 175,
    "utf32_persian_ci": 176,
    "utf32_esperanto_ci": 177,
    "utf32_hungarian_ci": 178,
    "utf32_sinhala_ci": 179,
    "utf32_german2_ci": 180,
    "utf32_croatian_ci": 181,
    "utf32_unicode_520_ci": 182,
    "utf32_vietnamese_ci": 183,
    "utf8_unicode_ci": 192,
    "utf8_icelandic_ci": 193,
    "utf8_latvian_ci": 194,
    "utf8_romanian_ci": 195,
    "utf8_slovenian_ci": 196,
    "utf8_polish_ci": 197,
    "utf8_estonian_ci": 198,
    "utf8_spanish_ci": 199,
    "utf8_swedish_ci": 200,
    "utf8_turkish_ci": 201,
    "utf8_czech_ci": 202,
    "utf8_danish_ci": 203,
    "utf8_lithuanian_ci": 204,
    "utf8_slovak_ci": 205,
    "utf8_spanish2_ci": 206,
    "utf8_roman_ci": 207,
    "utf8_persian_ci": 208,
    "utf8_esperanto_ci": 209,
    "utf8_hungarian_ci": 210,
    "utf8_sinhala_ci": 211,
    "utf8_german2_ci": 212,
    "utf8_croatian_ci": 213,
    "utf8_unicode_520_ci": 214,
    "utf8_vietnamese_ci": 215,
    "utf8_general_mysql500_ci": 223,
    "utf8mb4_unicode_ci": 224,
    "utf8mb4_icelandic_ci": 225,
    "utf8mb4_latvian_ci": 226,
    "utf8mb4_romanian_ci": 227,
    "utf8mb4_slovenian_ci": 228,
    "utf8mb4_polish_ci": 229,
    "utf8mb4_estonian_ci": 230,
    "utf8mb4_spanish_ci": 231,
    "utf8mb4_swedish_ci": 232,
    "utf8mb4_turkish_ci": 233,
    "utf8mb4_czech_ci": 234,
    "utf8mb4_danish_ci": 235,
    "utf8mb4_lithuanian_ci": 236,
    "utf8mb4_slovak_ci": 237,
    "utf8mb4_spanish2_ci": 238,
    "utf8mb4_roman_ci": 239,
    "utf8mb4_persian_ci": 240,
    "utf8mb4_esperanto_ci": 241,
    "utf8mb4_hungarian_ci": 242,
    "utf8mb4_sinhala_ci": 243,
    "utf8mb4_german2_ci": 244,
    "utf8mb4_croatian_ci": 245,
    "utf8mb4_unicode_520_ci": 246,
    "utf8mb4_vietnamese_ci": 247,
}


SQL_RESERVED_WORDS = [
    "ALL",
    "ANALYSE",
    "ANALYZE",
    "AND",
    "ANY",
    "AS",
    "ASC",
    "AUTHORIZATION",
    "BETWEEN",
    "BINARY",
    "BOTH",
    "CASE",
    "CAST",
    "CHECK",
    "COLLATE",
    "COLUMN",
    "CONSTRAINT",
    "CREATE",
    "CROSS",
    "CURRENT_DATE",
    "CURRENT_TIME",
    "CURRENT_TIMESTAMP",
    "CURRENT_USER",
    "DEFAULT",
    "DEFERRABLE",
    "DESC",
    "DISTINCT",
    "DO",
    "ELSE",
    "END",
    "EXCEPT",
    "FALSE",
    "FOR",
    "FOREIGN",
    "FREEZE",
    "FROM",
    "FULL",
    "GRANT",
    "GROUP",
    "HAVING",
    "ILIKE",
    "IN",
    "INITIALLY",
    "INNER",
    "INTERSECT",
    "INTO",
    "IS",
    "ISNULL",
    "JOIN",
    "LEADING",
    "LEFT",
    "LIKE",
    "LIMIT",
    "LOCALTIME",
    "LOCALTIMESTAMP",
    "NATURAL",
    "NEW",
    "NOT",
    "NOTNULL",
    "NULL",
    "OFF",
    "OFFSET",
    "OLD",
    "ON",
    "ONLY",
    "OR",
    "ORDER",
    "OUTER",
    "OVERLAPS",
    "PLACING",
    "PRIMARY",
    "REFERENCES",
    "RIGHT",
    "SELECT",
    "SESSION_USER",
    "SIMILAR",
    "SOME",
    "TABLE",
    "THEN",
    "TO",
    "TRAILING",
    "TRUE",
    "UNION",
    "UNIQUE",
    "USER",
    "USING",
    "VERBOSE",
    "WHEN",
    "WHERE",
]

SERVER_VARIABLES = {
    # var_name: (value, type, charset)
    "@@session.auto_increment_increment": (1, TYPES.MYSQL_TYPE_LONGLONG, CHARSET_NUMBERS["binary"]),
    "@@auto_increment_increment": (1, TYPES.MYSQL_TYPE_LONGLONG, CHARSET_NUMBERS["binary"]),
    "@@character_set_client": ("utf8", TYPES.MYSQL_TYPE_VAR_STRING, CHARSET_NUMBERS["utf8_general_ci"]),
    "@@character_set_connection": ("utf8", TYPES.MYSQL_TYPE_VAR_STRING, CHARSET_NUMBERS["utf8_general_ci"]),
    "@@character_set_results": ("utf8", TYPES.MYSQL_TYPE_VAR_STRING, CHARSET_NUMBERS["utf8_general_ci"]),
    "@@GLOBAL.character_set_server": ("latin1", TYPES.MYSQL_TYPE_VAR_STRING, CHARSET_NUMBERS["utf8_general_ci"]),
    "@@character_set_server": ("latin1", TYPES.MYSQL_TYPE_VAR_STRING, CHARSET_NUMBERS["utf8_general_ci"]),
    "@@GLOBAL.collation_server": ("latin1_swedish_ci", TYPES.MYSQL_TYPE_VAR_STRING, CHARSET_NUMBERS["utf8_general_ci"]),
    "@@collation_server": ("latin1_swedish_ci", TYPES.MYSQL_TYPE_VAR_STRING, CHARSET_NUMBERS["utf8_general_ci"]),
    "@@init_connect": ("", TYPES.MYSQL_TYPE_VAR_STRING, CHARSET_NUMBERS["utf8_general_ci"]),  # None or '' ?
    "@@interactive_timeout": (28800, TYPES.MYSQL_TYPE_LONGLONG, CHARSET_NUMBERS["binary"]),
    "@@license": ("GPL", TYPES.MYSQL_TYPE_VAR_STRING, CHARSET_NUMBERS["utf8_general_ci"]),
    "@@lower_case_table_names": (0, TYPES.MYSQL_TYPE_LONGLONG, CHARSET_NUMBERS["binary"]),
<<<<<<< HEAD
=======
    "@@GLOBAL.lower_case_table_names": (0, TYPES.MYSQL_TYPE_LONGLONG, CHARSET_NUMBERS["binary"]),
>>>>>>> 8bd905fb
    "@@max_allowed_packet": (16777216, TYPES.MYSQL_TYPE_LONGLONG, CHARSET_NUMBERS["binary"]),
    "@@net_buffer_length": (16384, TYPES.MYSQL_TYPE_LONGLONG, CHARSET_NUMBERS["binary"]),
    "@@net_write_timeout": (60, TYPES.MYSQL_TYPE_LONGLONG, CHARSET_NUMBERS["binary"]),
    "@@query_cache_size": (16777216, TYPES.MYSQL_TYPE_LONGLONG, CHARSET_NUMBERS["binary"]),
    "@@query_cache_type": ("OFF", TYPES.MYSQL_TYPE_VAR_STRING, CHARSET_NUMBERS["utf8_general_ci"]),
    "@@sql_mode": (
        "ONLY_FULL_GROUP_BY,STRICT_TRANS_TABLES,NO_ZERO_IN_DATE,NO_ZERO_DATE,ERROR_FOR_DIVISION_BY_ZERO,NO_AUTO_CREATE_USER,NO_ENGINE_SUBSTITUTION",
        TYPES.MYSQL_TYPE_VAR_STRING,
        CHARSET_NUMBERS["utf8_general_ci"],
    ),
    # '@@system_time_zone': ('MSK', TYPES.MYSQL_TYPE_VAR_STRING, CHARSET_NUMBERS['utf8_general_ci']),
    "@@system_time_zone": ("UTC", TYPES.MYSQL_TYPE_VAR_STRING, CHARSET_NUMBERS["utf8_general_ci"]),
    "@@time_zone": ("SYSTEM", TYPES.MYSQL_TYPE_VAR_STRING, CHARSET_NUMBERS["utf8_general_ci"]),
    "@@session.tx_isolation": ("REPEATABLE-READ", TYPES.MYSQL_TYPE_VAR_STRING, CHARSET_NUMBERS["utf8_general_ci"]),
    "@@tx_isolation": ("REPEATABLE-READ", TYPES.MYSQL_TYPE_VAR_STRING, CHARSET_NUMBERS["utf8_general_ci"]),
    "@@wait_timeout": (28800, TYPES.MYSQL_TYPE_LONGLONG, CHARSET_NUMBERS["binary"]),
    "@@session.tx_read_only": ("0", TYPES.MYSQL_TYPE_VAR_STRING, CHARSET_NUMBERS["utf8_general_ci"]),
    "@@version_comment": ("(MindsDB)", TYPES.MYSQL_TYPE_VAR_STRING, CHARSET_NUMBERS["utf8_general_ci"]),
    "@@version": ("8.0.17", TYPES.MYSQL_TYPE_VAR_STRING, CHARSET_NUMBERS["utf8_general_ci"]),
    "@@collation_connection": ("utf8_general_ci", TYPES.MYSQL_TYPE_VAR_STRING, CHARSET_NUMBERS["utf8_general_ci"]),
    "@@performance_schema": (1, TYPES.MYSQL_TYPE_LONGLONG, CHARSET_NUMBERS["binary"]),
    "@@GLOBAL.transaction_isolation": (
        "REPEATABLE-READ",
        TYPES.MYSQL_TYPE_VAR_STRING,
        CHARSET_NUMBERS["utf8_general_ci"],
    ),
    "@@transaction_isolation": ("REPEATABLE-READ", TYPES.MYSQL_TYPE_VAR_STRING, CHARSET_NUMBERS["utf8_general_ci"]),
<<<<<<< HEAD
=======
    "@@event_scheduler": ("OFF", TYPES.MYSQL_TYPE_VAR_STRING, CHARSET_NUMBERS["utf8_general_ci"]),
    "@@default_storage_engine": ("InnoDB", TYPES.MYSQL_TYPE_VAR_STRING, CHARSET_NUMBERS["utf8_general_ci"]),
    "@@default_tmp_storage_engine": ("InnoDB", TYPES.MYSQL_TYPE_VAR_STRING, CHARSET_NUMBERS["utf8_general_ci"]),
>>>>>>> 8bd905fb
}


class SESSION_TRACK(object):
    __slots__ = ()
    SESSION_TRACK_SYSTEM_VARIABLES = 0x00
    SESSION_TRACK_SCHEMA = 0x01
    SESSION_TRACK_STATE_CHANGE = 0x02
    SESSION_TRACK_GTIDS = 0x03
    SESSION_TRACK_TRANSACTION_CHARACTERISTICS = 0x04
    SESSION_TRACK_TRANSACTION_STATE = 0x05


SESSION_TRACK = SESSION_TRACK()

ALL = vars()


def VAR_NAME(val, prefix=""):
    global ALL

    for key in ALL.keys():
        value = ALL[key]
        if value == val and key != "val":
            if prefix == "" or (prefix != "" and prefix == key[: len(prefix)]):
                return key
    return None


def getConstName(consts, value):
    attrs = [x for x in dir(consts) if x.startswith("__") is False]
    constNames = {getattr(consts, x): x for x in attrs}
    if value in constNames:
        return constNames[value]
    return None<|MERGE_RESOLUTION|>--- conflicted
+++ resolved
@@ -186,10 +186,7 @@
     BOOL = "BOOL"
     BOOLEAN = "BOOLEAN"
     JSON = "JSON"
-<<<<<<< HEAD
     VECTOR = "VECTOR"
-=======
->>>>>>> 8bd905fb
 
 
 # Default values for attributes of MySQL data types as they appear in information_schema.columns
@@ -365,12 +362,9 @@
     MYSQL_DATA_TYPE.JSON: CTypeProperties(
         C_TYPES.MYSQL_TYPE_JSON, flags=[FIELD_FLAG.BLOB, FIELD_FLAG.BINARY_COLLATION]
     ),
-<<<<<<< HEAD
     MYSQL_DATA_TYPE.VECTOR: CTypeProperties(
         C_TYPES.MYSQL_TYPE_VECTOR, 4096, flags=[FIELD_FLAG.BLOB, FIELD_FLAG.BINARY_COLLATION]
     )
-=======
->>>>>>> 8bd905fb
 }
 
 
@@ -1180,10 +1174,7 @@
     "@@interactive_timeout": (28800, TYPES.MYSQL_TYPE_LONGLONG, CHARSET_NUMBERS["binary"]),
     "@@license": ("GPL", TYPES.MYSQL_TYPE_VAR_STRING, CHARSET_NUMBERS["utf8_general_ci"]),
     "@@lower_case_table_names": (0, TYPES.MYSQL_TYPE_LONGLONG, CHARSET_NUMBERS["binary"]),
-<<<<<<< HEAD
-=======
     "@@GLOBAL.lower_case_table_names": (0, TYPES.MYSQL_TYPE_LONGLONG, CHARSET_NUMBERS["binary"]),
->>>>>>> 8bd905fb
     "@@max_allowed_packet": (16777216, TYPES.MYSQL_TYPE_LONGLONG, CHARSET_NUMBERS["binary"]),
     "@@net_buffer_length": (16384, TYPES.MYSQL_TYPE_LONGLONG, CHARSET_NUMBERS["binary"]),
     "@@net_write_timeout": (60, TYPES.MYSQL_TYPE_LONGLONG, CHARSET_NUMBERS["binary"]),
@@ -1211,12 +1202,9 @@
         CHARSET_NUMBERS["utf8_general_ci"],
     ),
     "@@transaction_isolation": ("REPEATABLE-READ", TYPES.MYSQL_TYPE_VAR_STRING, CHARSET_NUMBERS["utf8_general_ci"]),
-<<<<<<< HEAD
-=======
     "@@event_scheduler": ("OFF", TYPES.MYSQL_TYPE_VAR_STRING, CHARSET_NUMBERS["utf8_general_ci"]),
     "@@default_storage_engine": ("InnoDB", TYPES.MYSQL_TYPE_VAR_STRING, CHARSET_NUMBERS["utf8_general_ci"]),
     "@@default_tmp_storage_engine": ("InnoDB", TYPES.MYSQL_TYPE_VAR_STRING, CHARSET_NUMBERS["utf8_general_ci"]),
->>>>>>> 8bd905fb
 }
 
 
