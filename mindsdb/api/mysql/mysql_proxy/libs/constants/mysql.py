"""
*******************************************************
 * Copyright (C) 2017 MindsDB Inc. <copyright@mindsdb.com>
 *
 * This file is part of MindsDB Server.
 *
 * MindsDB Server can not be copied and/or distributed without the express
 * permission of MindsDB Inc
 *******************************************************
"""

import enum
from dataclasses import dataclass, field

# CAPABILITIES
# As defined in : https://dev.mysql.com/doc/dev/mysql-server/8.0.0/group__group__cs__capabilities__flags.html

MAX_PACKET_SIZE = 16777215


# capabilities description can be found on page 67 https://books.google.ru/books?id=5TjrxYHRAwEC&printsec=frontcover#v=onepage&q&f=false
# https://mariadb.com/kb/en/connection/
# https://dev.mysql.com/doc/internals/en/capability-flags.html
class CAPABILITIES(object):
    __slots__ = ()
    CLIENT_LONG_PASSWORD = 1
    CLIENT_FOUND_ROWS = 2
    CLIENT_LONG_FLAG = 4
    CLIENT_CONNECT_WITH_DB = 8
    CLIENT_NO_SCHEMA = 16
    CLIENT_COMPRESS = 32
    CLIENT_ODBC = 64
    CLIENT_LOCAL_FILES = 128
    CLIENT_IGNORE_SPACE = 256
    CLIENT_PROTOCOL_41 = 512
    CLIENT_INTERACTIVE = 1024
    CLIENT_SSL = 2048
    CLIENT_IGNORE_SIGPIPE = 4096
    CLIENT_TRANSACTIONS = 8192
    CLIENT_RESERVED = 16384
    CLIENT_RESERVED2 = 32768
    CLIENT_MULTI_STATEMENTS = 1 << 16
    CLIENT_MULTI_RESULTS = 1 << 17
    CLIENT_PS_MULTI_RESULTS = 1 << 18
    CLIENT_PLUGIN_AUTH = 1 << 19
    CLIENT_CONNECT_ATTRS = 1 << 20
    CLIENT_PLUGIN_AUTH_LENENC_CLIENT_DATA = 1 << 21
    CLIENT_CAN_HANDLE_EXPIRED_PASSWORDS = 1 << 22
    CLIENT_SESSION_TRACK = 1 << 23
    CLIENT_DEPRECATE_EOF = 1 << 24
    CLIENT_SSL_VERIFY_SERVER_CERT = 1 << 30
    CLIENT_REMEMBER_OPTIONS = 1 << 31
    CLIENT_SECURE_CONNECTION = 0x00008000


CAPABILITIES = CAPABILITIES()


# SERVER STATUS
class SERVER_STATUS(object):
    __slots__ = ()
    SERVER_STATUS_IN_TRANS = 1  # A transaction is currently active
    SERVER_STATUS_AUTOCOMMIT = 2  # Autocommit mode is set
    SERVER_MORE_RESULTS_EXISTS = 8  # more results exists (more packet follow)
    SERVER_QUERY_NO_GOOD_INDEX_USED = 16
    SERVER_QUERY_NO_INDEX_USED = 32
    SERVER_STATUS_CURSOR_EXISTS = (
        64  # when using COM_STMT_FETCH, indicate that current cursor still has result (deprecated)
    )
    SERVER_STATUS_LAST_ROW_SENT = (
        128  # when using COM_STMT_FETCH, indicate that current cursor has finished to send results (deprecated)
    )
    SERVER_STATUS_DB_DROPPED = 1 << 8  # database has been dropped
    SERVER_STATUS_NO_BACKSLASH_ESCAPES = 1 << 9  # current escape mode is "no backslash escape"
    SERVER_STATUS_METADATA_CHANGED = (
        1 << 10
    )  # A DDL change did have an impact on an existing PREPARE (an automatic reprepare has been executed)
    SERVER_QUERY_WAS_SLOW = 1 << 11
    SERVER_PS_OUT_PARAMs = 1 << 12  # this resultset contain stored procedure output parameter
    SERVER_STATUS_IN_TRANS_READONLY = 1 << 13  # current transaction is a read-only transaction
    SERVER_SESSION_STATE_CHANGED = 1 << 14  # session state change. see Session change type for more information


SERVER_STATUS = SERVER_STATUS()


# COMMANDS
class COMMANDS(object):
    __slots__ = ()
    COM_CHANGE_USER = int("0x11", 0)
    COM_DEBUG = int("0x0D", 0)
    COM_INIT_DB = int("0x02", 0)
    COM_PING = int("0x0e", 0)
    COM_PROCESS_KILL = int("0xC", 0)
    COM_QUERY = int("0x03", 0)
    COM_QUIT = int("0x01", 0)
    COM_RESET_CONNECTION = int("0x1f", 0)
    COM_SET_OPTION = int("0x1b", 0)
    COM_SHUTDOWN = int("0x0a", 0)
    COM_SLEEP = int("0x00", 0)
    COM_STATISTICS = int("0x09", 0)
    COM_STMT_PREPARE = int("0x16", 0)
    COM_STMT_EXECUTE = int("0x17", 0)
    COM_STMT_FETCH = int("0x1c", 0)
    COM_STMT_RESET = int("0x1a", 0)
    COM_STMT_CLOSE = int("0x19", 0)
    COM_FIELD_LIST = int("0x04", 0)  # deprecated


COMMANDS = COMMANDS()


# FIELD TYPES
# https://dev.mysql.com/doc/dev/mysql-server/latest/field__types_8h_source.html
# https://mariadb.com/kb/en/result-set-packets/
class TYPES(object):
    __slots__ = ()
    MYSQL_TYPE_DECIMAL = 0
    MYSQL_TYPE_TINY = 1
    MYSQL_TYPE_SHORT = 2
    MYSQL_TYPE_LONG = 3
    MYSQL_TYPE_FLOAT = 4
    MYSQL_TYPE_DOUBLE = 5
    MYSQL_TYPE_NULL = 6
    MYSQL_TYPE_TIMESTAMP = 7
    MYSQL_TYPE_LONGLONG = 8
    MYSQL_TYPE_INT24 = 9
    MYSQL_TYPE_DATE = 10
    MYSQL_TYPE_TIME = 11
    MYSQL_TYPE_DATETIME = 12
    MYSQL_TYPE_YEAR = 13
    MYSQL_TYPE_NEWDATE = 14
    MYSQL_TYPE_VARCHAR = 15
    MYSQL_TYPE_BIT = 16
    MYSQL_TYPE_TIMESTAMP2 = 17
    MYSQL_TYPE_DATETIME2 = 18
    MYSQL_TYPE_TIME2 = 19
    MYSQL_TYPE_TYPED_ARRAY = 20
    MYSQL_TYPE_VECTOR = 242
    MYSQL_TYPE_INVALID = 243
    MYSQL_TYPE_BOOL = 244
    MYSQL_TYPE_JSON = 245
    MYSQL_TYPE_NEWDECIMAL = 246
    MYSQL_TYPE_ENUM = 247
    MYSQL_TYPE_SET = 248
    MYSQL_TYPE_TINY_BLOB = 249
    MYSQL_TYPE_MEDIUM_BLOB = 250
    MYSQL_TYPE_LONG_BLOB = 251
    MYSQL_TYPE_BLOB = 252
    MYSQL_TYPE_VAR_STRING = 253
    MYSQL_TYPE_STRING = 254
    MYSQL_TYPE_GEOMETRY = 255


C_TYPES = TYPES()
TYPES = TYPES()


class MYSQL_DATA_TYPE(enum.Enum):
    TINYINT = "TINYINT"
    SMALLINT = "SMALLINT"
    MEDIUMINT = "MEDIUMINT"
    INT = "INT"
    BIGINT = "BIGINT"
    FLOAT = "FLOAT"
    DOUBLE = "DOUBLE"
    DECIMAL = "DECIMAL"
    YEAR = "YEAR"
    TIME = "TIME"
    DATE = "DATE"
    DATETIME = "DATETIME"
    TIMESTAMP = "TIMESTAMP"
    CHAR = "CHAR"
    BINARY = "BINARY"
    VARCHAR = "VARCHAR"
    VARBINARY = "VARBINARY"
    TINYBLOB = "TINYBLOB"
    TINYTEXT = "TINYTEXT"
    BLOB = "BLOB"
    TEXT = "TEXT"
    MEDIUMBLOB = "MEDIUMBLOB"
    MEDIUMTEXT = "MEDIUMTEXT"
    LONGBLOB = "LONGBLOB"
    LONGTEXT = "LONGTEXT"
    BIT = "BIT"
    BOOL = "BOOL"
    BOOLEAN = "BOOLEAN"
<<<<<<< HEAD
    JSON = "JSON"
=======
>>>>>>> 4a451c8f


# Default values for attributes of MySQL data types as they appear in information_schema.columns
# These values match the MySQL v8.0.37 defaults and are used to properly represent column metadata
MYSQL_DATA_TYPE_COLUMNS_DEFAULT = {
    MYSQL_DATA_TYPE.TINYINT: {"NUMERIC_PRECISION": 3, "NUMERIC_SCALE": 0},
    MYSQL_DATA_TYPE.SMALLINT: {"NUMERIC_PRECISION": 5, "NUMERIC_SCALE": 0},
    MYSQL_DATA_TYPE.MEDIUMINT: {"NUMERIC_PRECISION": 7, "NUMERIC_SCALE": 0},
    MYSQL_DATA_TYPE.INT: {"NUMERIC_PRECISION": 10, "NUMERIC_SCALE": 0},
    MYSQL_DATA_TYPE.BIGINT: {"NUMERIC_PRECISION": 19, "NUMERIC_SCALE": 0},
    MYSQL_DATA_TYPE.FLOAT: {"NUMERIC_PRECISION": 12},
    MYSQL_DATA_TYPE.DOUBLE: {"NUMERIC_PRECISION": 22},
    MYSQL_DATA_TYPE.DECIMAL: {"NUMERIC_PRECISION": 10, "NUMERIC_SCALE": 0, "COLUMN_TYPE": "decimal(10,0)"},
    MYSQL_DATA_TYPE.YEAR: {
        # every column is null
    },
    MYSQL_DATA_TYPE.TIME: {"DATETIME_PRECISION": 0},
    MYSQL_DATA_TYPE.DATE: {
        # every column is null
    },
    MYSQL_DATA_TYPE.DATETIME: {"DATETIME_PRECISION": 0},
    MYSQL_DATA_TYPE.TIMESTAMP: {"DATETIME_PRECISION": 0},
    MYSQL_DATA_TYPE.CHAR: {
        "CHARACTER_MAXIMUM_LENGTH": 1,
        "CHARACTER_OCTET_LENGTH": 4,
        "CHARACTER_SET_NAME": "utf8",
        "COLLATION_NAME": "utf8_bin",
        "COLUMN_TYPE": "char(1)",
    },
    MYSQL_DATA_TYPE.BINARY: {"CHARACTER_MAXIMUM_LENGTH": 1, "CHARACTER_OCTET_LENGTH": 1, "COLUMN_TYPE": "binary(1)"},
    MYSQL_DATA_TYPE.VARCHAR: {
        "CHARACTER_MAXIMUM_LENGTH": 1024,  # NOTE mandatory for field creation
        "CHARACTER_OCTET_LENGTH": 4096,  # NOTE mandatory for field creation
        "CHARACTER_SET_NAME": "utf8",
        "COLLATION_NAME": "utf8_bin",
        "COLUMN_TYPE": "varchar(1024)",
    },
    MYSQL_DATA_TYPE.VARBINARY: {
        "CHARACTER_MAXIMUM_LENGTH": 1024,  # NOTE mandatory for field creation
        "CHARACTER_OCTET_LENGTH": 1024,  # NOTE mandatory for field creation
        "COLUMN_TYPE": "varbinary(1024)",
    },
    MYSQL_DATA_TYPE.TINYBLOB: {"CHARACTER_MAXIMUM_LENGTH": 255, "CHARACTER_OCTET_LENGTH": 255},
    MYSQL_DATA_TYPE.TINYTEXT: {
        "CHARACTER_MAXIMUM_LENGTH": 255,
        "CHARACTER_OCTET_LENGTH": 255,
        "CHARACTER_SET_NAME": "utf8",
        "COLLATION_NAME": "utf8_bin",
    },
    MYSQL_DATA_TYPE.BLOB: {"CHARACTER_MAXIMUM_LENGTH": 65535, "CHARACTER_OCTET_LENGTH": 65535},
    MYSQL_DATA_TYPE.TEXT: {
        "CHARACTER_MAXIMUM_LENGTH": 65535,
        "CHARACTER_OCTET_LENGTH": 65535,
        "CHARACTER_SET_NAME": "utf8",
        "COLLATION_NAME": "utf8_bin",
    },
    MYSQL_DATA_TYPE.MEDIUMBLOB: {"CHARACTER_MAXIMUM_LENGTH": 16777215, "CHARACTER_OCTET_LENGTH": 16777215},
    MYSQL_DATA_TYPE.MEDIUMTEXT: {
        "CHARACTER_MAXIMUM_LENGTH": 16777215,
        "CHARACTER_OCTET_LENGTH": 16777215,
        "CHARACTER_SET_NAME": "utf8",
        "COLLATION_NAME": "utf8_bin",
    },
    MYSQL_DATA_TYPE.LONGBLOB: {
        "CHARACTER_MAXIMUM_LENGTH": 4294967295,
        "CHARACTER_OCTET_LENGTH": 4294967295,
    },
    MYSQL_DATA_TYPE.LONGTEXT: {
        "CHARACTER_MAXIMUM_LENGTH": 4294967295,
        "CHARACTER_OCTET_LENGTH": 4294967295,
        "CHARACTER_SET_NAME": "utf8",
        "COLLATION_NAME": "utf8_bin",
    },
    MYSQL_DATA_TYPE.BIT: {
        "NUMERIC_PRECISION": 1,
        "COLUMN_TYPE": "bit(1)",
        # 'NUMERIC_SCALE': null
    },
    MYSQL_DATA_TYPE.BOOL: {
        "DATA_TYPE": "tinyint",
        "NUMERIC_PRECISION": 3,
        "NUMERIC_SCALE": 0,
        "COLUMN_TYPE": "tinyint(1)",
    },
    MYSQL_DATA_TYPE.BOOLEAN: {
        "DATA_TYPE": "tinyint",
        "NUMERIC_PRECISION": 3,
        "NUMERIC_SCALE": 0,
        "COLUMN_TYPE": "tinyint(1)",
    },
}


class FIELD_FLAG(object):
    __slots__ = ()
    NOT_NULL = 1  # field cannot be null
    PRIMARY_KEY = 2  # field is a primary key
    UNIQUE_KEY = 4  # field is unique
    MULTIPLE_KEY = 8  # field is in a multiple key
    BLOB = 16  # is this field a Blob
    UNSIGNED = 32  # is this field unsigned
    ZEROFILL_FLAG = 64  # is this field a zerofill
    BINARY_COLLATION = 128  # whether this field has a binary collation
    ENUM = 256  # Field is an enumeration
    AUTO_INCREMENT = 512  # field auto-increment
    TIMESTAMP = 1024  # field is a timestamp value
    SET = 2048  # field is a SET
    NO_DEFAULT_VALUE_FLAG = 4096  # field doesn't have default value
    ON_UPDATE_NOW_FLAG = 8192  # field is set to NOW on UPDATE
    NUM_FLAG = 32768  # field is num


FIELD_FLAG = FIELD_FLAG()


@dataclass(frozen=True)
class CTypeProperties:
    """Properties that describe int-representation of mysql column.

    Attributes:
        code (int): Code of the mysql type.
        size (int | None): Size of the column. If not specified, then size is variable (text/blob types).
        flags (list[int]): Flags of the mysql type.
    """

    code: int
    size: int | None = None
    flags: list[int] = field(default_factory=list)


# Map between data types and C types
# Fields size and flags been taken from tcp dump of mysql-server response
# https://dev.mysql.com/doc/c-api/8.0/en/c-api-prepared-statement-type-codes.html
DATA_C_TYPE_MAP = {
    MYSQL_DATA_TYPE.TINYINT: CTypeProperties(C_TYPES.MYSQL_TYPE_TINY, 4),
    MYSQL_DATA_TYPE.SMALLINT: CTypeProperties(C_TYPES.MYSQL_TYPE_SHORT, 6),
    MYSQL_DATA_TYPE.MEDIUMINT: CTypeProperties(C_TYPES.MYSQL_TYPE_INT24, 9),
    MYSQL_DATA_TYPE.INT: CTypeProperties(C_TYPES.MYSQL_TYPE_LONG, 11),
    MYSQL_DATA_TYPE.BIGINT: CTypeProperties(C_TYPES.MYSQL_TYPE_LONGLONG, 20),
    MYSQL_DATA_TYPE.FLOAT: CTypeProperties(C_TYPES.MYSQL_TYPE_FLOAT, 12),
    MYSQL_DATA_TYPE.DOUBLE: CTypeProperties(C_TYPES.MYSQL_TYPE_DOUBLE, 22),
    MYSQL_DATA_TYPE.DECIMAL: CTypeProperties(C_TYPES.MYSQL_TYPE_NEWDECIMAL),
    MYSQL_DATA_TYPE.YEAR: CTypeProperties(C_TYPES.MYSQL_TYPE_YEAR, 4, [FIELD_FLAG.UNSIGNED, FIELD_FLAG.ZEROFILL_FLAG]),
    MYSQL_DATA_TYPE.TIME: CTypeProperties(C_TYPES.MYSQL_TYPE_TIME, 10, [FIELD_FLAG.BINARY_COLLATION]),
    MYSQL_DATA_TYPE.DATE: CTypeProperties(C_TYPES.MYSQL_TYPE_DATE, 10, [FIELD_FLAG.BINARY_COLLATION]),
    MYSQL_DATA_TYPE.DATETIME: CTypeProperties(C_TYPES.MYSQL_TYPE_DATETIME, 19, [FIELD_FLAG.BINARY_COLLATION]),
    MYSQL_DATA_TYPE.TIMESTAMP: CTypeProperties(
        C_TYPES.MYSQL_TYPE_TIMESTAMP, 19, [FIELD_FLAG.BINARY_COLLATION, FIELD_FLAG.TIMESTAMP]
    ),
    MYSQL_DATA_TYPE.CHAR: CTypeProperties(C_TYPES.MYSQL_TYPE_STRING),
    MYSQL_DATA_TYPE.BINARY: CTypeProperties(C_TYPES.MYSQL_TYPE_STRING, flags=[FIELD_FLAG.BINARY_COLLATION]),
    MYSQL_DATA_TYPE.VARCHAR: CTypeProperties(C_TYPES.MYSQL_TYPE_VAR_STRING),
    MYSQL_DATA_TYPE.VARBINARY: CTypeProperties(C_TYPES.MYSQL_TYPE_VAR_STRING, flags=[FIELD_FLAG.BINARY_COLLATION]),
    MYSQL_DATA_TYPE.TINYBLOB: CTypeProperties(
        C_TYPES.MYSQL_TYPE_BLOB, flags=[FIELD_FLAG.BLOB, FIELD_FLAG.BINARY_COLLATION]
    ),
    MYSQL_DATA_TYPE.TINYTEXT: CTypeProperties(C_TYPES.MYSQL_TYPE_BLOB, flags=[FIELD_FLAG.BLOB]),
    MYSQL_DATA_TYPE.BLOB: CTypeProperties(
        C_TYPES.MYSQL_TYPE_BLOB, flags=[FIELD_FLAG.BLOB, FIELD_FLAG.BINARY_COLLATION]
    ),
    MYSQL_DATA_TYPE.TEXT: CTypeProperties(C_TYPES.MYSQL_TYPE_BLOB, flags=[FIELD_FLAG.BLOB]),
    MYSQL_DATA_TYPE.MEDIUMBLOB: CTypeProperties(
        C_TYPES.MYSQL_TYPE_BLOB, flags=[FIELD_FLAG.BLOB, FIELD_FLAG.BINARY_COLLATION]
    ),
    MYSQL_DATA_TYPE.MEDIUMTEXT: CTypeProperties(C_TYPES.MYSQL_TYPE_BLOB, flags=[FIELD_FLAG.BLOB]),
    MYSQL_DATA_TYPE.LONGBLOB: CTypeProperties(
        C_TYPES.MYSQL_TYPE_BLOB, flags=[FIELD_FLAG.BLOB, FIELD_FLAG.BINARY_COLLATION]
    ),
    MYSQL_DATA_TYPE.LONGTEXT: CTypeProperties(C_TYPES.MYSQL_TYPE_BLOB, flags=[FIELD_FLAG.BLOB]),
    MYSQL_DATA_TYPE.BIT: CTypeProperties(C_TYPES.MYSQL_TYPE_BIT, 8, [FIELD_FLAG.UNSIGNED]),
    MYSQL_DATA_TYPE.BOOL: CTypeProperties(C_TYPES.MYSQL_TYPE_TINY, 1),
    MYSQL_DATA_TYPE.BOOLEAN: CTypeProperties(C_TYPES.MYSQL_TYPE_TINY, 1),
<<<<<<< HEAD
    MYSQL_DATA_TYPE.JSON: CTypeProperties(
        C_TYPES.MYSQL_TYPE_JSON, flags=[FIELD_FLAG.BLOB, FIELD_FLAG.BINARY_COLLATION]
    ),
=======
>>>>>>> 4a451c8f
}


# HANDSHAKE

DEFAULT_COALLITION_ID = 83
SERVER_STATUS_AUTOCOMMIT = 2

# NOTE real mysql-server returns by default all (capabilities 0xffff, extended 0xc1ff)
DEFAULT_CAPABILITIES = sum(
    [
        CAPABILITIES.CLIENT_LONG_PASSWORD,
        CAPABILITIES.CLIENT_LONG_FLAG,
        CAPABILITIES.CLIENT_CONNECT_WITH_DB,
        CAPABILITIES.CLIENT_PROTOCOL_41,
        CAPABILITIES.CLIENT_TRANSACTIONS,
        CAPABILITIES.CLIENT_FOUND_ROWS,
        CAPABILITIES.CLIENT_LOCAL_FILES,
        CAPABILITIES.CLIENT_CONNECT_ATTRS,
        CAPABILITIES.CLIENT_PLUGIN_AUTH,
        CAPABILITIES.CLIENT_SSL,
        CAPABILITIES.CLIENT_SECURE_CONNECTION,
        CAPABILITIES.CLIENT_DEPRECATE_EOF,
    ]
)

DEFAULT_AUTH_METHOD = "caching_sha2_password"  # [mysql_native_password|caching_sha2_password]

FILLER_FOR_WIRESHARK_DUMP = 21


# Datum lenenc encoding

NULL_VALUE = b"\xfb"
ONE_BYTE_ENC = b"\xfa"
TWO_BYTE_ENC = b"\xfc"
THREE_BYTE_ENC = b"\xfd"
EIGHT_BYTE_ENC = b"\xfe"


# ERROR CODES
class ERR(object):
    __slots__ = ()
    ER_OLD_TEMPORALS_UPGRADED = 1880
    ER_ONLY_FD_AND_RBR_EVENTS_ALLOWED_IN_BINLOG_STATEMENT = 1730
    ER_ONLY_INTEGERS_ALLOWED = 1578
    ER_ONLY_ON_RANGE_LIST_PARTITION = 1512
    ER_OPEN_AS_READONLY = 1036
    ER_OPERAND_COLUMNS = 1241
    ER_OPTION_PREVENTS_STATEMENT = 1290
    ER_ORDER_WITH_PROC = 1386
    ER_OUT_OF_RESOURCES = 1041
    ER_OUT_OF_SORTMEMORY = 1038
    ER_OUTOFMEMORY = 1037
    ER_PARSE_ERROR = 1064
    ER_PART_STATE_ERROR = 1522
    ER_PARTITION_CLAUSE_ON_NONPARTITIONED = 1747
    ER_PARTITION_COLUMN_LIST_ERROR = 1653
    ER_PARTITION_CONST_DOMAIN_ERROR = 1563
    ER_PARTITION_ENTRY_ERROR = 1496
    ER_PARTITION_EXCHANGE_DIFFERENT_OPTION = 1731
    ER_PARTITION_EXCHANGE_FOREIGN_KEY = 1740
    ER_PARTITION_EXCHANGE_PART_TABLE = 1732
    ER_PARTITION_EXCHANGE_TEMP_TABLE = 1733
    ER_PARTITION_FIELDS_TOO_LONG = 1660
    ER_PARTITION_FUNC_NOT_ALLOWED_ERROR = 1491
    ER_PARTITION_FUNCTION_FAILURE = 1521
    ER_PARTITION_FUNCTION_IS_NOT_ALLOWED = 1564
    ER_PARTITION_INSTEAD_OF_SUBPARTITION = 1734
    ER_PARTITION_MAXVALUE_ERROR = 1481
    ER_PARTITION_MERGE_ERROR = 1572
    ER_PARTITION_MGMT_ON_NONPARTITIONED = 1505
    ER_PARTITION_NAME = 1633
    ER_PARTITION_NO_TEMPORARY = 1562
    ER_PARTITION_NOT_DEFINED_ERROR = 1498
    ER_PARTITION_REQUIRES_VALUES_ERROR = 1479
    ER_PARTITION_SUBPART_MIX_ERROR = 1483
    ER_PARTITION_SUBPARTITION_ERROR = 1482
    ER_PARTITION_WRONG_NO_PART_ERROR = 1484
    ER_PARTITION_WRONG_NO_SUBPART_ERROR = 1485
    ER_PARTITION_WRONG_VALUES_ERROR = 1480
    ER_PARTITIONS_MUST_BE_DEFINED_ERROR = 1492
    ER_PASSWD_LENGTH = 1372
    ER_PASSWORD_ANONYMOUS_USER = 1131
    ER_PASSWORD_FORMAT = 1827
    ER_PASSWORD_NO_MATCH = 1133
    ER_PASSWORD_NOT_ALLOWED = 1132
    ER_PATH_LENGTH = 1680
    ER_PLUGIN_CANNOT_BE_UNINSTALLED = 1883
    ER_PLUGIN_IS_NOT_LOADED = 1524
    ER_PLUGIN_IS_PERMANENT = 1702
    ER_PLUGIN_NO_INSTALL = 1721
    ER_PLUGIN_NO_UNINSTALL = 1720
    ER_PRIMARY_CANT_HAVE_NULL = 1171
    ER_PROC_AUTO_GRANT_FAIL = 1404
    ER_PROC_AUTO_REVOKE_FAIL = 1405
    ER_PROCACCESS_DENIED_ERROR = 1370
    ER_PS_MANY_PARAM = 1390
    ER_PS_NO_RECURSION = 1444
    ER_QUERY_CACHE_DISABLED = 1651
    ER_QUERY_INTERRUPTED = 1317
    ER_QUERY_ON_FOREIGN_DATA_SOURCE = 1430
    ER_QUERY_ON_MASTER = 1219
    ER_RANGE_NOT_INCREASING_ERROR = 1493
    ER_RBR_NOT_AVAILABLE = 1574
    ER_READ_ONLY_MODE = 1836
    ER_READ_ONLY_TRANSACTION = 1207
    ER_READY = 1076
    ER_RECORD_FILE_FULL = 1114
    ER_REGEXP_ERROR = 1139
    ER_RELAY_LOG_FAIL = 1371
    ER_RELAY_LOG_INIT = 1380
    ER_REMOVED_SPACES = 1466
    ER_RENAMED_NAME = 1636
    ER_REORG_HASH_ONLY_ON_SAME_N = 1510
    ER_REORG_NO_PARAM_ERROR = 1511
    ER_REORG_OUTSIDE_RANGE = 1520
    ER_REORG_PARTITION_NOT_EXIST = 1516
    ER_REQUIRES_PRIMARY_KEY = 1173
    ER_RESERVED_SYNTAX = 1382
    ER_RESIGNAL_WITHOUT_ACTIVE_HANDLER = 1645
    ER_REVOKE_GRANTS = 1269
    ER_ROW_DOES_NOT_MATCH_GIVEN_PARTITION_SET = 1748
    ER_ROW_DOES_NOT_MATCH_PARTITION = 1737
    ER_ROW_IN_WRONG_PARTITION = 1863
    ER_ROW_IS_REFERENCED = 1217
    ER_ROW_IS_REFERENCED_2 = 1451
    ER_ROW_SINGLE_PARTITION_FIELD_ERROR = 1658
    ER_RPL_INFO_DATA_TOO_LONG = 1742
    ER_SAME_NAME_PARTITION = 1517
    ER_SAME_NAME_PARTITION_FIELD = 1652
    ER_SELECT_REDUCED = 1249
    ER_SERVER_IS_IN_SECURE_AUTH_MODE = 1275
    ER_SERVER_SHUTDOWN = 1053
    ER_SET_CONSTANTS_ONLY = 1204
    ER_SET_PASSWORD_AUTH_PLUGIN = 1699
    ER_SET_STATEMENT_CANNOT_INVOKE_FUNCTION = 1769
    ER_SHUTDOWN_COMPLETE = 1079
    ER_SIGNAL_BAD_CONDITION_TYPE = 1646
    ER_SIGNAL_EXCEPTION = 1644
    ER_SIGNAL_NOT_FOUND = 1643
    ER_SIGNAL_WARN = 1642
    ER_SIZE_OVERFLOW_ERROR = 1532
    ER_SKIPPING_LOGGED_TRANSACTION = 1771
    ER_SLAVE_CANT_CREATE_CONVERSION = 1678
    ER_SLAVE_CONFIGURATION = 1794
    ER_SLAVE_CONVERSION_FAILED = 1677
    ER_SLAVE_CORRUPT_EVENT = 1610
    ER_SLAVE_CREATE_EVENT_FAILURE = 1596
    ER_SLAVE_FATAL_ERROR = 1593
    ER_SLAVE_HAS_MORE_GTIDS_THAN_MASTER = 1885
    ER_SLAVE_HEARTBEAT_FAILURE = 1623
    ER_SLAVE_HEARTBEAT_VALUE_OUT_OF_RANGE = 1624
    ER_SLAVE_HEARTBEAT_VALUE_OUT_OF_RANGE_MAX = 1704
    ER_SLAVE_HEARTBEAT_VALUE_OUT_OF_RANGE_MIN = 1703
    ER_SLAVE_IGNORE_SERVER_IDS = 1650
    ER_SLAVE_IGNORED_SSL_PARAMS = 1274
    ER_SLAVE_IGNORED_TABLE = 1237
    ER_SLAVE_INCIDENT = 1590
    ER_SLAVE_MASTER_COM_FAILURE = 1597
    ER_SLAVE_MI_INIT_REPOSITORY = 1871
    ER_SLAVE_MUST_STOP = 1198
    ER_SLAVE_NOT_RUNNING = 1199
    ER_SLAVE_RELAY_LOG_READ_FAILURE = 1594
    ER_SLAVE_RELAY_LOG_WRITE_FAILURE = 1595
    ER_SLAVE_RLI_INIT_REPOSITORY = 1872
    ER_SLAVE_SILENT_RETRY_TRANSACTION = 1806
    ER_SLAVE_THREAD = 1202
    ER_SLAVE_WAS_NOT_RUNNING = 1255
    ER_SLAVE_WAS_RUNNING = 1254
    ER_SP_ALREADY_EXISTS = 1304
    ER_SP_BAD_CURSOR_QUERY = 1322
    ER_SP_BAD_CURSOR_SELECT = 1323
    ER_SP_BAD_SQLSTATE = 1407
    ER_SP_BAD_VAR_SHADOW = 1453
    ER_SP_BADRETURN = 1313
    ER_SP_BADSELECT = 1312
    ER_SP_BADSTATEMENT = 1314
    ER_SP_CANT_ALTER = 1334
    ER_SP_CANT_SET_AUTOCOMMIT = 1445
    ER_SP_CASE_NOT_FOUND = 1339
    ER_SP_COND_MISMATCH = 1319
    ER_SP_CURSOR_AFTER_HANDLER = 1338
    ER_SP_CURSOR_ALREADY_OPEN = 1325
    ER_SP_CURSOR_MISMATCH = 1324
    ER_SP_CURSOR_NOT_OPEN = 1326
    ER_SP_DOES_NOT_EXIST = 1305
    ER_SP_DROP_FAILED = 1306
    ER_SP_DUP_COND = 1332
    ER_SP_DUP_CURS = 1333
    ER_SP_DUP_HANDLER = 1413
    ER_SP_DUP_PARAM = 1330
    ER_SP_DUP_VAR = 1331
    ER_SP_FETCH_NO_DATA = 1329
    ER_SP_GOTO_IN_HNDLR = 1358
    ER_SP_LABEL_MISMATCH = 1310
    ER_SP_LABEL_REDEFINE = 1309
    ER_SP_LILABEL_MISMATCH = 1308
    ER_SP_NO_AGGREGATE = 1460
    ER_SP_NO_DROP_SP = 1357
    ER_SP_NO_RECURSION = 1424
    ER_SP_NO_RECURSIVE_CREATE = 1303
    ER_SP_NO_RETSET = 1415
    ER_SP_NORETURN = 1320
    ER_SP_NORETURNEND = 1321
    ER_SP_NOT_VAR_ARG = 1414
    ER_SP_PROC_TABLE_CORRUPT = 1457
    ER_SP_RECURSION_LIMIT = 1456
    ER_SP_STORE_FAILED = 1307
    ER_SP_SUBSELECT_NYI = 1335
    ER_SP_UNDECLARED_VAR = 1327
    ER_SP_UNINIT_VAR = 1311
    ER_SP_VARCOND_AFTER_CURSHNDLR = 1337
    ER_SP_WRONG_NAME = 1458
    ER_SP_WRONG_NO_OF_ARGS = 1318
    ER_SP_WRONG_NO_OF_FETCH_ARGS = 1328
    ER_SPATIAL_CANT_HAVE_NULL = 1252
    ER_SPATIAL_MUST_HAVE_GEOM_COL = 1687
    ER_SPECIFIC_ACCESS_DENIED_ERROR = 1227
    ER_SQL_SLAVE_SKIP_COUNTER_NOT_SETTABLE_IN_GTID_MODE = 1858
    ER_SQLTHREAD_WITH_SECURE_SLAVE = 1763
    ER_SR_INVALID_CREATION_CTX = 1601
    ER_STACK_OVERRUN = 1119
    ER_STACK_OVERRUN_NEED_MORE = 1436
    ER_STARTUP = 1408
    ER_STMT_CACHE_FULL = 1705
    ER_STMT_HAS_NO_OPEN_CURSOR = 1421
    ER_STMT_NOT_ALLOWED_IN_SF_OR_TRG = 1336
    ER_STOP_SLAVE_IO_THREAD_TIMEOUT = 1876
    ER_STOP_SLAVE_SQL_THREAD_TIMEOUT = 1875
    ER_STORED_FUNCTION_PREVENTS_SWITCH_BINLOG_FORMAT = 1560
    ER_STORED_FUNCTION_PREVENTS_SWITCH_SQL_LOG_BIN = 1695
    ER_STORED_FUNCTION_PREVENTS_SWITCH_BINLOG_DIRECT = 1686
    ER_SUBPARTITION_ERROR = 1500
    ER_SUBPARTITION_NAME = 1634
    ER_SUBQUERY_NO_1_ROW = 1242
    ER_SYNTAX_ERROR = 1149
    ER_TABLE_CANT_HANDLE_AUTO_INCREMENT = 1164
    ER_TABLE_CANT_HANDLE_BLOB = 1163
    ER_TABLE_CANT_HANDLE_FT = 1214
    ER_TABLE_CANT_HANDLE_SPKEYS = 1464
    ER_TABLE_CORRUPT = 1877
    ER_TABLE_DEF_CHANGED = 1412
    ER_TABLE_EXISTS_ERROR = 1050
    ER_TABLE_HAS_NO_FT = 1764
    ER_TABLE_IN_FK_CHECK = 1725
    ER_TABLE_IN_SYSTEM_TABLESPACE = 1809
    ER_TABLE_MUST_HAVE_COLUMNS = 1113
    ER_TABLE_NAME = 1632
    ER_TABLE_NEEDS_REBUILD = 1707
    ER_TABLE_NEEDS_UPGRADE = 1459
    ER_TABLE_NOT_LOCKED = 1100
    ER_TABLE_NOT_LOCKED_FOR_WRITE = 1099
    ER_TABLE_SCHEMA_MISMATCH = 1808
    ER_TABLEACCESS_DENIED_ERROR = 1142
    ER_TABLENAME_NOT_ALLOWED_HERE = 1250
    ER_TABLES_DIFFERENT_METADATA = 1736
    ER_TABLESPACE_AUTO_EXTEND_ERROR = 1530
    ER_TABLESPACE_DISCARDED = 1814
    ER_TABLESPACE_EXISTS = 1813
    ER_TABLESPACE_MISSING = 1812
    ER_TEMP_FILE_WRITE_FAILURE = 1878
    ER_TEMP_TABLE_PREVENTS_SWITCH_OUT_OF_RBR = 1559
    ER_TEMPORARY_NAME = 1635
    ER_TEXTFILE_NOT_READABLE = 1085
    ER_TOO_BIG_DISPLAYWIDTH = 1439
    ER_TOO_BIG_FIELDLENGTH = 1074
    ER_TOO_BIG_FOR_UNCOMPRESS = 1256
    ER_TOO_BIG_PRECISION = 1426
    ER_TOO_BIG_ROWSIZE = 1118
    ER_TOO_BIG_SCALE = 1425
    ER_TOO_BIG_SELECT = 1104
    ER_TOO_BIG_SET = 1097
    ER_TOO_HIGH_LEVEL_OF_NESTING_FOR_SELECT = 1473
    ER_TOO_LONG_BODY = 1437
    ER_TOO_LONG_FIELD_COMMENT = 1629
    ER_TOO_LONG_IDENT = 1059
    ER_TOO_LONG_INDEX_COMMENT = 1688
    ER_TOO_LONG_KEY = 1071
    ER_TOO_LONG_STRING = 1162
    ER_TOO_LONG_TABLE_COMMENT = 1628
    ER_TOO_LONG_TABLE_PARTITION_COMMENT = 1793
    ER_TOO_MANY_CONCURRENT_TRXS = 1637
    ER_TOO_MANY_DELAYED_THREADS = 1151
    ER_TOO_MANY_FIELDS = 1117
    ER_TOO_MANY_KEY_PARTS = 1070
    ER_TOO_MANY_KEYS = 1069
    ER_TOO_MANY_PARTITION_FUNC_FIELDS_ERROR = 1655
    ER_TOO_MANY_PARTITIONS_ERROR = 1499
    ER_TOO_MANY_ROWS = 1172
    ER_TOO_MANY_TABLES = 1116
    ER_TOO_MANY_USER_CONNECTIONS = 1203
    ER_TOO_MANY_VALUES_ERROR = 1657
    ER_TOO_MUCH_AUTO_TIMESTAMP_COLS = 1293
    ER_TRANS_CACHE_FULL = 1197
    ER_TRG_ALREADY_EXISTS = 1359
    ER_TRG_CANT_CHANGE_ROW = 1362
    ER_TRG_CANT_OPEN_TABLE = 1606
    ER_TRG_CORRUPTED_FILE = 1602
    ER_TRG_DOES_NOT_EXIST = 1360
    ER_TRG_IN_WRONG_SCHEMA = 1435
    ER_TRG_INVALID_CREATION_CTX = 1604
    ER_TRG_NO_CREATION_CTX = 1603
    ER_TRG_NO_DEFINER = 1454
    ER_TRG_NO_SUCH_ROW_IN_TRG = 1363
    ER_TRG_ON_VIEW_OR_TEMP_TABLE = 1361
    ER_TRUNCATE_ILLEGAL_FK = 1701
    ER_TRUNCATED_WRONG_VALUE = 1292
    ER_TRUNCATED_WRONG_VALUE_FOR_FIELD = 1366
    ER_UDF_EXISTS = 1125
    ER_UDF_NO_PATHS = 1124
    ER_UNDO_RECORD_TOO_BIG = 1713
    ER_UNEXPECTED_EOF = 1039
    ER_UNION_TABLES_IN_DIFFERENT_DIR = 1212
    ER_UNIQUE_KEY_NEED_ALL_FIELDS_IN_PF = 1503
    ER_UNKNOWN_ALTER_ALGORITHM = 1800
    ER_UNKNOWN_ALTER_LOCK = 1801
    ER_UNKNOWN_CHARACTER_SET = 1115
    ER_UNKNOWN_COLLATION = 1273
    ER_UNKNOWN_COM_ERROR = 1047
    ER_UNKNOWN_ERROR = 1105
    ER_UNKNOWN_EXPLAIN_FORMAT = 1791
    ER_UNKNOWN_KEY_CACHE = 1284
    ER_UNKNOWN_LOCALE = 1649
    ER_UNKNOWN_PARTITION = 1735
    ER_UNKNOWN_PROCEDURE = 1106
    ER_UNKNOWN_STMT_HANDLER = 1243
    ER_UNKNOWN_STORAGE_ENGINE = 1286
    ER_UNKNOWN_SYSTEM_VARIABLE = 1193
    ER_UNKNOWN_TABLE = 1109
    ER_UNKNOWN_TARGET_BINLOG = 1373
    ER_UNKNOWN_TIME_ZONE = 1298
    ER_UNSUPORTED_LOG_ENGINE = 1579
    ER_UNSUPPORTED_ENGINE = 1726
    ER_UNSUPPORTED_EXTENSION = 1112
    ER_UNSUPPORTED_PS = 1295
    ER_UNTIL_COND_IGNORED = 1279
    ER_UPDATE_INF = 1134
    ER_UPDATE_LOG_DEPRECATED_IGNORED = 1315
    ER_UPDATE_LOG_DEPRECATED_TRANSLATED = 1316
    ER_UPDATE_TABLE_USED = 1093
    ER_UPDATE_WITHOUT_KEY_IN_SAFE_MODE = 1175
    ER_USER_LIMIT_REACHED = 1226
    ER_USERNAME = 1468
    ER_VALUES_IS_NOT_INT_TYPE_ERROR = 1697
    ER_VAR_CANT_BE_READ = 1233
    ER_VARIABLE_IS_NOT_STRUCT = 1272
    ER_VARIABLE_IS_READONLY = 1621
    ER_VARIABLE_NOT_SETTABLE_IN_SF_OR_TRIGGER = 1765
    ER_VARIABLE_NOT_SETTABLE_IN_SP = 1838
    ER_VARIABLE_NOT_SETTABLE_IN_TRANSACTION = 1766
    ER_VIEW_CHECK_FAILED = 1369
    ER_VIEW_CHECKSUM = 1392
    ER_VIEW_DELETE_MERGE_VIEW = 1395
    ER_VIEW_FRM_NO_USER = 1447
    ER_VIEW_INVALID = 1356
    ER_VIEW_INVALID_CREATION_CTX = 1600
    ER_VIEW_MULTIUPDATE = 1393
    ER_VIEW_NO_CREATION_CTX = 1599
    ER_VIEW_NO_EXPLAIN = 1345
    ER_VIEW_NO_INSERT_FIELD_LIST = 1394
    ER_VIEW_NONUPD_CHECK = 1368
    ER_VIEW_OTHER_USER = 1448
    ER_VIEW_PREVENT_UPDATE = 1443
    ER_VIEW_RECURSIVE = 1462
    ER_VIEW_SELECT_CLAUSE = 1350
    ER_VIEW_SELECT_DERIVED = 1349
    ER_VIEW_SELECT_TMPTABLE = 1352
    ER_VIEW_SELECT_VARIABLE = 1351
    ER_VIEW_WRONG_LIST = 1353
    ER_WARN_ALLOWED_PACKET_OVERFLOWED = 1301
    ER_WARN_CANT_DROP_DEFAULT_KEYCACHE = 1438
    ER_WARN_DATA_OUT_OF_RANGE = 1264
    ER_WARN_DEPRECATED_SYNTAX = 1287
    ER_WARN_DEPRECATED_SYNTAX_NO_REPLACEMENT = 1681
    ER_WARN_DEPRECATED_SYNTAX_WITH_VER = 1554
    ER_WARN_ENGINE_TRANSACTION_ROLLBACK = 1622
    ER_WARN_FIELD_RESOLVED = 1276
    ER_WARN_HOSTNAME_WONT_WORK = 1285
    ER_WARN_I_S_SKIPPED_TABLE = 1684
    ER_WARN_INDEX_NOT_APPLICABLE = 1739
    ER_WARN_INVALID_TIMESTAMP = 1299
    ER_WARN_NULL_TO_NOTNULL = 1263
    ER_WARN_PURGE_LOG_IN_USE = 1867
    ER_WARN_PURGE_LOG_IS_ACTIVE = 1868
    ER_WARN_QC_RESIZE = 1282
    ER_WARN_TOO_FEW_RECORDS = 1261
    ER_WARN_TOO_MANY_RECORDS = 1262
    ER_WARN_USING_OTHER_HANDLER = 1266
    ER_WARN_VIEW_MERGE = 1354
    ER_WARN_VIEW_WITHOUT_KEY = 1355
    ER_WARNING_NOT_COMPLETE_ROLLBACK = 1196
    ER_WARNING_NOT_COMPLETE_ROLLBACK_WITH_CREATED_TEMP_TABLE = 1751
    ER_WARNING_NOT_COMPLETE_ROLLBACK_WITH_DROPPED_TEMP_TABLE = 1752
    ER_WRONG_ARGUMENTS = 1210
    ER_WRONG_AUTO_KEY = 1075
    ER_WRONG_COLUMN_NAME = 1166
    ER_WRONG_DB_NAME = 1102
    ER_WRONG_EXPR_IN_PARTITION_FUNC_ERROR = 1486
    ER_WRONG_FIELD_SPEC = 1063
    ER_WRONG_FIELD_TERMINATORS = 1083
    ER_WRONG_FIELD_WITH_GROUP = 1055
    ER_WRONG_FK_DEF = 1239
    ER_WRONG_GROUP_FIELD = 1056
    ER_WRONG_KEY_COLUMN = 1167
    ER_WRONG_LOCK_OF_SYSTEM_TABLE = 1428
    ER_WRONG_MAGIC = 1389
    ER_WRONG_MRG_TABLE = 1168
    ER_WRONG_NAME_FOR_CATALOG = 1281
    ER_WRONG_NAME_FOR_INDEX = 1280
    ER_WRONG_NATIVE_TABLE_STRUCTURE = 1682
    ER_WRONG_NUMBER_OF_COLUMNS_IN_SELECT = 1222
    ER_WRONG_OBJECT = 1347
    ER_WRONG_OUTER_JOIN = 1120
    ER_WRONG_PARAMCOUNT_TO_NATIVE_FCT = 1582
    ER_WRONG_PARAMCOUNT_TO_PROCEDURE = 1107
    ER_WRONG_PARAMETERS_TO_NATIVE_FCT = 1583
    ER_WRONG_PARAMETERS_TO_PROCEDURE = 1108
    ER_WRONG_PARAMETERS_TO_STORED_FCT = 1584
    ER_WRONG_PARTITION_NAME = 1567
    ER_WRONG_PERFSCHEMA_USAGE = 1683
    ER_WRONG_SIZE_NUMBER = 1531
    ER_WRONG_SPVAR_TYPE_IN_LIMIT = 1691
    ER_WRONG_STRING_LENGTH = 1470
    ER_WRONG_SUB_KEY = 1089
    ER_WRONG_SUM_SELECT = 1057
    ER_WRONG_TABLE_NAME = 1103
    ER_WRONG_TYPE_COLUMN_VALUE_ERROR = 1654
    ER_WRONG_TYPE_FOR_VAR = 1232
    ER_WRONG_USAGE = 1221
    ER_WRONG_VALUE = 1525
    ER_WRONG_VALUE_COUNT = 1058
    ER_WRONG_VALUE_COUNT_ON_ROW = 1136
    ER_WRONG_VALUE_FOR_TYPE = 1411
    ER_WRONG_VALUE_FOR_VAR = 1231
    ER_WSAS_FAILED = 1383
    ER_XA_RBDEADLOCK = 1614
    ER_XA_RBROLLBACK = 1402
    ER_XA_RBTIMEOUT = 1613
    ER_XAER_DUPID = 1440
    ER_XAER_INVAL = 1398
    ER_XAER_NOTA = 1397
    ER_XAER_OUTSIDE = 1400
    ER_XAER_RMERR = 1401
    ER_XAER_RMFAIL = 1399
    ER_YES = 1003
    ER_ZLIB_Z_BUF_ERROR = 1258
    ER_ZLIB_Z_DATA_ERROR = 1259
    ER_ZLIB_Z_MEM_ERROR = 1257
    ER_BAD_DB_ERROR = 1049
    ER_BAD_TABLE_ERROR = 1051
    ER_KEY_COLUMN_DOES_NOT_EXIST = 1072
    ER_DUP_FIELDNAME = 1060
    ER_DB_DROP_DELETE = 1009
    ER_NON_INSERTABLE_TABLE = 1471
    ER_NOT_SUPPORTED_YET = 1235


ERR = ERR()


class WARN(object):
    __slots__ = ()
    WARN_COND_ITEM_TRUNCATED = 1647
    WARN_DATA_TRUNCATED = 1265
    WARN_NO_MASTER_INF = 1617
    WARN_NON_ASCII_SEPARATOR_NOT_IMPLEMENTED = 1638
    WARN_ON_BLOCKHOLE_IN_RBR = 1870
    WARN_OPTION_BELOW_LIMIT = 1708
    WARN_OPTION_IGNORED = 1618
    WARN_PLUGIN_BUSY = 1620
    WARN_PLUGIN_DELETE_BUILTIN = 1619


WARN = WARN()

# CHARACTER SET NUMBERS

# noqa
CHARSET_NUMBERS = {
    "big5_chinese_ci": 1,
    "latin2_czech_cs": 2,
    "dec8_swedish_ci": 3,
    "cp850_general_ci": 4,
    "latin1_german1_ci": 5,
    "hp8_english_ci": 6,
    "koi8r_general_ci": 7,
    "latin1_swedish_ci": 8,
    "latin2_general_ci": 9,
    "swe7_swedish_ci": 10,
    "ascii_general_ci": 11,
    "ujis_japanese_ci": 12,
    "sjis_japanese_ci": 13,
    "cp1251_bulgarian_ci": 14,
    "latin1_danish_ci": 15,
    "hebrew_general_ci": 16,
    "tis620_thai_ci": 18,
    "euckr_korean_ci": 19,
    "latin7_estonian_cs": 20,
    "latin2_hungarian_ci": 21,
    "koi8u_general_ci": 22,
    "cp1251_ukrainian_ci": 23,
    "gb2312_chinese_ci": 24,
    "greek_general_ci": 25,
    "cp1250_general_ci": 26,
    "latin2_croatian_ci": 27,
    "gbk_chinese_ci": 28,
    "cp1257_lithuanian_ci": 29,
    "latin5_turkish_ci": 30,
    "latin1_german2_ci": 31,
    "armscii8_general_ci": 32,
    "utf8_general_ci": 33,
    "cp1250_czech_cs": 34,
    "ucs2_general_ci": 35,
    "cp866_general_ci": 36,
    "keybcs2_general_ci": 37,
    "macce_general_ci": 38,
    "macroman_general_ci": 39,
    "cp852_general_ci": 40,
    "latin7_general_ci": 41,
    "latin7_general_cs": 42,
    "macce_bin": 43,
    "cp1250_croatian_ci": 44,
    "utf8mb4_general_ci": 45,
    "utf8mb4_bin": 46,
    "latin1_bin": 47,
    "latin1_general_ci": 48,
    "latin1_general_cs": 49,
    "cp1251_bin": 50,
    "cp1251_general_ci": 51,
    "cp1251_general_cs": 52,
    "macroman_bin": 53,
    "utf16_general_ci": 54,
    "utf16_bin": 55,
    "utf16le_general_ci": 56,
    "cp1256_general_ci": 57,
    "cp1257_bin": 58,
    "cp1257_general_ci": 59,
    "utf32_general_ci": 60,
    "utf32_bin": 61,
    "utf16le_bin": 62,
    "binary": 63,
    "armscii8_bin": 64,
    "ascii_bin": 65,
    "cp1250_bin": 66,
    "cp1256_bin": 67,
    "cp866_bin": 68,
    "dec8_bin": 69,
    "greek_bin": 70,
    "hebrew_bin": 71,
    "hp8_bin": 72,
    "keybcs2_bin": 73,
    "koi8r_bin": 74,
    "koi8u_bin": 75,
    "latin2_bin": 77,
    "latin5_bin": 78,
    "latin7_bin": 79,
    "cp850_bin": 80,
    "cp852_bin": 81,
    "swe7_bin": 82,
    "utf8_bin": 83,
    "big5_bin": 84,
    "euckr_bin": 85,
    "gb2312_bin": 86,
    "gbk_bin": 87,
    "sjis_bin": 88,
    "tis620_bin": 89,
    "ucs2_bin": 90,
    "ujis_bin": 91,
    "geostd8_general_ci": 92,
    "geostd8_bin": 93,
    "latin1_spanish_ci": 94,
    "cp932_japanese_ci": 95,
    "cp932_bin": 96,
    "eucjpms_japanese_ci": 97,
    "eucjpms_bin": 98,
    "cp1250_polish_ci": 99,
    "utf16_unicode_ci": 101,
    "utf16_icelandic_ci": 102,
    "utf16_latvian_ci": 103,
    "utf16_romanian_ci": 104,
    "utf16_slovenian_ci": 105,
    "utf16_polish_ci": 106,
    "utf16_estonian_ci": 107,
    "utf16_spanish_ci": 108,
    "utf16_swedish_ci": 109,
    "utf16_turkish_ci": 110,
    "utf16_czech_ci": 111,
    "utf16_danish_ci": 112,
    "utf16_lithuanian_ci": 113,
    "utf16_slovak_ci": 114,
    "utf16_spanish2_ci": 115,
    "utf16_roman_ci": 116,
    "utf16_persian_ci": 117,
    "utf16_esperanto_ci": 118,
    "utf16_hungarian_ci": 119,
    "utf16_sinhala_ci": 120,
    "utf16_german2_ci": 121,
    "utf16_croatian_ci": 122,
    "utf16_unicode_520_ci": 123,
    "utf16_vietnamese_ci": 124,
    "ucs2_unicode_ci": 128,
    "ucs2_icelandic_ci": 129,
    "ucs2_latvian_ci": 130,
    "ucs2_romanian_ci": 131,
    "ucs2_slovenian_ci": 132,
    "ucs2_polish_ci": 133,
    "ucs2_estonian_ci": 134,
    "ucs2_spanish_ci": 135,
    "ucs2_swedish_ci": 136,
    "ucs2_turkish_ci": 137,
    "ucs2_czech_ci": 138,
    "ucs2_danish_ci": 139,
    "ucs2_lithuanian_ci": 140,
    "ucs2_slovak_ci": 141,
    "ucs2_spanish2_ci": 142,
    "ucs2_roman_ci": 143,
    "ucs2_persian_ci": 144,
    "ucs2_esperanto_ci": 145,
    "ucs2_hungarian_ci": 146,
    "ucs2_sinhala_ci": 147,
    "ucs2_german2_ci": 148,
    "ucs2_croatian_ci": 149,
    "ucs2_unicode_520_ci": 150,
    "ucs2_vietnamese_ci": 151,
    "ucs2_general_mysql500_ci": 159,
    "utf32_unicode_ci": 160,
    "utf32_icelandic_ci": 161,
    "utf32_latvian_ci": 162,
    "utf32_romanian_ci": 163,
    "utf32_slovenian_ci": 164,
    "utf32_polish_ci": 165,
    "utf32_estonian_ci": 166,
    "utf32_spanish_ci": 167,
    "utf32_swedish_ci": 168,
    "utf32_turkish_ci": 169,
    "utf32_czech_ci": 170,
    "utf32_danish_ci": 171,
    "utf32_lithuanian_ci": 172,
    "utf32_slovak_ci": 173,
    "utf32_spanish2_ci": 174,
    "utf32_roman_ci": 175,
    "utf32_persian_ci": 176,
    "utf32_esperanto_ci": 177,
    "utf32_hungarian_ci": 178,
    "utf32_sinhala_ci": 179,
    "utf32_german2_ci": 180,
    "utf32_croatian_ci": 181,
    "utf32_unicode_520_ci": 182,
    "utf32_vietnamese_ci": 183,
    "utf8_unicode_ci": 192,
    "utf8_icelandic_ci": 193,
    "utf8_latvian_ci": 194,
    "utf8_romanian_ci": 195,
    "utf8_slovenian_ci": 196,
    "utf8_polish_ci": 197,
    "utf8_estonian_ci": 198,
    "utf8_spanish_ci": 199,
    "utf8_swedish_ci": 200,
    "utf8_turkish_ci": 201,
    "utf8_czech_ci": 202,
    "utf8_danish_ci": 203,
    "utf8_lithuanian_ci": 204,
    "utf8_slovak_ci": 205,
    "utf8_spanish2_ci": 206,
    "utf8_roman_ci": 207,
    "utf8_persian_ci": 208,
    "utf8_esperanto_ci": 209,
    "utf8_hungarian_ci": 210,
    "utf8_sinhala_ci": 211,
    "utf8_german2_ci": 212,
    "utf8_croatian_ci": 213,
    "utf8_unicode_520_ci": 214,
    "utf8_vietnamese_ci": 215,
    "utf8_general_mysql500_ci": 223,
    "utf8mb4_unicode_ci": 224,
    "utf8mb4_icelandic_ci": 225,
    "utf8mb4_latvian_ci": 226,
    "utf8mb4_romanian_ci": 227,
    "utf8mb4_slovenian_ci": 228,
    "utf8mb4_polish_ci": 229,
    "utf8mb4_estonian_ci": 230,
    "utf8mb4_spanish_ci": 231,
    "utf8mb4_swedish_ci": 232,
    "utf8mb4_turkish_ci": 233,
    "utf8mb4_czech_ci": 234,
    "utf8mb4_danish_ci": 235,
    "utf8mb4_lithuanian_ci": 236,
    "utf8mb4_slovak_ci": 237,
    "utf8mb4_spanish2_ci": 238,
    "utf8mb4_roman_ci": 239,
    "utf8mb4_persian_ci": 240,
    "utf8mb4_esperanto_ci": 241,
    "utf8mb4_hungarian_ci": 242,
    "utf8mb4_sinhala_ci": 243,
    "utf8mb4_german2_ci": 244,
    "utf8mb4_croatian_ci": 245,
    "utf8mb4_unicode_520_ci": 246,
    "utf8mb4_vietnamese_ci": 247,
}


SQL_RESERVED_WORDS = [
    "ALL",
    "ANALYSE",
    "ANALYZE",
    "AND",
    "ANY",
    "AS",
    "ASC",
    "AUTHORIZATION",
    "BETWEEN",
    "BINARY",
    "BOTH",
    "CASE",
    "CAST",
    "CHECK",
    "COLLATE",
    "COLUMN",
    "CONSTRAINT",
    "CREATE",
    "CROSS",
    "CURRENT_DATE",
    "CURRENT_TIME",
    "CURRENT_TIMESTAMP",
    "CURRENT_USER",
    "DEFAULT",
    "DEFERRABLE",
    "DESC",
    "DISTINCT",
    "DO",
    "ELSE",
    "END",
    "EXCEPT",
    "FALSE",
    "FOR",
    "FOREIGN",
    "FREEZE",
    "FROM",
    "FULL",
    "GRANT",
    "GROUP",
    "HAVING",
    "ILIKE",
    "IN",
    "INITIALLY",
    "INNER",
    "INTERSECT",
    "INTO",
    "IS",
    "ISNULL",
    "JOIN",
    "LEADING",
    "LEFT",
    "LIKE",
    "LIMIT",
    "LOCALTIME",
    "LOCALTIMESTAMP",
    "NATURAL",
    "NEW",
    "NOT",
    "NOTNULL",
    "NULL",
    "OFF",
    "OFFSET",
    "OLD",
    "ON",
    "ONLY",
    "OR",
    "ORDER",
    "OUTER",
    "OVERLAPS",
    "PLACING",
    "PRIMARY",
    "REFERENCES",
    "RIGHT",
    "SELECT",
    "SESSION_USER",
    "SIMILAR",
    "SOME",
    "TABLE",
    "THEN",
    "TO",
    "TRAILING",
    "TRUE",
    "UNION",
    "UNIQUE",
    "USER",
    "USING",
    "VERBOSE",
    "WHEN",
    "WHERE",
]

SERVER_VARIABLES = {
    # var_name: (value, type, charset)
    "@@session.auto_increment_increment": (1, TYPES.MYSQL_TYPE_LONGLONG, CHARSET_NUMBERS["binary"]),
    "@@auto_increment_increment": (1, TYPES.MYSQL_TYPE_LONGLONG, CHARSET_NUMBERS["binary"]),
    "@@character_set_client": ("utf8", TYPES.MYSQL_TYPE_VAR_STRING, CHARSET_NUMBERS["utf8_general_ci"]),
    "@@character_set_connection": ("utf8", TYPES.MYSQL_TYPE_VAR_STRING, CHARSET_NUMBERS["utf8_general_ci"]),
    "@@character_set_results": ("utf8", TYPES.MYSQL_TYPE_VAR_STRING, CHARSET_NUMBERS["utf8_general_ci"]),
    "@@GLOBAL.character_set_server": ("latin1", TYPES.MYSQL_TYPE_VAR_STRING, CHARSET_NUMBERS["utf8_general_ci"]),
    "@@character_set_server": ("latin1", TYPES.MYSQL_TYPE_VAR_STRING, CHARSET_NUMBERS["utf8_general_ci"]),
    "@@GLOBAL.collation_server": ("latin1_swedish_ci", TYPES.MYSQL_TYPE_VAR_STRING, CHARSET_NUMBERS["utf8_general_ci"]),
    "@@collation_server": ("latin1_swedish_ci", TYPES.MYSQL_TYPE_VAR_STRING, CHARSET_NUMBERS["utf8_general_ci"]),
    "@@init_connect": ("", TYPES.MYSQL_TYPE_VAR_STRING, CHARSET_NUMBERS["utf8_general_ci"]),  # None or '' ?
    "@@interactive_timeout": (28800, TYPES.MYSQL_TYPE_LONGLONG, CHARSET_NUMBERS["binary"]),
    "@@license": ("GPL", TYPES.MYSQL_TYPE_VAR_STRING, CHARSET_NUMBERS["utf8_general_ci"]),
    "@@lower_case_table_names": (0, TYPES.MYSQL_TYPE_LONGLONG, CHARSET_NUMBERS["binary"]),
<<<<<<< HEAD
=======
    "@@GLOBAL.lower_case_table_names": (0, TYPES.MYSQL_TYPE_LONGLONG, CHARSET_NUMBERS["binary"]),
>>>>>>> 4a451c8f
    "@@max_allowed_packet": (16777216, TYPES.MYSQL_TYPE_LONGLONG, CHARSET_NUMBERS["binary"]),
    "@@net_buffer_length": (16384, TYPES.MYSQL_TYPE_LONGLONG, CHARSET_NUMBERS["binary"]),
    "@@net_write_timeout": (60, TYPES.MYSQL_TYPE_LONGLONG, CHARSET_NUMBERS["binary"]),
    "@@query_cache_size": (16777216, TYPES.MYSQL_TYPE_LONGLONG, CHARSET_NUMBERS["binary"]),
    "@@query_cache_type": ("OFF", TYPES.MYSQL_TYPE_VAR_STRING, CHARSET_NUMBERS["utf8_general_ci"]),
    "@@sql_mode": (
        "ONLY_FULL_GROUP_BY,STRICT_TRANS_TABLES,NO_ZERO_IN_DATE,NO_ZERO_DATE,ERROR_FOR_DIVISION_BY_ZERO,NO_AUTO_CREATE_USER,NO_ENGINE_SUBSTITUTION",
        TYPES.MYSQL_TYPE_VAR_STRING,
        CHARSET_NUMBERS["utf8_general_ci"],
    ),
    # '@@system_time_zone': ('MSK', TYPES.MYSQL_TYPE_VAR_STRING, CHARSET_NUMBERS['utf8_general_ci']),
    "@@system_time_zone": ("UTC", TYPES.MYSQL_TYPE_VAR_STRING, CHARSET_NUMBERS["utf8_general_ci"]),
    "@@time_zone": ("SYSTEM", TYPES.MYSQL_TYPE_VAR_STRING, CHARSET_NUMBERS["utf8_general_ci"]),
    "@@session.tx_isolation": ("REPEATABLE-READ", TYPES.MYSQL_TYPE_VAR_STRING, CHARSET_NUMBERS["utf8_general_ci"]),
    "@@tx_isolation": ("REPEATABLE-READ", TYPES.MYSQL_TYPE_VAR_STRING, CHARSET_NUMBERS["utf8_general_ci"]),
    "@@wait_timeout": (28800, TYPES.MYSQL_TYPE_LONGLONG, CHARSET_NUMBERS["binary"]),
    "@@session.tx_read_only": ("0", TYPES.MYSQL_TYPE_VAR_STRING, CHARSET_NUMBERS["utf8_general_ci"]),
    "@@version_comment": ("(MindsDB)", TYPES.MYSQL_TYPE_VAR_STRING, CHARSET_NUMBERS["utf8_general_ci"]),
    "@@version": ("8.0.17", TYPES.MYSQL_TYPE_VAR_STRING, CHARSET_NUMBERS["utf8_general_ci"]),
    "@@collation_connection": ("utf8_general_ci", TYPES.MYSQL_TYPE_VAR_STRING, CHARSET_NUMBERS["utf8_general_ci"]),
    "@@performance_schema": (1, TYPES.MYSQL_TYPE_LONGLONG, CHARSET_NUMBERS["binary"]),
    "@@GLOBAL.transaction_isolation": (
        "REPEATABLE-READ",
        TYPES.MYSQL_TYPE_VAR_STRING,
        CHARSET_NUMBERS["utf8_general_ci"],
    ),
    "@@transaction_isolation": ("REPEATABLE-READ", TYPES.MYSQL_TYPE_VAR_STRING, CHARSET_NUMBERS["utf8_general_ci"]),
<<<<<<< HEAD
=======
    "@@event_scheduler": ("OFF", TYPES.MYSQL_TYPE_VAR_STRING, CHARSET_NUMBERS["utf8_general_ci"]),
    "@@default_storage_engine": ("InnoDB", TYPES.MYSQL_TYPE_VAR_STRING, CHARSET_NUMBERS["utf8_general_ci"]),
    "@@default_tmp_storage_engine": ("InnoDB", TYPES.MYSQL_TYPE_VAR_STRING, CHARSET_NUMBERS["utf8_general_ci"]),
>>>>>>> 4a451c8f
}


class SESSION_TRACK(object):
    __slots__ = ()
    SESSION_TRACK_SYSTEM_VARIABLES = 0x00
    SESSION_TRACK_SCHEMA = 0x01
    SESSION_TRACK_STATE_CHANGE = 0x02
    SESSION_TRACK_GTIDS = 0x03
    SESSION_TRACK_TRANSACTION_CHARACTERISTICS = 0x04
    SESSION_TRACK_TRANSACTION_STATE = 0x05


SESSION_TRACK = SESSION_TRACK()

ALL = vars()


def VAR_NAME(val, prefix=""):
    global ALL

    for key in ALL.keys():
        value = ALL[key]
        if value == val and key != "val":
            if prefix == "" or (prefix != "" and prefix == key[: len(prefix)]):
                return key
    return None


def getConstName(consts, value):
    attrs = [x for x in dir(consts) if x.startswith("__") is False]
    constNames = {getattr(consts, x): x for x in attrs}
    if value in constNames:
        return constNames[value]
    return None<|MERGE_RESOLUTION|>--- conflicted
+++ resolved
@@ -185,10 +185,7 @@
     BIT = "BIT"
     BOOL = "BOOL"
     BOOLEAN = "BOOLEAN"
-<<<<<<< HEAD
     JSON = "JSON"
-=======
->>>>>>> 4a451c8f
 
 
 # Default values for attributes of MySQL data types as they appear in information_schema.columns
@@ -361,12 +358,9 @@
     MYSQL_DATA_TYPE.BIT: CTypeProperties(C_TYPES.MYSQL_TYPE_BIT, 8, [FIELD_FLAG.UNSIGNED]),
     MYSQL_DATA_TYPE.BOOL: CTypeProperties(C_TYPES.MYSQL_TYPE_TINY, 1),
     MYSQL_DATA_TYPE.BOOLEAN: CTypeProperties(C_TYPES.MYSQL_TYPE_TINY, 1),
-<<<<<<< HEAD
     MYSQL_DATA_TYPE.JSON: CTypeProperties(
         C_TYPES.MYSQL_TYPE_JSON, flags=[FIELD_FLAG.BLOB, FIELD_FLAG.BINARY_COLLATION]
     ),
-=======
->>>>>>> 4a451c8f
 }
 
 
@@ -1176,10 +1170,7 @@
     "@@interactive_timeout": (28800, TYPES.MYSQL_TYPE_LONGLONG, CHARSET_NUMBERS["binary"]),
     "@@license": ("GPL", TYPES.MYSQL_TYPE_VAR_STRING, CHARSET_NUMBERS["utf8_general_ci"]),
     "@@lower_case_table_names": (0, TYPES.MYSQL_TYPE_LONGLONG, CHARSET_NUMBERS["binary"]),
-<<<<<<< HEAD
-=======
     "@@GLOBAL.lower_case_table_names": (0, TYPES.MYSQL_TYPE_LONGLONG, CHARSET_NUMBERS["binary"]),
->>>>>>> 4a451c8f
     "@@max_allowed_packet": (16777216, TYPES.MYSQL_TYPE_LONGLONG, CHARSET_NUMBERS["binary"]),
     "@@net_buffer_length": (16384, TYPES.MYSQL_TYPE_LONGLONG, CHARSET_NUMBERS["binary"]),
     "@@net_write_timeout": (60, TYPES.MYSQL_TYPE_LONGLONG, CHARSET_NUMBERS["binary"]),
@@ -1207,12 +1198,9 @@
         CHARSET_NUMBERS["utf8_general_ci"],
     ),
     "@@transaction_isolation": ("REPEATABLE-READ", TYPES.MYSQL_TYPE_VAR_STRING, CHARSET_NUMBERS["utf8_general_ci"]),
-<<<<<<< HEAD
-=======
     "@@event_scheduler": ("OFF", TYPES.MYSQL_TYPE_VAR_STRING, CHARSET_NUMBERS["utf8_general_ci"]),
     "@@default_storage_engine": ("InnoDB", TYPES.MYSQL_TYPE_VAR_STRING, CHARSET_NUMBERS["utf8_general_ci"]),
     "@@default_tmp_storage_engine": ("InnoDB", TYPES.MYSQL_TYPE_VAR_STRING, CHARSET_NUMBERS["utf8_general_ci"]),
->>>>>>> 4a451c8f
 }
 
 
