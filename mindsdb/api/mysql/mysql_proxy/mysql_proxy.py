"""
*******************************************************
 * Copyright (C) 2017 MindsDB Inc. <copyright@mindsdb.com>
 *
 * This file is part of MindsDB Server.
 *
 * MindsDB Server can not be copied and/or distributed without the express
 * permission of MindsDB Inc
 *******************************************************
"""

import atexit
import base64
import os
import select
import socket
import socketserver as SocketServer
import ssl
import struct
import sys
import tempfile
import traceback
from functools import partial
from typing import Dict, List

from numpy import dtype as np_dtype
from pandas.api import types as pd_types

from mindsdb.api.mysql.mysql_proxy.libs.constants.mysql import NULL_VALUE
from mindsdb.api.mysql.mysql_proxy.data_types.mysql_datum import Datum

import mindsdb.utilities.hooks as hooks
import mindsdb.utilities.profiler as profiler
from mindsdb.api.mysql.mysql_proxy.classes.client_capabilities import ClentCapabilities
from mindsdb.api.mysql.mysql_proxy.classes.server_capabilities import (
    server_capabilities,
)
from mindsdb.api.mysql.mysql_proxy.classes.sql_statement_parser import (
    SqlStatementParser,
)
from mindsdb.api.executor.controllers import SessionController
from mindsdb.api.mysql.mysql_proxy.data_types.mysql_packet import Packet
from mindsdb.api.mysql.mysql_proxy.data_types.mysql_packets import (
    BinaryResultsetRowPacket,
    ColumnCountPacket,
    ColumnDefenitionPacket,
    CommandPacket,
    EofPacket,
    ErrPacket,
    FastAuthFail,
    HandshakePacket,
    HandshakeResponsePacket,
    OkPacket,
    PasswordAnswer,
    ResultsetRowPacket,
    STMTPrepareHeaderPacket,
    SwitchOutPacket,
    SwitchOutResponse,
)
from mindsdb.api.mysql.mysql_proxy.executor import Executor
from mindsdb.api.mysql.mysql_proxy.external_libs.mysql_scramble import (
    scramble as scramble_func,
)
from mindsdb.api.mysql.mysql_proxy.libs.constants.mysql import (
    CAPABILITIES,
    CHARSET_NUMBERS,
    COMMANDS,
    DEFAULT_AUTH_METHOD,
    ERR,
    SERVER_STATUS,
    TYPES,
    getConstName,
)
from mindsdb.api.executor.data_types.response_type import RESPONSE_TYPE
from mindsdb.api.mysql.mysql_proxy.utilities import (
    ErWrongCharset,
    SqlApiException,
)
from mindsdb.api.executor import exceptions as exec_exc

from mindsdb.api.common.check_auth import check_auth
from mindsdb.api.mysql.mysql_proxy.utilities.lightwood_dtype import dtype
from mindsdb.utilities import log
from mindsdb.utilities.config import Config
from mindsdb.utilities.context import context as ctx
from mindsdb.utilities.wizards import make_ssl_cert

logger = log.getLogger(__name__)


def empty_fn():
    pass


class SQLAnswer:
    def __init__(
        self,
        resp_type: RESPONSE_TYPE,
        columns: List[Dict] = None,
        data: List[Dict] = None,
        status: int = None,
        state_track: List[List] = None,
        error_code: int = None,
        error_message: str = None,
    ):
        self.resp_type = resp_type
        self.columns = columns
        self.data = data
        self.status = status
        self.state_track = state_track
        self.error_code = error_code
        self.error_message = error_message

    @property
    def type(self):
        return self.resp_type


class MysqlProxy(SocketServer.BaseRequestHandler):
    """
    The Main Server controller class
    """

    @staticmethod
    def server_close(srv):
        srv.server_close()

    def __init__(self, request, client_address, server):
        self.charset = "utf8"
        self.charset_text_type = CHARSET_NUMBERS["utf8_general_ci"]
        self.session = None
        self.client_capabilities = None
        self.connection_id = None
        super().__init__(request, client_address, server)

    def init_session(self):
        logger.debug(
            "New connection [{ip}:{port}]".format(
                ip=self.client_address[0], port=self.client_address[1]
            )
        )

        if self.server.connection_id >= 65025:
            self.server.connection_id = 0
        self.server.connection_id += 1
        self.connection_id = self.server.connection_id
        self.session = SessionController(api_type='sql')

        if hasattr(self.server, "salt") and isinstance(self.server.salt, str):
            self.salt = self.server.salt
        else:
            self.salt = base64.b64encode(os.urandom(15)).decode()

        self.socket = self.request
        self.logging = logger

        self.current_transaction = None

        logger.debug("session salt: {salt}".format(salt=self.salt))

    def handshake(self):
        def switch_auth(method="mysql_native_password"):
            self.packet(SwitchOutPacket, seed=self.salt, method=method).send()
            switch_out_answer = self.packet(SwitchOutResponse)
            switch_out_answer.get()
            password = switch_out_answer.password
            if method == "mysql_native_password" and len(password) == 0:
                password = scramble_func("", self.salt)
            return password

        def get_fast_auth_password():
            logger.debug("Asking for fast auth password")
            self.packet(FastAuthFail).send()
            password_answer = self.packet(PasswordAnswer)
            password_answer.get()
            try:
                password = password_answer.password.value.decode()
            except Exception:
                logger.warning("error: no password in Fast Auth answer")
                self.packet(
                    ErrPacket,
                    err_code=ERR.ER_PASSWORD_NO_MATCH,
                    msg="Is not password in connection query.",
                ).send()
                return None
            return password

        username = None
        password = None

        logger.debug("send HandshakePacket")
        self.packet(HandshakePacket).send()

        handshake_resp = self.packet(HandshakeResponsePacket)
        handshake_resp.get()
        if handshake_resp.length == 0:
            logger.debug("HandshakeResponsePacket empty")
            self.packet(OkPacket).send()
            return False
        self.client_capabilities = ClentCapabilities(handshake_resp.capabilities.value)

        client_auth_plugin = handshake_resp.client_auth_plugin.value.decode()

        self.session.is_ssl = False

        if handshake_resp.type == "SSLRequest":
            logger.debug("switch to SSL")
            self.session.is_ssl = True

            ssl_context = ssl.SSLContext()
            ssl_context.load_cert_chain(self.server.cert_path)
            ssl_socket = ssl_context.wrap_socket(
                self.socket, server_side=True, do_handshake_on_connect=True
            )

            self.socket = ssl_socket
            handshake_resp = self.packet(HandshakeResponsePacket)
            handshake_resp.get()
            client_auth_plugin = handshake_resp.client_auth_plugin.value.decode()

        username = handshake_resp.username.value.decode()

        if client_auth_plugin != DEFAULT_AUTH_METHOD:
            if client_auth_plugin == "mysql_native_password":
                password = switch_auth("mysql_native_password")
            else:
                new_method = (
                    "caching_sha2_password"
                    if client_auth_plugin == "caching_sha2_password"
                    else "mysql_native_password"
                )

                if (
                    new_method == "caching_sha2_password"
                    and self.session.is_ssl is False
                ):
                    logger.warning(
                        f"Check auth, user={username}, ssl={self.session.is_ssl}, auth_method={client_auth_plugin}: "
                        "error: cant switch to caching_sha2_password without SSL"
                    )
                    self.packet(
                        ErrPacket,
                        err_code=ERR.ER_PASSWORD_NO_MATCH,
                        msg="caching_sha2_password without SSL not supported",
                    ).send()
                    return False

                logger.debug(
                    f"Check auth, user={username}, ssl={self.session.is_ssl}, auth_method={client_auth_plugin}: "
                    f"switch auth method to {new_method}"
                )
                password = switch_auth(new_method)

                if new_method == "caching_sha2_password":
                    if password == b"\x00":
                        password = ""
                    else:
                        password = get_fast_auth_password()
        elif "caching_sha2_password" in client_auth_plugin:
            logger.debug(
                f"Check auth, user={username}, ssl={self.session.is_ssl}, auth_method={client_auth_plugin}: "
                "check auth using caching_sha2_password"
            )
            password = handshake_resp.enc_password.value
            if password == b"\x00":
                password = ""
            else:
                # FIXME https://github.com/mindsdb/mindsdb/issues/1374
                # if self.session.is_ssl:
                #     password = get_fast_auth_password()
                # else:
                password = switch_auth()
        elif "mysql_native_password" in client_auth_plugin:
            logger.debug(
                f"Check auth, user={username}, ssl={self.session.is_ssl}, auth_method={client_auth_plugin}: "
                "check auth using mysql_native_password"
            )
            password = handshake_resp.enc_password.value
        else:
            logger.debug(
                f"Check auth, user={username}, ssl={self.session.is_ssl}, auth_method={client_auth_plugin}: "
                "unknown method, possible ERROR. Try to switch to mysql_native_password"
            )
            password = switch_auth("mysql_native_password")

        try:
            self.session.database = handshake_resp.database.value.decode()
        except Exception:
            self.session.database = None
        logger.debug(
            f"Check auth, user={username}, ssl={self.session.is_ssl}, auth_method={client_auth_plugin}: "
            f"connecting to database {self.session.database}"
        )

        auth_data = self.server.check_auth(
            username, password, scramble_func, self.salt, ctx.company_id
        )
        if auth_data["success"]:
            self.session.username = auth_data["username"]
            self.session.auth = True
            self.packet(OkPacket).send()
            return True
        else:
            self.packet(
                ErrPacket,
                err_code=ERR.ER_PASSWORD_NO_MATCH,
                msg=f"Access denied for user {username}",
            ).send()
            logger.warning(f"Access denied for user {username}")
            return False

    def send_package_group(self, packages):
        string = b"".join([x.accum() for x in packages])
        self.socket.sendall(string)

    def answer_stmt_close(self, stmt_id):
        self.session.unregister_stmt(stmt_id)

    def send_query_answer(self, answer: SQLAnswer):
        if answer.type == RESPONSE_TYPE.TABLE:
<<<<<<< HEAD
            self.send_table_packets(columns=answer.columns, data=answer.data)

=======
>>>>>>> 4bff9eb2
            packages = []

            if len(answer.data) > 1000:
                # for big responses leverage pandas map function to convert data to packages
                self.send_tabel_packets(columns=answer.columns, data=answer.data)
            else:
                packages += self.get_tabel_packets(columns=answer.columns, data=answer.data.to_lists())

            if answer.status is not None:
                packages.append(self.last_packet(status=answer.status))
            else:
                packages.append(self.last_packet())
            self.send_package_group(packages)
        elif answer.type == RESPONSE_TYPE.OK:
            self.packet(OkPacket, state_track=answer.state_track).send()
        elif answer.type == RESPONSE_TYPE.ERROR:
            self.packet(
                ErrPacket, err_code=answer.error_code, msg=answer.error_message
            ).send()

    def _get_column_defenition_packets(self, columns, data=None, columns_len=None):
        if data is None:
            data = []
        packets = []
        for i, column in enumerate(columns):
            logger.info(
                "%s._get_column_defenition_packets: handling column - %s of %s type",
                self.__class__.__name__,
                column,
                type(column),
            )
            table_name = column.get("table_name", "table_name")
            column_name = column.get("name", "column_name")
            column_alias = column.get("alias", column_name)
            flags = column.get("flags", 0)
            if columns_len is not None:
                length = columns_len[i]
            else:
                if len(data) == 0:
                    length = 0xFFFF
                else:
                    length = 1
                    for row in data:
                        if isinstance(row, dict):
                            length = max(len(str(row[column_alias])), length)
                        else:
                            length = max(len(str(row[i])), length)

            packets.append(
                self.packet(
                    ColumnDefenitionPacket,
                    schema=column.get("database", "mindsdb_schema"),
                    table_alias=column.get("table_alias", table_name),
                    table_name=table_name,
                    column_alias=column_alias,
                    column_name=column_name,
                    column_type=column["type"],
                    charset=column.get("charset", CHARSET_NUMBERS["utf8_unicode_ci"]),
                    max_length=length,
                    flags=flags,
                )
            )
        return packets

    def send_table_packets(self, columns, data, status=0):
        # text protocol, convert all to string and serialize as packages
        df = data.get_raw_df()

        def apply_f(v):
            if v is None:
                return NULL_VALUE
            if not isinstance(v, str):
                v = str(v)
            return Datum.serialize_str(v)

        # get column max size
        # column_len is used by mysql client to determine width of columns, so it is not mandatory
        # to get exactly max value. We can approximate them by sample.
        columns_len = None
        if len(df) > 0:
            sample = df.head(100)
            columns_len = []
            for column in sample.columns:
                try:
                    columns_len.append(sample[column].astype(str).str.len().max())
                except Exception:
                    columns_len.append(1)

        # columns packages
        packets = [self.packet(ColumnCountPacket, count=len(columns))]

        packets.extend(self._get_column_defenition_packets(columns, columns_len=columns_len))

        if self.client_capabilities.DEPRECATE_EOF is False:
            packets.append(self.packet(EofPacket, status=status))
        self.send_package_group(packets)

        chunk_size = 100
        for start in range(0, len(df), chunk_size):
            string = b"".join([
                self.packet(body=body, length=len(body)).accum()
                for body in df[start:start + chunk_size].applymap(apply_f).values.sum(axis=1)
            ])
            self.socket.sendall(string)

    def decode_utf(self, text):
        try:
            return text.decode("utf-8")
        except Exception:
            raise ErWrongCharset(f"SQL contains non utf-8 values: {text}")

    def is_cloud_connection(self):
        """Determine source of connection. Must be call before handshake.
        Idea based on: real mysql connection does not send anything before server handshake, so
        soket should be in 'out' state. In opposite, clout connection sends '0000' right after
        connection. '0000' selected because in real mysql connection it should be lenght of package,
        and it can not be 0.
        """
        config = Config()
        is_cloud = config.get("cloud", False)

        if sys.platform != "linux" or is_cloud is False:
            return {"is_cloud": False}

        read_poller = select.poll()
        read_poller.register(self.request, select.POLLIN)
        events = read_poller.poll(30)

        if len(events) == 0:
            return {"is_cloud": False}

        first_byte = self.request.recv(4, socket.MSG_PEEK)
        if first_byte == b"\x00\x00\x00\x00":
            self.request.recv(4)
            client_capabilities = self.request.recv(8)
            client_capabilities = struct.unpack("L", client_capabilities)[0]

            company_id = self.request.recv(4)
            company_id = struct.unpack("I", company_id)[0]

            user_class = self.request.recv(1)
            user_class = struct.unpack("B", user_class)[0]
            email_confirmed = 1
            if user_class > 1:
                email_confirmed = (user_class >> 2) & 1
            user_class = user_class & 3

            database_name_len = self.request.recv(2)
            database_name_len = struct.unpack("H", database_name_len)[0]

            database_name = ""
            if database_name_len > 0:
                database_name = self.request.recv(database_name_len).decode()

            return {
                "is_cloud": True,
                "client_capabilities": client_capabilities,
                "company_id": company_id,
                "user_class": user_class,
                "database": database_name,
                "email_confirmed": email_confirmed,
            }

        return {"is_cloud": False}

    def to_mysql_columns(self, columns_list):
        """Converts raw columns data into convinient format(list of lists) for the futher usage.
        Plus, it is also converts column types into internal ones."""

        result = []

        database = (
            None if self.session.database == "" else self.session.database.lower()
        )
        for column_record in columns_list:

            field_type = column_record.type

            column_type = TYPES.MYSQL_TYPE_VAR_STRING
            # is already in mysql protocol type?
            if isinstance(field_type, int):
                column_type = field_type
            # pandas checks
            elif isinstance(field_type, np_dtype):
                if pd_types.is_integer_dtype(field_type):
                    column_type = TYPES.MYSQL_TYPE_LONG
                elif pd_types.is_numeric_dtype(field_type):
                    column_type = TYPES.MYSQL_TYPE_DOUBLE
                elif pd_types.is_datetime64_any_dtype(field_type):
                    column_type = TYPES.MYSQL_TYPE_DATETIME
            # lightwood checks
            elif field_type == dtype.date:
                column_type = TYPES.MYSQL_TYPE_DATE
            elif field_type == dtype.datetime:
                column_type = TYPES.MYSQL_TYPE_DATETIME
            elif field_type == dtype.float:
                column_type = TYPES.MYSQL_TYPE_DOUBLE
            elif field_type == dtype.integer:
                column_type = TYPES.MYSQL_TYPE_LONG

            result.append(
                {
                    "database": column_record.database or database,
                    #  TODO add 'original_table'
                    "table_name": column_record.table_name,
                    "name": column_record.name,
                    "alias": column_record.alias or column_record.name,
                    # NOTE all work with text-type, but if/when wanted change types to real,
                    # it will need to check all types casts in BinaryResultsetRowPacket
                    "type": column_type,
                }
            )
        return result

    @profiler.profile()
    def process_query(self, sql):
        executor = Executor(session=self.session, sqlserver=self)

        executor.query_execute(sql)

        if executor.data is None:
            resp = SQLAnswer(
                resp_type=RESPONSE_TYPE.OK,
                state_track=executor.state_track,
            )
        else:
            resp = SQLAnswer(
                resp_type=RESPONSE_TYPE.TABLE,
                state_track=executor.state_track,
                columns=self.to_mysql_columns(executor.columns),
                data=executor.data,
                status=executor.server_status,
            )
        return resp

    def answer_stmt_prepare(self, sql):
        executor = Executor(session=self.session, sqlserver=self)
        stmt_id = self.session.register_stmt(executor)

        executor.stmt_prepare(sql)

        packages = [
            self.packet(
                STMTPrepareHeaderPacket,
                stmt_id=stmt_id,
                num_columns=len(executor.columns),
                num_params=len(executor.params),
            )
        ]

        if len(executor.params) > 0:
            parameters_def = self.to_mysql_columns(executor.params)
            packages.extend(self._get_column_defenition_packets(parameters_def))
            if self.client_capabilities.DEPRECATE_EOF is False:
                status = sum([SERVER_STATUS.SERVER_STATUS_AUTOCOMMIT])
                packages.append(self.packet(EofPacket, status=status))

        if len(executor.columns) > 0:
            columns_def = self.to_mysql_columns(executor.columns)
            packages.extend(self._get_column_defenition_packets(columns_def))

            if self.client_capabilities.DEPRECATE_EOF is False:
                status = sum([SERVER_STATUS.SERVER_STATUS_AUTOCOMMIT])
                packages.append(self.packet(EofPacket, status=status))

        self.send_package_group(packages)

    def answer_stmt_execute(self, stmt_id, parameters):
        prepared_stmt = self.session.prepared_stmts[stmt_id]
        executor = prepared_stmt["statement"]

        executor.stmt_execute(parameters)

        if executor.data is None:
            resp = SQLAnswer(
                resp_type=RESPONSE_TYPE.OK, state_track=executor.state_track
            )
            return self.send_query_answer(resp)

        # TODO prepared_stmt['type'] == 'lock' is not used but it works
        columns_def = self.to_mysql_columns(executor.columns)
        packages = [self.packet(ColumnCountPacket, count=len(columns_def))]

        packages.extend(self._get_column_defenition_packets(columns_def))

        if self.client_capabilities.DEPRECATE_EOF is False:
            packages.append(self.packet(EofPacket, status=0x0062))
        else:
            # send all
            for row in executor.data.to_lists():
                packages.append(
                    self.packet(BinaryResultsetRowPacket, data=row, columns=columns_def)
                )

            server_status = executor.server_status or 0x0002
            packages.append(self.last_packet(status=server_status))
            prepared_stmt["fetched"] += len(executor.data)

        return self.send_package_group(packages)

    def answer_stmt_fetch(self, stmt_id, limit):
        prepared_stmt = self.session.prepared_stmts[stmt_id]
        executor = prepared_stmt["statement"]
        fetched = prepared_stmt["fetched"]

        if executor.data is None:
            resp = SQLAnswer(
                resp_type=RESPONSE_TYPE.OK, state_track=executor.state_track
            )
            return self.send_query_answer(resp)

        packages = []
        columns = self.to_mysql_columns(executor.columns)
        for row in executor.data[fetched:limit].to_lists():
            packages.append(
                self.packet(BinaryResultsetRowPacket, data=row, columns=columns)
            )

        prepared_stmt["fetched"] += len(executor.data[fetched:limit])

        if len(executor.data) <= limit + fetched:
            status = sum(
                [
                    SERVER_STATUS.SERVER_STATUS_AUTOCOMMIT,
                    SERVER_STATUS.SERVER_STATUS_LAST_ROW_SENT,
                ]
            )
        else:
            status = sum(
                [
                    SERVER_STATUS.SERVER_STATUS_AUTOCOMMIT,
                    SERVER_STATUS.SERVER_STATUS_CURSOR_EXISTS,
                ]
            )

        packages.append(self.last_packet(status=status))
        self.send_package_group(packages)

    def handle(self):
        """
        Handle new incoming connections
        :return:
        """
        ctx.set_default()

        self.server.hook_before_handle()

        logger.debug("handle new incoming connection")
        cloud_connection = self.is_cloud_connection()

        ctx.company_id = cloud_connection.get("company_id")

        self.init_session()
        if cloud_connection["is_cloud"] is False:
            if self.handshake() is False:
                return
        else:
            ctx.user_class = cloud_connection["user_class"]
            ctx.email_confirmed = cloud_connection["email_confirmed"]
            self.client_capabilities = ClentCapabilities(
                cloud_connection["client_capabilities"]
            )
            self.session.database = cloud_connection["database"]
            self.session.username = "cloud"
            self.session.auth = True

        while True:
            logger.debug("Got a new packet")
            p = self.packet(CommandPacket)

            try:
                success = p.get()
            except Exception:
                logger.error("Session closed, on packet read error")
                logger.error(traceback.format_exc())
                return

            if success is False:
                logger.debug("Session closed by client")
                return

            logger.debug(
                "Command TYPE: {type}".format(type=getConstName(COMMANDS, p.type.value))
            )

            command_names = {
                COMMANDS.COM_QUERY: "COM_QUERY",
                COMMANDS.COM_STMT_PREPARE: "COM_STMT_PREPARE",
                COMMANDS.COM_STMT_EXECUTE: "COM_STMT_EXECUTE",
                COMMANDS.COM_STMT_FETCH: "COM_STMT_FETCH",
                COMMANDS.COM_STMT_CLOSE: "COM_STMT_CLOSE",
                COMMANDS.COM_QUIT: "COM_QUIT",
                COMMANDS.COM_INIT_DB: "COM_INIT_DB",
                COMMANDS.COM_FIELD_LIST: "COM_FIELD_LIST",
            }

            command_name = command_names.get(p.type.value, f"UNKNOWN {p.type.value}")
            sql = None
            response = None
            error_type = None
            error_code = None
            error_text = None
            error_traceback = None

            try:
                if p.type.value == COMMANDS.COM_QUERY:
                    sql = self.decode_utf(p.sql.value)
                    sql = SqlStatementParser.clear_sql(sql)
                    logger.debug(f"COM_QUERY: {sql}")
                    profiler.set_meta(
                        query=sql, api="mysql", environment=Config().get("environment")
                    )
                    with profiler.Context("mysql_query_processing"):
                        response = self.process_query(sql)
                elif p.type.value == COMMANDS.COM_STMT_PREPARE:
                    sql = self.decode_utf(p.sql.value)
                    self.answer_stmt_prepare(sql)
                elif p.type.value == COMMANDS.COM_STMT_EXECUTE:
                    self.answer_stmt_execute(p.stmt_id.value, p.parameters)
                elif p.type.value == COMMANDS.COM_STMT_FETCH:
                    self.answer_stmt_fetch(p.stmt_id.value, p.limit.value)
                elif p.type.value == COMMANDS.COM_STMT_CLOSE:
                    self.answer_stmt_close(p.stmt_id.value)
                elif p.type.value == COMMANDS.COM_QUIT:
                    logger.debug("Session closed, on client disconnect")
                    self.session = None
                    break
                elif p.type.value == COMMANDS.COM_INIT_DB:
                    new_database = p.database.value.decode()

                    executor = Executor(session=self.session, sqlserver=self)
                    executor.change_default_db(new_database)

                    response = SQLAnswer(RESPONSE_TYPE.OK)
                elif p.type.value == COMMANDS.COM_FIELD_LIST:
                    # this command is deprecated, but console client still use it.
                    response = SQLAnswer(RESPONSE_TYPE.OK)
                else:
                    logger.warning("Command has no specific handler, return OK msg")
                    logger.debug(str(p))
                    # p.pprintPacket() TODO: Make a version of print packet
                    # that sends it to debug instead
                    response = SQLAnswer(RESPONSE_TYPE.OK)

            except SqlApiException as e:
                # classified error
                error_type = "expected"

                response = SQLAnswer(
                    resp_type=RESPONSE_TYPE.ERROR,
                    error_code=e.err_code,
                    error_message=str(e),
                )

            except exec_exc.ExecutorException as e:
                # unclassified
                error_type = "expected"

                if isinstance(e, exec_exc.NotSupportedYet):
                    error_code = ERR.ER_NOT_SUPPORTED_YET
                elif isinstance(e, exec_exc.KeyColumnDoesNotExist):
                    error_code = ERR.ER_KEY_COLUMN_DOES_NOT_EXIST
                elif isinstance(e, exec_exc.TableNotExistError):
                    error_code = ERR.ER_TABLE_EXISTS_ERROR
                elif isinstance(e, exec_exc.WrongArgumentError):
                    error_code = ERR.ER_WRONG_ARGUMENTS
                elif isinstance(e, exec_exc.LogicError):
                    error_code = ERR.ER_WRONG_USAGE
                elif isinstance(e, (exec_exc.BadDbError, exec_exc.BadTableError)):
                    error_code = ERR.ER_BAD_DB_ERROR
                else:
                    error_code = ERR.ER_SYNTAX_ERROR

                response = SQLAnswer(
                    resp_type=RESPONSE_TYPE.ERROR,
                    error_code=error_code,
                    error_message=str(e),
                )
            except exec_exc.UnknownError as e:
                # unclassified
                error_type = "unexpected"

                response = SQLAnswer(
                    resp_type=RESPONSE_TYPE.ERROR,
                    error_code=ERR.ER_UNKNOWN_ERROR,
                    error_message=str(e),
                )

            except Exception as e:
                # any other exception
                error_type = "unexpected"
                error_traceback = traceback.format_exc()
                logger.error(
                    f"ERROR while executing query\n" f"{error_traceback}\n" f"{e}"
                )
                error_code = ERR.ER_SYNTAX_ERROR
                response = SQLAnswer(
                    resp_type=RESPONSE_TYPE.ERROR,
                    error_code=error_code,
                    error_message=str(e),
                )

            if response is not None:
                self.send_query_answer(response)
                if response.type == RESPONSE_TYPE.ERROR:
                    error_text = response.error_message
                    error_code = response.error_code
                    error_type = error_type or "expected"

            hooks.after_api_query(
                company_id=ctx.company_id,
                api="mysql",
                command=command_name,
                payload=sql,
                error_type=error_type,
                error_code=error_code,
                error_text=error_text,
                traceback=error_traceback,
            )

    def packet(self, packetClass=Packet, **kwargs):
        """
        Factory method for packets

        :param packetClass:
        :param kwargs:
        :return:
        """
        p = packetClass(socket=self.socket, session=self.session, proxy=self, **kwargs)
        self.session.inc_packet_sequence_number()
        return p

    def last_packet(self, status=0x0002):
        if self.client_capabilities.DEPRECATE_EOF is True:
            return self.packet(OkPacket, eof=True, status=status)
        else:
            return self.packet(EofPacket, status=status)

    def set_context(self, context):
        if "db" in context:
            self.session.database = context["db"]
        if "profiling" in context:
            self.session.profiling = context["profiling"]
        if "predictor_cache" in context:
            self.session.predictor_cache = context["predictor_cache"]
        if "show_secrets" in context:
            self.session.show_secrets = context["show_secrets"]

    def get_context(self):
        context = {
            "show_secrets": self.session.show_secrets
        }
        if self.session.database is not None:
            context["db"] = self.session.database
        if self.session.profiling is True:
            context["profiling"] = True
        if self.session.predictor_cache is False:
            context["predictor_cache"] = False

        return context

    @staticmethod
    def startProxy():
        """
        Create a server and wait for incoming connections until Ctrl-C
        """
        global logger
        config = Config()

        cert_path = config["api"]["mysql"].get("certificate_path")
        if cert_path is None or cert_path == "":
            cert_path = tempfile.mkstemp(prefix="mindsdb_cert_", text=True)[1]
            make_ssl_cert(cert_path)
            atexit.register(lambda: os.remove(cert_path))
        elif not os.path.exists(cert_path):
            logger.error("Certificate defined in 'certificate_path' setting does not exist")

        # TODO make it session local
        server_capabilities.set(CAPABILITIES.CLIENT_SSL, config["api"]["mysql"]["ssl"])

        host = config["api"]["mysql"]["host"]
        port = int(config["api"]["mysql"]["port"])

        logger.info(f"Starting MindsDB Mysql proxy server on tcp://{host}:{port}")

        SocketServer.TCPServer.allow_reuse_address = True
        server = SocketServer.ThreadingTCPServer((host, port), MysqlProxy)
        server.mindsdb_config = config
        server.check_auth = partial(check_auth, config=config)
        server.cert_path = cert_path
        server.connection_id = 0
        server.hook_before_handle = empty_fn

        atexit.register(MysqlProxy.server_close, srv=server)

        # Activate the server; this will keep running until you
        # interrupt the program with Ctrl-C
        logger.info("Waiting for incoming connections...")
        server.serve_forever()<|MERGE_RESOLUTION|>--- conflicted
+++ resolved
@@ -318,18 +318,13 @@
 
     def send_query_answer(self, answer: SQLAnswer):
         if answer.type == RESPONSE_TYPE.TABLE:
-<<<<<<< HEAD
-            self.send_table_packets(columns=answer.columns, data=answer.data)
-
-=======
->>>>>>> 4bff9eb2
             packages = []
 
             if len(answer.data) > 1000:
                 # for big responses leverage pandas map function to convert data to packages
-                self.send_tabel_packets(columns=answer.columns, data=answer.data)
+                self.send_table_packets(columns=answer.columns, data=answer.data)
             else:
-                packages += self.get_tabel_packets(columns=answer.columns, data=answer.data.to_lists())
+                packages += self.get_table_packets(columns=answer.columns, data=answer.data.to_lists())
 
             if answer.status is not None:
                 packages.append(self.last_packet(status=answer.status))
@@ -385,6 +380,17 @@
                     flags=flags,
                 )
             )
+        return packets
+
+    def get_table_packets(self, columns, data, status=0):
+        # TODO remove columns order
+        packets = [self.packet(ColumnCountPacket, count=len(columns))]
+        packets.extend(self._get_column_defenition_packets(columns, data))
+
+        if self.client_capabilities.DEPRECATE_EOF is False:
+            packets.append(self.packet(EofPacket, status=status))
+
+        packets += [self.packet(ResultsetRowPacket, data=x) for x in data]
         return packets
 
     def send_table_packets(self, columns, data, status=0):
