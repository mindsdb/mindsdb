--- conflicted
+++ resolved
@@ -3,15 +3,14 @@
 import duckdb
 from duckdb import InvalidInputException
 import numpy as np
-<<<<<<< HEAD
-import pandas as pd
-=======
 
->>>>>>> 910d705e
 from mindsdb_sql import parse_sql
-from mindsdb_sql.parser.ast import Constant, Function, Identifier, Select
+from mindsdb_sql.render.sqlalchemy_render import SqlalchemyRender
 from mindsdb_sql.planner.utils import query_traversal
-from mindsdb_sql.render.sqlalchemy_render import SqlalchemyRender
+from mindsdb_sql.parser.ast import (
+    Select, Identifier,
+    Function, Constant
+)
 
 from mindsdb.utilities import log
 from mindsdb.utilities.json_encoder import CustomJSONEncoder
@@ -54,35 +53,29 @@
 
 
 def query_df(df, query, session=None):
-    """Perform simple query ('select' from one table, without subqueries and joins) on DataFrame.
+    """ Perform simple query ('select' from one table, without subqueries and joins) on DataFrame.
 
-    Args:
-        df (pandas.DataFrame): data
-        query (mindsdb_sql.parser.ast.Select | str): select query
+        Args:
+            df (pandas.DataFrame): data
+            query (mindsdb_sql.parser.ast.Select | str): select query
 
-    Returns:
-        pandas.DataFrame
+        Returns:
+            pandas.DataFrame
     """
 
     if isinstance(query, str):
-        query_ast = parse_sql(query, dialect="mysql")
+        query_ast = parse_sql(query, dialect='mysql')
     else:
         query_ast = copy.deepcopy(query)
 
-    if (
-        isinstance(query_ast, Select) is False
-        or isinstance(query_ast.from_table, Identifier) is False
-    ):
+    if isinstance(query_ast, Select) is False \
+       or isinstance(query_ast.from_table, Identifier) is False:
         raise Exception(
             "Only 'SELECT from TABLE' statements supported for internal query"
         )
 
     table_name = query_ast.from_table.parts[0]
-<<<<<<< HEAD
-    query_ast.from_table.parts = ["df_table"]
-=======
     query_ast.from_table.parts = ['df']
->>>>>>> 910d705e
 
     json_columns = set()
 
@@ -95,18 +88,18 @@
                 return node
         if isinstance(node, Function):
             fnc_name = node.op.lower()
-            if fnc_name == "database" and len(node.args) == 0:
+            if fnc_name == 'database' and len(node.args) == 0:
                 if session is not None:
                     cur_db = session.database
                 else:
                     cur_db = None
                 return Constant(cur_db)
-            if fnc_name == "truncate":
+            if fnc_name == 'truncate':
                 # replace mysql 'truncate' function to duckdb 'round'
-                node.op = "round"
+                node.op = 'round'
                 if len(node.args) == 1:
                     node.args.append(0)
-            if fnc_name == "json_extract":
+            if fnc_name == 'json_extract':
                 json_columns.add(node.args[0].parts[-1])
 
     query_traversal(query_ast, adapt_query)
@@ -121,11 +114,10 @@
             except Exception:
                 pass
         return v
-
     for column in json_columns:
         df[column] = df[column].apply(_convert)
 
-    render = SqlalchemyRender("postgres")
+    render = SqlalchemyRender('postgres')
     try:
         query_str = render.get_string(query_ast, with_failback=False)
     except Exception as e:
@@ -135,27 +127,6 @@
         query_str = render.get_string(query_ast, with_failback=True)
 
     # workaround to prevent duckdb.TypeMismatchException
-<<<<<<< HEAD
-    if len(df) > 0 and table_name.lower() in (
-        "models",
-        "predictors",
-        "models_versions",
-    ):
-        if "TRAINING_OPTIONS" in df.columns:
-            df = df.astype({"TRAINING_OPTIONS": "string"})
-
-    con = duckdb.connect(database=":memory:")
-
-    # lets make sure we have the right types, pandas sucks at type inference
-    df = infer_and_convert_types(df)
-
-    con.register("df_table", df)
-    result_df = con.execute(query_str).fetchdf()
-    result_df = result_df.replace({np.nan: None})
-    description = con.description
-    con.unregister("df_table")
-    con.close()
-=======
     if len(df) > 0:
         if table_name.lower() in ('models', 'predictors', 'models_versions'):
             if 'TRAINING_OPTIONS' in df.columns:
@@ -166,59 +137,13 @@
 
     result_df, description = query_df_with_type_infer_fallback(query_str, {'df': df})
     result_df = result_df.replace({np.nan: None})
->>>>>>> 910d705e
 
     new_column_names = {}
     real_column_names = [x[0] for x in description]
     for i, duck_column_name in enumerate(result_df.columns):
         new_column_names[duck_column_name] = real_column_names[i]
-<<<<<<< HEAD
-    result_df = result_df.rename(new_column_names, axis="columns")
-    return result_df
-
-
-def infer_column_type(column):
-    if not pd.api.types.is_object_dtype(column):
-        return column
-
-    # If already a datetime type, leave it as such
-    if pd.api.types.is_datetime64_any_dtype(column):
-        return column
-
-    # Try to convert the entire column to integers
-    try:
-        return column.astype(float)
-    except (ValueError, TypeError):
-        # Check if the column can be converted to datetime
-        try:
-            return pd.to_datetime(column)
-        except (pd.errors.ParserError, ValueError, TypeError):
-            # If that fails, try to convert the entire column to floats
-            try:
-                return column.astype(int)
-            except (ValueError, TypeError):
-                # If both fail, leave the column as a string
-                return column.astype(str)
-
-
-def infer_and_convert_types(df, sample_size=100):
-    for column in df.columns:
-        # Sample the column to analyze
-        sample_data = df[column].sample(min(sample_size, len(df)))
-
-        # Infer the type from the sample
-        inferred_column = infer_column_type(sample_data)
-
-        # Check if the inferred type is the same as the original type
-        if inferred_column.dtype != sample_data.dtype:
-            # If not, apply the inferred type to the entire column
-            df[column] = infer_column_type(df[column])
-
-    return df
-=======
     result_df = result_df.rename(
         new_column_names,
         axis='columns'
     )
-    return result_df
->>>>>>> 910d705e
+    return result_df