<<<<<<< HEAD
=======
import sys
>>>>>>> 3e8a8bae
from collections import OrderedDict
from typing import List, Optional

import pandas as pd

from mindsdb.integrations.libs.const import HANDLER_CONNECTION_ARG_TYPE as ARG_TYPE
from mindsdb.integrations.libs.response import RESPONSE_TYPE
from mindsdb.integrations.libs.response import HandlerResponse
from mindsdb.integrations.libs.response import HandlerResponse as Response
from mindsdb.integrations.libs.response import HandlerStatusResponse as StatusResponse
from mindsdb.integrations.libs.vectordatabase_handler import (
    FilterCondition,
    FilterOperator,
    TableField,
    VectorStoreHandler,
)
from mindsdb.utilities import log

import sys
__import__('pysqlite3')
sys.modules['sqlite3'] = sys.modules.pop('pysqlite3')
import chromadb  # noqa: E402


class ChromaDBHandler(VectorStoreHandler):
    """This handler handles connection and execution of the ChromaDB statements."""

    name = "chromadb"

    def __init__(self, name: str, **kwargs):
        super().__init__(name, **kwargs)

        self._client_config = {
            "chroma_server_host": self.config.host,
            "chroma_server_http_port": self.config.port,
            "persist_directory": self.persist_directory,
        }

        self._client = None
        self.connect()

    def _get_client(self):
        client_config = self._client_config
        if client_config is None:
            raise Exception("Client config is not set!")

        # decide the client type to be used, either persistent or httpclient
        if client_config["persist_directory"] is not None:
            return chromadb.PersistentClient(path=client_config["persist_directory"])
        else:
            return chromadb.HttpClient(
                host=client_config["chroma_server_host"],
                port=client_config["chroma_server_http_port"],
            )

    def __del__(self):
        super().__del__()

    def connect(self):
        """Connect to a ChromaDB database."""
        if self.is_connected is True:
            return self._client

        try:
            self._client = self._get_client()
            self.is_connected = True
            return self._client
        except Exception as e:
            log.logger.error(f"Error connecting to ChromaDB client, {e}!")
            self.is_connected = False

    def disconnect(self):
        """Close the database connection."""

        if self.is_connected is False:
            return

        self._client = None
        self.is_connected = False

    def check_connection(self):
        """Check the connection to the ChromaDB database."""
        response_code = StatusResponse(False)
        need_to_close = self.is_connected is False

        try:
            self._client.heartbeat()
            response_code.success = True
        except Exception as e:
            log.logger.error(f"Error connecting to ChromaDB , {e}!")
            response_code.error_message = str(e)
        finally:
            if response_code.success is True and need_to_close:
                self.disconnect()
            if response_code.success is False and self.is_connected is True:
                self.is_connected = False

        return response_code

    def _get_chromadb_operator(self, operator: FilterOperator) -> str:
        mapping = {
            FilterOperator.EQUAL: "$eq",
            FilterOperator.NOT_EQUAL: "$ne",
            FilterOperator.LESS_THAN: "$lt",
            FilterOperator.LESS_THAN_OR_EQUAL: "$lte",
            FilterOperator.GREATER_THAN: "$gt",
            FilterOperator.GREATER_THAN_OR_EQUAL: "$gte",
        }

        if operator not in mapping:
            raise Exception(f"Operator {operator} is not supported by ChromaDB!")

        return mapping[operator]

    def _translate_metadata_condition(
        self, conditions: List[FilterCondition]
    ) -> Optional[dict]:
        """
        Translate a list of FilterCondition objects a dict that can be used by ChromaDB.
        E.g.,
        [
            FilterCondition(
                column="metadata.created_at",
                op=FilterOperator.LESS_THAN,
                value="2020-01-01",
            ),
            FilterCondition(
                column="metadata.created_at",
                op=FilterOperator.GREATER_THAN,
                value="2019-01-01",
            )
        ]
        -->
        {
            "$and": [
                {"created_at": {"$lt": "2020-01-01"}},
                {"created_at": {"$gt": "2019-01-01"}}
            ]
        }
        """
        # we ignore all non-metadata conditions
        if conditions is None:
            return None
        metadata_conditions = [
            condition
            for condition in conditions
            if condition.column.startswith(TableField.METADATA.value)
        ]
        if len(metadata_conditions) == 0:
            return None

        # we translate each metadata condition into a dict
        chroma_db_conditions = []
        for condition in metadata_conditions:
            metadata_key = condition.column.split(".")[-1]
            chroma_db_conditions.append(
                {
                    metadata_key: {
                        self._get_chromadb_operator(condition.op): condition.value
                    }
                }
            )

        # we combine all metadata conditions into a single dict
        metadata_condition = (
            {"$and": chroma_db_conditions}
            if len(chroma_db_conditions) > 1
            else chroma_db_conditions[0]
        )
        return metadata_condition

    def select(
        self,
        table_name: str,
        columns: List[str] = None,
        conditions: List[FilterCondition] = None,
        offset: int = None,
        limit: int = None,
    ) -> HandlerResponse:
        collection = self._client.get_collection(table_name)
        filters = self._translate_metadata_condition(conditions)
        # check if embedding vector filter is present
        vector_filter = (
            []
            if conditions is None
            else [
                condition
                for condition in conditions
                if condition.column == TableField.SEARCH_VECTOR.value
            ]
        )
        if len(vector_filter) > 0:
            vector_filter = vector_filter[0]
        else:
            vector_filter = None
        id_filters = None
        if conditions is not None:
            id_filters = [
                condition.value
                for condition in conditions
                if condition.column == TableField.ID.value
            ] or None

        if vector_filter is not None:
            # similarity search
            query_payload = {
                "where": filters,
                "query_embeddings": vector_filter.value
                if vector_filter is not None
                else None,
                "include": ["metadatas", "documents", "distances"],
            }
            if limit is not None:
                query_payload["n_results"] = limit

            result = collection.query(**query_payload)
            ids = result["ids"][0]
            documents = result["documents"][0]
            metadatas = result["metadatas"][0]
            distances = result["distances"][0]
        else:
            # general get query
            result = collection.get(
                ids=id_filters,
                where=filters,
                limit=limit,
                offset=offset,
            )
            ids = result["ids"]
            documents = result["documents"]
            metadatas = result["metadatas"]
            distances = None

        # project based on columns
        payload = {
            TableField.ID.value: ids,
            TableField.CONTENT.value: documents,
            TableField.METADATA.value: metadatas,
        }

        if columns is not None:
            payload = {
                column: payload[column]
                for column in columns
                if column != TableField.EMBEDDINGS.value
            }

        # always include distance
        if distances is not None:
            payload[TableField.DISTANCE.value] = distances
        result_df = pd.DataFrame(payload)
        return Response(resp_type=RESPONSE_TYPE.TABLE, data_frame=result_df)

    def insert(
        self, table_name: str, data: pd.DataFrame, columns: List[str] = None
    ) -> HandlerResponse:
        """
        Insert data into the ChromaDB database.
        """

        collection = self._client.get_collection(table_name)

        # drop columns with all None values

        data.dropna(axis=1, inplace=True)

        data = data.to_dict(orient="list")

        collection.add(
            ids=data[TableField.ID.value],
            documents=data.get(TableField.CONTENT.value),
            embeddings=data[TableField.EMBEDDINGS.value],
            metadatas=data.get(TableField.METADATA.value),
        )

        return Response(resp_type=RESPONSE_TYPE.OK)

    def update(
        self, table_name: str, data: pd.DataFrame, columns: List[str] = None
    ) -> HandlerResponse:
        """
        Update data in the ChromaDB database.
        TODO: not implemented yet
        """
        return super().update(table_name, data, columns)

    def delete(
        self, table_name: str, conditions: List[FilterCondition] = None
    ) -> HandlerResponse:
        filters = self._translate_metadata_condition(conditions)
        # get id filters
        id_filters = [
            condition.value
            for condition in conditions
            if condition.column == TableField.ID.value
        ] or None

        if filters is None and id_filters is None:
            raise Exception("Delete query must have at least one condition!")
        collection = self._client.get_collection(table_name)
        collection.delete(ids=id_filters, where=filters)
        return Response(resp_type=RESPONSE_TYPE.OK)

    def create_table(self, table_name: str, if_not_exists=True) -> HandlerResponse:
        """
        Create a collection with the given name in the ChromaDB database.
        """
        self._client.create_collection(table_name, get_or_create=if_not_exists)
        return Response(resp_type=RESPONSE_TYPE.OK)

    def drop_table(self, table_name: str, if_exists=True) -> HandlerResponse:
        """
        Delete a collection from the ChromaDB database.
        """
        try:
            self._client.delete_collection(table_name)
        except ValueError:
            if if_exists:
                return Response(resp_type=RESPONSE_TYPE.OK)
            else:
                return Response(
                    resp_type=RESPONSE_TYPE.ERROR,
                    error_message=f"Table {table_name} does not exist!",
                )

        return Response(resp_type=RESPONSE_TYPE.OK)

    def get_tables(self) -> HandlerResponse:
        """
        Get the list of collections in the ChromaDB database.
        """
        collections = self._client.list_collections()
        collections_name = pd.DataFrame(
            columns=["table_name"],
            data=[collection.name for collection in collections],
        )
        return Response(resp_type=RESPONSE_TYPE.TABLE, data_frame=collections_name)

    def get_columns(self, table_name: str) -> HandlerResponse:
        # check if collection exists
        try:
            _ = self._client.get_collection(table_name)
        except ValueError:
            return Response(
                resp_type=RESPONSE_TYPE.ERROR,
                error_message=f"Table {table_name} does not exist!",
            )
        return super().get_columns(table_name)


connection_args = OrderedDict(
    host={
        "type": ARG_TYPE.STR,
        "description": "chromadb server host",
        "required": False,
    },
    port={
        "type": ARG_TYPE.INT,
        "description": "chromadb server port",
        "required": False,
    },
    persist_directory={
        "type": ARG_TYPE.STR,
        "description": "persistence directory for chroma",
        "required": False,
    },
)

connection_args_example = OrderedDict(
    host="localhost",
    port=8000,
    persist_directory="chroma",
)<|MERGE_RESOLUTION|>--- conflicted
+++ resolved
@@ -1,7 +1,4 @@
-<<<<<<< HEAD
-=======
 import sys
->>>>>>> 3e8a8bae
 from collections import OrderedDict
 from typing import List, Optional
 
@@ -20,9 +17,8 @@
 )
 from mindsdb.utilities import log
 
-import sys
-__import__('pysqlite3')
-sys.modules['sqlite3'] = sys.modules.pop('pysqlite3')
+__import__("pysqlite3")
+sys.modules["sqlite3"] = sys.modules.pop("pysqlite3")
 import chromadb  # noqa: E402
 
 
