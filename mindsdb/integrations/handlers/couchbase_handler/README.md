--- conflicted
+++ resolved
@@ -8,19 +8,11 @@
 
 The required arguments to establish a connection are:
 
-<<<<<<< HEAD
-- `host`: the host name or IP address of the Couchbase server
-- `bucket`: the bucket name to use when connecting with the Couchbase server
-- `user`: the user to authenticate with the Couchbase server
-- `password`: the password to authenticate the user with the Couchbase server
-- `scope`: scopes are a level of data organization within a bucket. If ommited, will default to `_default`
-=======
 * `host`: the host name or IP address of the Couchbase server
-* `bucket`: the bjcket name to use when connecting with the Couchbase server
+* `bucket`: the bucket name to use when connecting with the Couchbase server
 * `user`: the user to authenticate with the Couchbase server
 * `password`: the password to authenticate the user with the Couchbase server
 * `scope`:  scopes are a level of data organization within a bucket. If omitted, will default to `_default`
->>>>>>> e64dcada
 
 If you are using Couchbase Capella, the `host` should be the connection string for the cluster. When you navigate to your cluster, the connection string can be found under the Connect tab.
 It will also be required to whitelist the machine(s) that will be running MindsDB and database credentials will need to be created for the user. These steps can also be taken under the Connect tab.
