# Crate DB Handler

This is the implementation of the Crate DB handler for MindsDB.

## Crate DB

CrateDB is a distributed SQL database management system that integrates a fully searchable document-oriented data store. It is open-source, written in Java, based on a shared-nothing architecture, and designed for high scalability. CrateDB includes components from Trino, Lucene, Elasticsearch and Netty.

## Implementation

This handler was implemented using the `crate`, a Python library that allows you to use Python code to run SQL commands on Crate DB.

The required arguments to establish a connection are,
<<<<<<< HEAD
=======
* `user`: username associated with database
* `password`: password to authenticate your access
* `host`: host to server IP Address or hostname
* `port`: port through which  connection is to be made.
* `schema_name`: schema name to get tables.
>>>>>>> e64dcada

- `user`: username associated with database
- `password`: password to authenticate your access
- `host`: host to server IP Address or hostname
- `port`: port through which connection is to be made.
- `schema_name`: schema name to get tables.

  _Note : DefaulT value of schema_name is 'doc'_

## Usage

In order to make use of this handler and connect to Crate DB in MindsDB, the following syntax can be used,

```sql
CREATE DATABASE crate_datasource
WITH
engine='crate',
parameters={
    "user":"crate",
    "password":"",
    "host":"127.0.0.1",
    "port":4200,
    "schema_name":"doc"
};
```

Now, you can use this established connection to query your database as follows,

```sql
SELECT * FROM crate_datasource.demo;
```<|MERGE_RESOLUTION|>--- conflicted
+++ resolved
@@ -10,15 +10,7 @@
 
 This handler was implemented using the `crate`, a Python library that allows you to use Python code to run SQL commands on Crate DB.
 
-The required arguments to establish a connection are,
-<<<<<<< HEAD
-=======
-* `user`: username associated with database
-* `password`: password to authenticate your access
-* `host`: host to server IP Address or hostname
-* `port`: port through which  connection is to be made.
-* `schema_name`: schema name to get tables.
->>>>>>> e64dcada
+The required arguments to establish a connection are:
 
 - `user`: username associated with database
 - `password`: password to authenticate your access
