--- conflicted
+++ resolved
@@ -4,11 +4,8 @@
 from mindsdb.integrations.handlers.github_handler.github_tables import (
     GithubIssuesTable,
     GithubPullRequestsTable,
-<<<<<<< HEAD
-    GithubReleasesTable
-=======
     GithubCommitsTable,
->>>>>>> 2dd463cb
+    GithubReleasesTable,
 )
 from mindsdb.integrations.libs.api_handler import APIHandler
 from mindsdb.integrations.libs.response import (
@@ -46,17 +43,12 @@
 
         github_issues_data = GithubIssuesTable(self)
         github_pull_requests_data = GithubPullRequestsTable(self)
-<<<<<<< HEAD
+        github_commits_data = GithubCommitsTable(self)
         github_releases_data = GithubReleasesTable(self)
         self._register_table("issues", github_issues_data)
         self._register_table("pull_requests", github_pull_requests_data)
+        self._register_table("commits", github_commits_data)
         self._register_table("releases", github_releases_data)
-=======
-        github_commits_data = GithubCommitsTable(self)
-        self._register_table("issues", github_issues_data)
-        self._register_table("pull_requests", github_pull_requests_data)
-        self._register_table("commits", github_commits_data)
->>>>>>> 2dd463cb
 
     def connect(self) -> StatusResponse:
         """Set up the connection required by the handler.
