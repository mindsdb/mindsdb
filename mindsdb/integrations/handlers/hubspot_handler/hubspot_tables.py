--- conflicted
+++ resolved
@@ -1,8 +1,4 @@
-<<<<<<< HEAD
-from typing import List, Dict, Text, Any, Optional
-=======
 from typing import List, Dict, Text, Any, Optional, Tuple
->>>>>>> cc204d0c
 
 import pandas as pd
 from hubspot import HubSpot
@@ -126,20 +122,9 @@
                 f"No companies found matching WHERE conditions: {conditions}. Please verify the conditions are correct."
             )
 
-<<<<<<< HEAD
-        companies_df = pd.json_normalize(self.get_companies(limit=result_limit))
-        if companies_df.empty:
-            companies_df = pd.DataFrame(columns=self._get_default_company_columns())
-
-        select_statement_executor = SELECTQueryExecutor(
-            companies_df, selected_columns, where_conditions, order_by_conditions
-        )
-        companies_df = select_statement_executor.execute_query()
-=======
         company_ids = filtered_df["id"].astype(str).tolist()
         logger.info(f"Updating {len(company_ids)} compan(ies) matching WHERE conditions")
         self.update_companies(company_ids, values)
->>>>>>> cc204d0c
 
     def remove(self, conditions: List[FilterCondition]) -> None:
         companies_df = pd.json_normalize(self.get_companies(limit=1000))
@@ -149,89 +134,13 @@
                 "No companies retrieved from HubSpot to evaluate delete conditions. Verify your connection and permissions."
             )
 
-<<<<<<< HEAD
-    def update(self, query: ast.Update) -> None:
-        """
-        Updates data from HubSpot "PATCH /crm/v3/objects/companies/batch/update" API endpoint.
-
-        Parameters
-        ----------
-        query : ast.Update
-           Given SQL UPDATE query
-
-        Returns
-        -------
-        None
-
-        Raises
-        ------
-        ValueError
-            If the query contains an unsupported condition
-        """
-        update_statement_parser = UPDATEQueryParser(query)
-        values_to_update, where_conditions = update_statement_parser.parse_query()
-
-        companies_df = pd.json_normalize(self.get_companies(limit=1000))
-
-        if companies_df.empty:
-            raise ValueError(
-                "No companies retrieved from HubSpot to evaluate update conditions. Verify your connection and permissions."
-            )
-
-        update_query_executor = UPDATEQueryExecutor(companies_df, where_conditions)
-        filtered_df = update_query_executor.execute_query()
-
-        if filtered_df.empty:
-            raise ValueError(
-                f"No companies found matching WHERE conditions: {where_conditions}. Please verify the conditions are correct."
-            )
-
-        company_ids = filtered_df["id"].astype(str).tolist()
-        logger.info(f"Updating {len(company_ids)} compan(ies) matching WHERE conditions")
-        self.update_companies(company_ids, values_to_update)
-
-    def delete(self, query: ast.Delete) -> None:
-        """
-        Deletes data from HubSpot "DELETE /crm/v3/objects/companies/batch/archive" API endpoint.
-
-        Parameters
-        ----------
-        query : ast.Delete
-           Given SQL DELETE query
-
-        Returns
-        -------
-        None
-
-        Raises
-        ------
-        ValueError
-            If the query contains an unsupported condition
-        """
-        delete_statement_parser = DELETEQueryParser(query)
-        where_conditions = delete_statement_parser.parse_query()
-
-        companies_df = pd.json_normalize(self.get_companies(limit=1000))
-
-        if companies_df.empty:
-            raise ValueError(
-                "No companies retrieved from HubSpot to evaluate delete conditions. Verify your connection and permissions."
-            )
-
-        delete_query_executor = DELETEQueryExecutor(companies_df, where_conditions)
-=======
         normalized_conditions = _normalize_filter_conditions(conditions)
         delete_query_executor = DELETEQueryExecutor(companies_df, normalized_conditions)
->>>>>>> cc204d0c
         filtered_df = delete_query_executor.execute_query()
 
         if filtered_df.empty:
             raise ValueError(
-<<<<<<< HEAD
-                f"No companies found matching WHERE conditions: {where_conditions}. Please verify the conditions are correct."
-=======
                 f"No companies found matching WHERE conditions: {conditions}. Please verify the conditions are correct."
->>>>>>> cc204d0c
             )
 
         company_ids = filtered_df["id"].astype(str).tolist()
@@ -410,58 +319,18 @@
                 f"No contacts found matching WHERE conditions: {conditions}. Please verify the conditions are correct."
             )
 
-<<<<<<< HEAD
-        contacts_df = pd.json_normalize(self.get_contacts(limit=result_limit, where_conditions=where_conditions))
-        if contacts_df.empty:
-            contacts_df = pd.DataFrame(columns=self._get_default_contact_columns())
-
-        select_statement_executor = SELECTQueryExecutor(
-            contacts_df, selected_columns, where_conditions, order_by_conditions
-        )
-        contacts_df = select_statement_executor.execute_query()
-=======
         contact_ids = filtered_df["id"].astype(str).tolist()
         logger.info(f"Updating {len(contact_ids)} contact(s) matching WHERE conditions")
         self.update_contacts(contact_ids, values)
->>>>>>> cc204d0c
 
     def remove(self, conditions: List[FilterCondition]) -> None:
         where_conditions = _normalize_filter_conditions(conditions)
         contacts_df = pd.json_normalize(self.get_contacts(limit=1000, where_conditions=where_conditions))
 
-<<<<<<< HEAD
-    def insert(self, query: ast.Insert) -> None:
-        """
-        Inserts data into HubSpot "POST /crm/v3/objects/contacts/batch/create" API endpoint.
-
-        Parameters
-        ----------
-        query : ast.Insert
-           Given SQL INSERT query
-
-        Returns
-        -------
-        None
-
-        Raises
-        ------
-        ValueError
-            If the query contains an unsupported condition
-        """
-        insert_statement_parser = INSERTQueryParser(
-            query,
-            supported_columns=["email", "firstname", "lastname", "phone", "company", "website"],
-            mandatory_columns=["email"],
-            all_mandatory=False,
-        )
-        contact_data = insert_statement_parser.parse_query()
-        self.create_contacts(contact_data)
-=======
         if contacts_df.empty:
             raise ValueError(
                 "No contacts retrieved from HubSpot to evaluate delete conditions. Verify your connection and permissions."
             )
->>>>>>> cc204d0c
 
         delete_query_executor = DELETEQueryExecutor(contacts_df, where_conditions)
         filtered_df = delete_query_executor.execute_query()
@@ -492,26 +361,6 @@
             "lastmodifieddate",
         ]
 
-<<<<<<< HEAD
-        contacts_df = pd.json_normalize(self.get_contacts(limit=1000, where_conditions=where_conditions))
-
-        if contacts_df.empty:
-            raise ValueError(
-                "No contacts retrieved from HubSpot to evaluate update conditions. Verify your connection and permissions."
-            )
-
-        update_query_executor = UPDATEQueryExecutor(contacts_df, where_conditions)
-        filtered_df = update_query_executor.execute_query()
-
-        if filtered_df.empty:
-            raise ValueError(
-                f"No contacts found matching WHERE conditions: {where_conditions}. Please verify the conditions are correct."
-            )
-
-        contact_ids = filtered_df["id"].astype(str).tolist()
-        logger.info(f"Updating {len(contact_ids)} contact(s) matching WHERE conditions")
-        self.update_contacts(contact_ids, values_to_update)
-=======
     def get_contacts(
         self,
         limit: Optional[int] = None,
@@ -533,7 +382,6 @@
         ]
 
         properties = list({*default_properties, *requested_properties})
->>>>>>> cc204d0c
 
         api_kwargs = {**kwargs, "properties": properties}
         if limit is not None:
@@ -560,187 +408,8 @@
             logger.error(f"Failed to iterate HubSpot contacts: {str(e)}")
             raise
 
-<<<<<<< HEAD
-        contacts_df = pd.json_normalize(self.get_contacts(limit=1000, where_conditions=where_conditions))
-
-        if contacts_df.empty:
-            raise ValueError(
-                "No contacts retrieved from HubSpot to evaluate delete conditions. Verify your connection and permissions."
-            )
-
-        delete_query_executor = DELETEQueryExecutor(contacts_df, where_conditions)
-        filtered_df = delete_query_executor.execute_query()
-
-        if filtered_df.empty:
-            raise ValueError(
-                f"No contacts found matching WHERE conditions: {where_conditions}. Please verify the conditions are correct."
-            )
-
-        contact_ids = filtered_df["id"].astype(str).tolist()
-        logger.info(f"Deleting {len(contact_ids)} contact(s) matching WHERE conditions")
-        self.delete_contacts(contact_ids)
-
-    def get_columns(self) -> List[Text]:
-        return self._get_default_contact_columns()
-
-    @staticmethod
-    def _get_default_contact_columns() -> List[str]:
-        return [
-            "id",
-            "email",
-            "firstname",
-            "lastname",
-            "phone",
-            "company",
-            "website",
-            "createdate",
-            "lastmodifieddate",
-        ]
-
-    def get_contacts(
-        self,
-        limit: Optional[int] = None,
-        where_conditions: Optional[List] = None,
-        **kwargs,
-    ) -> List[Dict]:
-        hubspot = self.handler.connect()
-        requested_properties = kwargs.get("properties", [])
-        default_properties = [
-            "email",
-            "firstname",
-            "lastname",
-            "phone",
-            "company",
-            "website",
-            "createdate",
-            "lastmodifieddate",
-        ]
-
-        properties = list({*default_properties, *requested_properties})
-
-        api_kwargs = {**kwargs, "properties": properties}
-        if limit is not None:
-            api_kwargs["limit"] = limit
-        else:
-            api_kwargs.pop("limit", None)
-
-        # Try using HubSpot search API if we have simple equality filters
-        if where_conditions:
-            search_results = self._search_contacts_by_conditions(hubspot, where_conditions, properties, limit)
-            if search_results is not None:
-                logger.info(f"Retrieved {len(search_results)} contacts from HubSpot via search API")
-                return search_results
-
-        contacts = hubspot.crm.contacts.get_all(**api_kwargs)
-        contacts_dict = []
-
-        try:
-            for contact in contacts:
-                contacts_dict.append(self._contact_to_dict(contact))
-                if limit is not None and len(contacts_dict) >= limit:
-                    break
-        except Exception as e:
-            logger.error(f"Failed to iterate HubSpot contacts: {str(e)}")
-            raise
-
         logger.info(f"Retrieved {len(contacts_dict)} contacts from HubSpot")
         return contacts_dict
-=======
-        logger.info(f"Retrieved {len(contacts_dict)} contacts from HubSpot")
-        return contacts_dict
-
-    def _search_contacts_by_conditions(
-        self,
-        hubspot: HubSpot,
-        where_conditions: List,
-        properties: List[str],
-        limit: Optional[int],
-    ) -> Optional[List[Dict[str, Any]]]:
-        filters = []
-
-        for condition in where_conditions:
-            if not isinstance(condition, (list, tuple)) or len(condition) < 3:
-                continue
-
-            operator, column, value = condition[0], condition[1], condition[2]
-            if operator != "=" or column not in {"email", "id"}:
-                continue
-
-            property_name = "hs_object_id" if column == "id" else column
-            filters.append(
-                {
-                    "propertyName": property_name,
-                    "operator": "EQ",
-                    "value": str(value),
-                }
-            )
-
-        if not filters:
-            return None
-
-        collected: List[Dict[str, Any]] = []
-        remaining = limit if limit is not None else float("inf")
-        after = None
-
-        while remaining > 0:
-            page_limit = min(int(remaining) if remaining != float("inf") else 100, 100)
-            search_request = {
-                "properties": properties,
-                "limit": page_limit,
-                "filterGroups": [{"filters": filters}],
-            }
-
-            if after is not None:
-                search_request["after"] = after
-
-            response = hubspot.crm.contacts.search_api.do_search(public_object_search_request=search_request)
-
-            results = getattr(response, "results", [])
-            for contact in results:
-                collected.append(self._contact_to_dict(contact))
-                if limit is not None and len(collected) >= limit:
-                    return collected
-
-            paging = getattr(response, "paging", None)
-            next_page = getattr(paging, "next", None) if paging else None
-            after = getattr(next_page, "after", None) if next_page else None
-
-            if after is None or (limit is not None and len(collected) >= limit):
-                break
-
-            if remaining != float("inf"):
-                remaining = limit - len(collected)
-
-        return collected
-
-    def _contact_to_dict(self, contact: Any) -> Dict[str, Any]:
-        try:
-            properties = getattr(contact, "properties", {}) or {}
-            return {
-                "id": contact.id,
-                "email": properties.get("email"),
-                "firstname": properties.get("firstname"),
-                "lastname": properties.get("lastname"),
-                "phone": properties.get("phone"),
-                "company": properties.get("company"),
-                "website": properties.get("website"),
-                "createdate": properties.get("createdate"),
-                "lastmodifieddate": properties.get("lastmodifieddate"),
-            }
-        except Exception as e:
-            logger.warning(f"Error processing contact {getattr(contact, 'id', 'unknown')}: {str(e)}")
-            return {
-                "id": getattr(contact, "id", None),
-                "email": None,
-                "firstname": None,
-                "lastname": None,
-                "phone": None,
-                "company": None,
-                "website": None,
-                "createdate": None,
-                "lastmodifieddate": None,
-            }
->>>>>>> cc204d0c
 
     def _search_contacts_by_conditions(
         self,
@@ -941,93 +610,14 @@
                 f"No deals found matching WHERE conditions: {conditions}. Please verify the conditions are correct."
             )
 
-<<<<<<< HEAD
-        deals_df = pd.json_normalize(self.get_deals(limit=result_limit))
-        if deals_df.empty:
-            deals_df = pd.DataFrame(columns=self._get_default_deal_columns())
-
-        select_statement_executor = SELECTQueryExecutor(
-            deals_df, selected_columns, where_conditions, order_by_conditions
-        )
-        deals_df = select_statement_executor.execute_query()
-=======
         deal_ids = filtered_df["id"].astype(str).tolist()
         logger.info(f"Updating {len(deal_ids)} deal(s) matching WHERE conditions")
         self.update_deals(deal_ids, values)
->>>>>>> cc204d0c
 
     def remove(self, conditions: List[FilterCondition]) -> None:
         where_conditions = _normalize_filter_conditions(conditions)
         deals_df = pd.json_normalize(self.get_deals(limit=1000))
 
-<<<<<<< HEAD
-    def insert(self, query: ast.Insert) -> None:
-        """
-        Inserts data into HubSpot "POST /crm/v3/objects/deals/batch/create" API endpoint.
-
-        Parameters
-        ----------
-        query : ast.Insert
-           Given SQL INSERT query
-
-        Returns
-        -------
-        None
-
-        Raises
-        ------
-        ValueError
-            If the query contains an unsupported condition
-        """
-        insert_statement_parser = INSERTQueryParser(
-            query,
-            supported_columns=["amount", "dealname", "pipeline", "closedate", "dealstage", "hubspot_owner_id"],
-            mandatory_columns=["dealname"],
-            all_mandatory=False,
-        )
-        deals_data = insert_statement_parser.parse_query()
-        self.create_deals(deals_data)
-
-    def update(self, query: ast.Update) -> None:
-        """
-        Updates data from HubSpot "PATCH /crm/v3/objects/deals/batch/update" API endpoint.
-
-        Parameters
-        ----------
-        query : ast.Update
-           Given SQL UPDATE query
-
-        Returns
-        -------
-        None
-
-        Raises
-        ------
-        ValueError
-            If the query contains an unsupported condition
-        """
-        update_statement_parser = UPDATEQueryParser(query)
-        values_to_update, where_conditions = update_statement_parser.parse_query()
-
-        deals_df = pd.json_normalize(self.get_deals(limit=1000))
-
-        if deals_df.empty:
-            raise ValueError(
-                "No deals retrieved from HubSpot to evaluate update conditions. Verify your connection and permissions."
-            )
-
-        update_query_executor = UPDATEQueryExecutor(deals_df, where_conditions)
-        filtered_df = update_query_executor.execute_query()
-
-        if filtered_df.empty:
-            raise ValueError(
-                f"No deals found matching WHERE conditions: {where_conditions}. Please verify the conditions are correct."
-            )
-
-        deal_ids = filtered_df["id"].astype(str).tolist()
-        logger.info(f"Updating {len(deal_ids)} deal(s) matching WHERE conditions")
-        self.update_deals(deal_ids, values_to_update)
-=======
         if deals_df.empty:
             raise ValueError(
                 "No deals retrieved from HubSpot to evaluate delete conditions. Verify your connection and permissions."
@@ -1035,7 +625,6 @@
 
         delete_query_executor = DELETEQueryExecutor(deals_df, where_conditions)
         filtered_df = delete_query_executor.execute_query()
->>>>>>> cc204d0c
 
         if filtered_df.empty:
             raise ValueError(
@@ -1068,43 +657,6 @@
         numeric_columns = ["amount"]
         datetime_columns = ["closedate", "createdate", "hs_lastmodifieddate"]
 
-<<<<<<< HEAD
-        deals_df = pd.json_normalize(self.get_deals(limit=1000))
-
-        if deals_df.empty:
-            raise ValueError(
-                "No deals retrieved from HubSpot to evaluate delete conditions. Verify your connection and permissions."
-            )
-
-        delete_query_executor = DELETEQueryExecutor(deals_df, where_conditions)
-        filtered_df = delete_query_executor.execute_query()
-
-        if filtered_df.empty:
-            raise ValueError(
-                f"No deals found matching WHERE conditions: {where_conditions}. Please verify the conditions are correct."
-            )
-
-        deal_ids = filtered_df["id"].astype(str).tolist()
-        logger.info(f"Deleting {len(deal_ids)} deal(s) matching WHERE conditions")
-        self.delete_deals(deal_ids)
-
-    def get_columns(self) -> List[Text]:
-        return self._get_default_deal_columns()
-
-    @staticmethod
-    def _get_default_deal_columns() -> List[str]:
-        return [
-            "id",
-            "dealname",
-            "amount",
-            "pipeline",
-            "closedate",
-            "dealstage",
-            "hubspot_owner_id",
-            "createdate",
-            "hs_lastmodifieddate",
-        ]
-=======
         for column in numeric_columns:
             if column in deals_df.columns:
                 deals_df[column] = pd.to_numeric(deals_df[column], errors="coerce")
@@ -1114,7 +666,6 @@
                 deals_df[column] = pd.to_datetime(deals_df[column], errors="coerce")
 
         return deals_df
->>>>>>> cc204d0c
 
     def get_deals(self, **kwargs) -> List[Dict]:
         hubspot = self.handler.connect()
