--- conflicted
+++ resolved
@@ -30,11 +30,8 @@
 _ANTHROPIC_CHAT_MODELS = {'claude-2', 'claude-instant-1'}
 _PARSING_ERROR_PREFIX = 'Could not parse LLM output: `'
 
-<<<<<<< HEAD
-=======
 logger = log.getLogger(__name__)
 
->>>>>>> e3641f8d
 
 class LangChainHandler(BaseMLEngine):
     """
