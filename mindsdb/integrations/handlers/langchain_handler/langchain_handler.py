--- conflicted
+++ resolved
@@ -1,7 +1,6 @@
 from concurrent.futures import as_completed, TimeoutError
 from typing import Optional, Dict, List
 import re
-<<<<<<< HEAD
 
 from langchain.agents import AgentExecutor
 from langchain.agents.initialize import initialize_agent
@@ -24,19 +23,6 @@
 from langchain.retrieval import SimpleRetriever
 
 
-=======
-
-from langchain.agents import AgentExecutor
-from langchain.agents.initialize import initialize_agent
-from langchain.chains.conversation.memory import ConversationSummaryBufferMemory
-from langchain.schema import SystemMessage
-from langchain_community.chat_models import ChatAnthropic, ChatOpenAI, ChatAnyscale, ChatLiteLLM, ChatOllama
-from langchain_core.prompts import PromptTemplate
-from langfuse.callback import CallbackHandler
-
-import numpy as np
-import pandas as pd
->>>>>>> 65b80466
 
 from mindsdb.integrations.handlers.langchain_handler.constants import (
     ANTHROPIC_CHAT_MODELS,
@@ -57,12 +43,15 @@
 from mindsdb.integrations.handlers.openai_handler.constants import CHAT_MODELS as OPEN_AI_CHAT_MODELS
 from mindsdb.integrations.libs.base import BaseMLEngine
 from mindsdb.integrations.libs.llm.utils import get_llm_config
+from mindsdb.integrations.libs.llm.utils import get_llm_config
 from mindsdb.integrations.utilities.handler_utils import get_api_key
 from mindsdb.interfaces.storage.model_fs import HandlerStorage, ModelStorage
 from mindsdb.integrations.handlers.langchain_embedding_handler.langchain_embedding_handler import construct_model_from_args
+from mindsdb.integrations.handlers.langchain_embedding_handler.langchain_embedding_handler import construct_model_from_args
 from mindsdb.utilities import log
 from mindsdb.utilities.context_executor import ContextThreadPoolExecutor
 
+_PARSING_ERROR_PREFIX = 'An output parsing error occured'
 _PARSING_ERROR_PREFIX = 'An output parsing error occured'
 
 logger = log.getLogger(__name__)
@@ -81,6 +70,14 @@
         - Ollama
 
     Supported standard tools:
+    Supported LLM providers:
+        - OpenAI
+        - Anthropic
+        - Anyscale
+        - LiteLLM
+        - Ollama
+
+    Supported standard tools:
         - python_repl
         - serper.dev search
     """
@@ -92,15 +89,15 @@
             engine_storage: HandlerStorage,
             log_callback_handler: LogCallbackHandler = None,
             langfuse_callback_handler: CallbackHandler = None,
+            log_callback_handler: LogCallbackHandler = None,
+            langfuse_callback_handler: CallbackHandler = None,
             **kwargs):
         super().__init__(model_storage, engine_storage, **kwargs)
         # if True, the target column name does not have to be specified at creation time.
+        # if True, the target column name does not have to be specified at creation time.
         self.generative = True
         self.default_agent_tools = DEFAULT_AGENT_TOOLS
-<<<<<<< HEAD
         self.initialize_database()
-=======
->>>>>>> 65b80466
         self.log_callback_handler = log_callback_handler
         self.langfuse_callback_handler = langfuse_callback_handler
         if self.log_callback_handler is None:
@@ -160,60 +157,6 @@
     def _create_chat_model(self, args: Dict, pred_args: Dict):
         model_kwargs = self._get_chat_model_params(args, pred_args)
 
-<<<<<<< HEAD
-=======
-    def _get_llm_provider(self, args: Dict) -> str:
-        if 'provider' in args:
-            return args['provider']
-        if args['model_name'] in ANTHROPIC_CHAT_MODELS:
-            return 'anthropic'
-        if args['model_name'] in OPEN_AI_CHAT_MODELS:
-            return 'openai'
-        if args['model_name'] in OLLAMA_CHAT_MODELS:
-            return 'ollama'
-        raise ValueError(f"Invalid model name. Please define provider")
-
-    def _get_embedding_model_provider(self, args: Dict) -> str:
-        if 'embedding_model_provider' in args:
-            return args['embedding_model_provider']
-        if 'embedding_model_provider' not in args:
-            logger.warning('No embedding model provider specified. trying to use llm provider.')
-            return args.get('embedding_model_provider', self._get_llm_provider(args))
-        raise ValueError(f"Invalid model name. Please define provider")
-
-    def _get_chat_model_params(self, args: Dict, pred_args: Dict) -> Dict:
-        model_config = args.copy()
-        # Override with prediction args.
-        model_config.update(pred_args)
-        # Include API keys.
-        model_config['api_keys'] = {
-            p: get_api_key(p, args, self.engine_storage, strict=False) for p in SUPPORTED_PROVIDERS
-        }
-        llm_config = get_llm_config(args.get('provider', self._get_llm_provider(args)), model_config)
-        config_dict = llm_config.dict()
-        config_dict = {k: v for k, v in config_dict.items() if v is not None}
-        return config_dict
-
-    def _get_agent_callbacks(self, args: Dict) -> List:
-        all_callbacks = [self.log_callback_handler]
-        are_langfuse_args_present = 'langfuse_public_key' in args and 'langfuse_secret_key' in args and 'langfuse_host' in args
-        if self.langfuse_callback_handler is None and are_langfuse_args_present:
-            self.langfuse_callback_handler = CallbackHandler(
-                args['langfuse_public_key'],
-                args['langfuse_secret_key'],
-                host=args['langfuse_host']
-            )
-            # Check credentials.
-            if not self.langfuse_callback_handler.auth_check():
-                logger.error(f'Incorrect Langfuse credentials provided to Langchain handler. Full args: {args}')
-        if self.langfuse_callback_handler is not None:
-            all_callbacks.append(self.langfuse_callback_handler)
-        return all_callbacks
-
-    def _create_chat_model(self, args: Dict, pred_args: Dict):
-        model_kwargs = self._get_chat_model_params(args, pred_args)
-
->>>>>>> 65b80466
         if args['provider'] == 'anthropic':
             return ChatAnthropic(**model_kwargs)
         if args['provider'] == 'openai':
@@ -245,6 +188,7 @@
             return response
 
     def create(self, target: str, args: Dict = None, **kwargs):
+    def create(self, target: str, args: Dict = None, **kwargs):
         self.default_agent_tools = args.get('tools', self.default_agent_tools)
 
         args = args['using']
@@ -256,10 +200,18 @@
             # use default prompt template for retrieval i.e. RAG if not provided
             if "prompt_template" not in args:
                 args["prompt_template"] = DEFAULT_RAG_PROMPT_TEMPLATE
+        args['model_name'] = args.get('model_name', DEFAULT_MODEL_NAME)
+        args['provider'] = args.get('provider', self._get_llm_provider(args))
+        args['embedding_model_provider'] = args.get('embedding_model', self._get_embedding_model_provider(args))
+        if args.get('mode') == 'retrieval':
+            # use default prompt template for retrieval i.e. RAG if not provided
+            if "prompt_template" not in args:
+                args["prompt_template"] = DEFAULT_RAG_PROMPT_TEMPLATE
 
         self.model_storage.json_set('args', args)
 
     @staticmethod
+    def create_validation(_, args: Dict=None, **kwargs):
     def create_validation(_, args: Dict=None, **kwargs):
         if 'using' not in args:
             raise Exception("LangChain engine requires a USING clause! Refer to its documentation for more details.")
@@ -268,7 +220,11 @@
         if 'prompt_template' not in args:
             if not args.get('mode') == 'retrieval':
                 raise ValueError('Please provide a `prompt_template` for this engine.')
-
+        if 'prompt_template' not in args:
+            if not args.get('mode') == 'retrieval':
+                raise ValueError('Please provide a `prompt_template` for this engine.')
+
+    def predict(self, df: pd.DataFrame, args: Dict=None) -> pd.DataFrame:
     def predict(self, df: pd.DataFrame, args: Dict=None) -> pd.DataFrame:
         """
         Dispatch is performed depending on the underlying model type. Currently, only the default text completion
@@ -281,17 +237,28 @@
         # Back compatibility for old models
         args['provider'] = args.get('provider', self._get_llm_provider(args))
         args['embedding_model_provider'] = args.get('embedding_model', self._get_embedding_model_provider(args))
+        if 'prompt_template' not in args and 'prompt_template' not in pred_args:
+            raise ValueError(f"This model expects a `prompt_template`, please provide one.")
+        # Back compatibility for old models
+        args['provider'] = args.get('provider', self._get_llm_provider(args))
+        args['embedding_model_provider'] = args.get('embedding_model', self._get_embedding_model_provider(args))
 
         df = df.reset_index(drop=True)
         agent = self.create_agent(df, args, pred_args)
         # Use last message as prompt, remove other questions.
         user_column = args.get('user_column', DEFAULT_USER_COLUMN)
         df.iloc[:-1, df.columns.get_loc(user_column)] = None
+        agent = self.create_agent(df, args, pred_args)
+        # Use last message as prompt, remove other questions.
+        user_column = args.get('user_column', DEFAULT_USER_COLUMN)
+        df.iloc[:-1, df.columns.get_loc(user_column)] = None
         return self.run_agent(df, agent, args, pred_args)
 
+    def create_agent(self, df: pd.DataFrame, args: Dict=None, pred_args: Dict=None) -> AgentExecutor:
     def create_agent(self, df: pd.DataFrame, args: Dict=None, pred_args: Dict=None) -> AgentExecutor:
         pred_args = pred_args if pred_args else {}
 
+        # Set up tools.
         # Set up tools.
         model_kwargs = self._get_chat_model_params(args, pred_args)
         llm = self._create_chat_model(args, pred_args)
@@ -305,6 +272,16 @@
             pred_args['llm'] = llm
             pred_args['mindsdb_path'] = self.engine_storage.folder_get
 
+
+        # Set up embeddings model if needed.
+        if args.get('mode') == 'retrieval':
+            # get args for embeddings model
+            embeddings_args = args.pop('embedding_model_args', {})
+            # create embeddings model
+            pred_args['embeddings_model'] = self._create_embeddings_model(embeddings_args)
+            pred_args['llm'] = llm
+            pred_args['mindsdb_path'] = self.engine_storage.folder_get
+
         tools = setup_tools(llm,
                             model_kwargs,
                             pred_args,
@@ -316,7 +293,19 @@
             prompt_template += '\n\n' + 'Useful information:\n' + pred_args['context'] + '\n'
 
         # Set up memory.
+        # Prefer prediction prompt template over original if provided.
+        prompt_template = pred_args.get('prompt_template', args['prompt_template'])
+        if 'context' in pred_args:
+            prompt_template += '\n\n' + 'Useful information:\n' + pred_args['context'] + '\n'
+
+        # Set up memory.
         memory = ConversationSummaryBufferMemory(llm=llm,
+                                                 max_token_limit=model_kwargs.get('max_tokens', DEFAULT_MAX_TOKENS),
+                                                 memory_key='chat_history')
+        memory.chat_memory.messages.insert(0, SystemMessage(content=prompt_template))
+        # User - Assistant conversation. All except the last message.
+        user_column = args.get('user_column', DEFAULT_USER_COLUMN)
+        assistant_column = args.get('assistant_column', DEFAULT_ASSISTANT_COLUMN)
                                                  max_token_limit=model_kwargs.get('max_tokens', DEFAULT_MAX_TOKENS),
                                                  memory_key='chat_history')
         memory.chat_memory.messages.insert(0, SystemMessage(content=prompt_template))
@@ -326,15 +315,20 @@
         for row in df[:-1].to_dict('records'):
             question = row[user_column]
             answer = row[assistant_column]
+            question = row[user_column]
+            answer = row[assistant_column]
             if question:
                 memory.chat_memory.add_user_message(question)
             if answer:
                 memory.chat_memory.add_ai_message(answer)
 
         agent_type = args.get('agent_type', DEFAULT_AGENT_TYPE)
+        agent_type = args.get('agent_type', DEFAULT_AGENT_TYPE)
         agent_executor = initialize_agent(
             tools,
             llm,
+            agent=agent_type,
+            callbacks=self._get_agent_callbacks(args),
             agent=agent_type,
             callbacks=self._get_agent_callbacks(args),
             # Calls the agent’s LLM Chain one final time to generate a final answer based on the previous steps
@@ -343,6 +337,8 @@
             # Timeout per agent invocation.
             max_execution_time=pred_args.get('timeout_seconds', args.get('timeout_seconds', DEFAULT_AGENT_TIMEOUT_SECONDS)),
             max_iterations=pred_args.get('max_iterations', args.get('max_iterations', DEFAULT_MAX_ITERATIONS)),
+            max_execution_time=pred_args.get('timeout_seconds', args.get('timeout_seconds', DEFAULT_AGENT_TIMEOUT_SECONDS)),
+            max_iterations=pred_args.get('max_iterations', args.get('max_iterations', DEFAULT_MAX_ITERATIONS)),
             memory=memory,
             verbose=pred_args.get('verbose', args.get('verbose', True))
         )
@@ -351,6 +347,13 @@
     def run_agent(self, df: pd.DataFrame, agent: AgentExecutor, args: Dict, pred_args: Dict) -> str:
         # Prefer prediction time prompt template, if available.
         base_template = pred_args.get('prompt_template', args['prompt_template'])
+            verbose=pred_args.get('verbose', args.get('verbose', True))
+        )
+        return agent_executor
+
+    def run_agent(self, df: pd.DataFrame, agent: AgentExecutor, args: Dict, pred_args: Dict) -> str:
+        # Prefer prediction time prompt template, if available.
+        base_template = pred_args.get('prompt_template', args['prompt_template'])
 
         input_variables = []
         matches = list(re.finditer("{{(.*?)}}", base_template))
@@ -362,6 +365,7 @@
         base_template = base_template.replace('{{', '{').replace('}}', '}')
         prompts = []
 
+        user_column = args.get('user_column', DEFAULT_USER_COLUMN)
         user_column = args.get('user_column', DEFAULT_USER_COLUMN)
         for i, row in df.iterrows():
             if i not in empty_prompt_ids:
@@ -373,10 +377,15 @@
             elif row.get(user_column):
                 # Just add prompt
                 prompts.append(row[user_column])
+            elif row.get(user_column):
+                # Just add prompt
+                prompts.append(row[user_column])
 
         def _invoke_agent_executor_with_prompt(agent_executor, prompt):
             if not prompt:
                 return ''
+
+            answer = agent_executor.invoke(prompt)
 
             answer = agent_executor.invoke(prompt)
 
@@ -389,6 +398,7 @@
         # max_workers defaults to number of processors on the machine multiplied by 5.
         # https://docs.python.org/3/library/concurrent.futures.html#concurrent.futures.ThreadPoolExecutor
         max_workers = args.get('max_workers', None)
+        agent_timeout_seconds = args.get('timeout', DEFAULT_AGENT_TIMEOUT_SECONDS)
         agent_timeout_seconds = args.get('timeout', DEFAULT_AGENT_TIMEOUT_SECONDS)
         executor = ContextThreadPoolExecutor(max_workers=max_workers)
         futures = [executor.submit(_invoke_agent_executor_with_prompt, agent, prompt) for prompt in prompts]
@@ -404,13 +414,14 @@
 
         # Add null completion for empty prompts
         for i in sorted(empty_prompt_ids)[:-1]:
+        # Add null completion for empty prompts
+        for i in sorted(empty_prompt_ids)[:-1]:
             completions.insert(i, None)
 
         pred_df = pd.DataFrame(completions, columns=[args['target']])
 
         return pred_df
 
-<<<<<<< HEAD
     def initialize_database(self):
         # Connect to an sqlite database
         self.con = sqlite3.connect('llm_data.db')
@@ -456,14 +467,13 @@
 
         update_retrieval_index(self.con, input_data, output_data)
 
-=======
->>>>>>> 65b80466
     def describe(self, attribute: Optional[str] = None) -> pd.DataFrame:
         tables = ['info']
         return pd.DataFrame(tables, columns=['tables'])
+        tables = ['info']
+        return pd.DataFrame(tables, columns=['tables'])
 
     def finetune(self, df: Optional[pd.DataFrame] = None, args: Optional[Dict] = None) -> None:
-<<<<<<< HEAD
         raise NotImplementedError('Fine-tuning is not supported for LangChain models')
 
     def setup_dspy(self):
@@ -525,6 +535,3 @@
         optimizer = BootstrapFewShotWithRandomSearch()
         optimized_chain = optimizer.compile(chain, trainset=trainset, valset=valset)
         return optimized_chain
-=======
-        raise NotImplementedError('Fine-tuning is not supported for LangChain models')
->>>>>>> 65b80466
