--- conflicted
+++ resolved
@@ -246,17 +246,6 @@
         if args.get('mode') == 'retrieval':
             embeddings_args = args.pop('embedding_model_args', {})
 
-<<<<<<< HEAD
-            # no embedding model args provided, use same provider as llm
-            if not embeddings_args:
-                logger.warning("embedding_model_args' not found in input params, "
-                            "Trying to use the same provider used for llm. "
-                            f"provider: {args['provider']}"
-                            )
-
-            # get args for embeddings model
-            embeddings_args['class'] = args['provider']
-=======
             # no embedding model args provided, use default provider.
             if not embeddings_args:
                 embeddings_provider = self._get_embedding_model_provider(args)
@@ -266,7 +255,6 @@
                 embeddings_args['class'] = embeddings_provider
                 # Include API keys if present.
                 embeddings_args.update({k: v for k, v in args.items() if 'api_key' in k})
->>>>>>> 20cc8cc6
 
             # create embeddings model
             pred_args['embeddings_model'] = self._create_embeddings_model(embeddings_args)
@@ -349,21 +337,11 @@
                 return ''
             try:
                 answer = agent_executor.invoke(prompt)
-<<<<<<< HEAD
-
-            except Exception as e:
-                answer = str(e)
-                if not answer.startswith("Could not parse LLM output: "):
-                    raise e
-                answer = {'output': answer.removeprefix("Could not parse LLM output: ").removesuffix(" ")}
-
-=======
             except Exception as e:
                 answer = str(e)
                 if not answer.startswith("Could not parse LLM output: `"):
                     raise e
                 answer = {'output': answer.removeprefix("Could not parse LLM output: `").removesuffix("`")}
->>>>>>> 20cc8cc6
 
             if 'output' not in answer:
                 # This should never happen unless Langchain changes invoke output format, but just in case.
