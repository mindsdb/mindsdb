import re
import os
from typing import Optional, Dict

from concurrent.futures import as_completed, TimeoutError
import numpy as np
import pandas as pd

from langchain.schema import SystemMessage
from langchain.agents import AgentType
<<<<<<< HEAD
from langchain_community.llms import OpenAI
from langchain_community.chat_models import ChatAnthropic, ChatOpenAI  # GPT-4 fails to follow the output langchain requires, avoid using for now
from langchain.agents import initialize_agent, create_sql_agent  # TODO: initialize_agent is deprecated, replace with e.g. `create_react_agent`  # noqa
=======
from langchain.llms import OpenAI
from langchain.chat_models import ChatAnthropic, ChatOpenAI, ChatAnyscale, ChatLiteLLM  # GPT-4 fails to follow the output langchain requires, avoid using for now
from langchain.agents import initialize_agent, create_sql_agent
>>>>>>> 17501832
from langchain.prompts import PromptTemplate
from langchain_community.agent_toolkits import SQLDatabaseToolkit
from langchain.chains.conversation.memory import ConversationSummaryBufferMemory

from langfuse.callback import CallbackHandler

from mindsdb.integrations.handlers.openai_handler.constants import CHAT_MODELS as OPEN_AI_CHAT_MODELS
from mindsdb.integrations.handlers.langchain_handler.mindsdb_database_agent import MindsDBSQL
from mindsdb.integrations.handlers.langchain_handler.tools import setup_tools
from mindsdb.integrations.libs.base import BaseMLEngine
from mindsdb.integrations.utilities.handler_utils import get_api_key
from mindsdb.utilities import log
from mindsdb.utilities.context_executor import ContextThreadPoolExecutor


_DEFAULT_MODEL = 'gpt-3.5-turbo'
_DEFAULT_MAX_ITERATIONS = 10
_DEFAULT_MAX_TOKENS = 2048  # requires more than vanilla OpenAI due to ongoing summarization and 3rd party input
# 2 minutes should be more than enough time to complete chains.
_DEFAULT_AGENT_TIMEOUT_SECONDS = 120
_DEFAULT_AGENT_MODEL = 'zero-shot-react-description'
_DEFAULT_AGENT_TOOLS = ['wikipedia']  # these require no additional arguments
_ANTHROPIC_CHAT_MODELS = {'claude-2', 'claude-instant-1'}
_PARSING_ERROR_PREFIX = 'An output parsing error occurred'

logger = log.getLogger(__name__)


class LangChainHandler(BaseMLEngine):
    """
    This is a MindsDB integration for the LangChain library, which provides a unified interface for interacting with
    various large language models (LLMs).

    Currently, this integration supports exposing OpenAI and Anthrophic's LLMs with normal text completion support. They are then
    wrapped in a zero shot react description agent that offers a few third party tools out of the box, with support
    for additional ones if an API key is provided. Ongoing memory is also provided.

    Full tool support list:
        - wikipedia
        - python_repl
        - serper.dev search
    """
    name = 'langchain'

    def __init__(self, *args, **kwargs):
        super().__init__(*args, **kwargs)
        self.generative = True
        self.stops = []
        self.default_mode = 'default'  # can also be 'conversational' or 'conversational-full'
        self.engine_to_supported_modes = {
            'openai': ['default', 'conversational', 'conversational-full', 'image'],
            'anthropic': ['default', 'conversational', 'conversational-full'],
            'anyscale': ['default', 'conversational'],
            'litellm': ['default', 'conversational'],
        }
        self.default_model = _DEFAULT_MODEL
        self.default_max_tokens = _DEFAULT_MAX_TOKENS
        self.default_agent_model = _DEFAULT_AGENT_MODEL
        self.default_agent_tools = _DEFAULT_AGENT_TOOLS

    # TODO (ref #7496): modify handler_utils.get_api_key to check for prefix in all sources, update usage in all handlers, deprecate  # noqa
    def _get_serper_api_key(self, args, strict=True):
        if 'serper_api_key' in args:
            return args['serper_api_key']
        # 2
        connection_args = self.engine_storage.get_connection_args()
        if 'serper_api_key' in connection_args:
            return connection_args['serper_api_key']
        # 3
        api_key = os.getenv('SERPER_API_KEY')  # e.g. "OPENAI_API_KEY"
        if api_key is not None:
            return api_key

        if strict:
            raise Exception(f'Missing API key serper_api_key. Either re-create this ML_ENGINE specifying the `serper_api_key` parameter,\
                 or re-create this model and pass the API key with `USING` syntax.')  # noqa

    def create(self, target, args=None, **kwargs):
        self.default_agent_tools = args.get('tools', self.default_agent_tools)

        args = args['using']
        args['target'] = target
        
        if not args.get('model_name'):
            args['model_name'] = self.default_model

        if not args.get('mode'):
            args['mode'] = self.default_mode

        if args.get('provider') is None:
            if args['model_name'] in _ANTHROPIC_CHAT_MODELS:
                args['provider'] = 'anthropic'
            elif args['model_name'] in OPEN_AI_CHAT_MODELS:
                args['provider'] = 'openai'
            else:
                raise Exception(f"Invalid provider name. Please define provider")

        supported_modes = self.engine_to_supported_modes[args.get('provider')]

        if args['mode'] not in supported_modes:
            raise Exception(f"Invalid operation mode. Please use one of {supported_modes}")

        self.model_storage.json_set('args', args)

    @staticmethod
    def create_validation(target, args=None, **kwargs):
        if 'using' not in args:
            raise Exception("LangChain engine requires a USING clause! Refer to its documentation for more details.")
        else:
            args = args['using']

        if args.get('mode') != 'conversational':
            if len(set(args.keys()) & {'prompt_template'}) == 0:
                raise Exception('Please provide a `prompt_template` for this engine.')

    def predict(self, df, args=None):
        """
        Dispatch is performed depending on the underlying model type. Currently, only the default text completion
        is supported.
        """
        executor = args['executor']  # used as tool in custom tool for the agent to have mindsdb-wide access
        pred_args = args['predict_params'] if args else {}
        args = self.model_storage.json_get('args')
        args['executor'] = executor

        # back compatibility for old models
        if args.get('provider') is None:
            if args['model_name'] in _ANTHROPIC_CHAT_MODELS:
                args['provider'] = 'anthropic'
            else:
                args['provider'] = 'openai'

        df = df.reset_index(drop=True)

        if args.get('mode') != 'conversational':
            if 'prompt_template' not in args and 'prompt_template' not in pred_args:
                raise Exception(f"This model expects a prompt template, please provide one.")

        if 'stops' in pred_args:
            self.stops = pred_args['stops']

        # TODO: offload creation to the `create` method instead for faster inference?

        modal_dispatch = {
            'default': 'default_completion',
            'sql_agent': 'sql_agent_completion',
        }

        agent_creation_method = modal_dispatch.get(args.get('modal_dispatch', 'default'), 'default_completion')

        if args.get('mode') == 'conversational':
            agent_creation_method = 'conversational_completion'

        # input dataframe can be modified
        agent, df = getattr(self, agent_creation_method)(df, args, pred_args)
        return self.run_agent(df, agent, args, pred_args)

    def _get_chat_model_params(self, args, pred_args):
        model_name = args.get('model_name', self.default_model)
        # Params shared by all models.
        temperature = min(1.0, max(0.0, args.get('temperature', 0.0)))
        max_tokens = pred_args.get('max_tokens', args.get('max_tokens', self.default_max_tokens))
        top_p = pred_args.get('top_p', None)
        timeout = pred_args.get('request_timeout', None)
        serper_api_key = self._get_serper_api_key(args, strict=False)
        model_kwargs = {}
        provider = args.get('provider', 'openai')
        if provider == 'anthropic':
            model_kwargs['model'] = model_name
            model_kwargs['temperature'] = temperature
            model_kwargs['max_tokens_to_sample'] = max_tokens
            model_kwargs['top_p'] = top_p
            model_kwargs['timeout'] = timeout
            model_kwargs['stop_sequences'] = pred_args.get('stop_sequences', None)
            model_kwargs['serper_api_key'] = serper_api_key
            model_kwargs['anthropic_api_key'] = get_api_key('anthropic', args, self.engine_storage)
        elif provider == 'litellm':
            model_kwargs['model_name'] = model_name
            model_kwargs['temperature'] = temperature
            model_kwargs['max_tokens'] = max_tokens
            model_kwargs['serper_api_key'] = serper_api_key
            model_kwargs['n'] = pred_args.get('n', None)
            model_kwargs['api_base'] = args.get('base_url', None)
            model_kwargs['best_of'] = pred_args.get('best_of', None)
            model_kwargs['custom_llm_provider'] = 'openai'
            model_kwargs['model_kwargs'] = {
                'api_key': get_api_key(provider, args, self.engine_storage),
                'top_p': top_p,
                'request_timeout': timeout,
                'frequency_penalty': pred_args.get('frequency_penalty', None),
                'presence_penalty': pred_args.get('presence_penalty', None),
                'logit_bias': pred_args.get('logit_bias', None),
            }
        elif provider in ('openai', 'anyscale'):
            # OpenAI compatible
            base_url = args.get('base_url', None)
            if provider == 'anyscale' and base_url is None:
                base_url = "https://api.endpoints.anyscale.com/v1"
            model_kwargs['model_name'] = model_name
            model_kwargs['temperature'] = temperature
            model_kwargs['max_tokens'] = max_tokens
            model_kwargs['top_p'] = top_p
            model_kwargs['request_timeout'] = timeout
            model_kwargs['serper_api_key'] = serper_api_key
            model_kwargs['frequency_penalty'] = pred_args.get('frequency_penalty', None)
            model_kwargs['presence_penalty'] = pred_args.get('presence_penalty', None)
            model_kwargs['n'] = pred_args.get('n', None)
            model_kwargs['best_of'] = pred_args.get('best_of', None)
            model_kwargs['logit_bias'] = pred_args.get('logit_bias', None)
            model_kwargs[f'{provider}_api_base'] = base_url
            model_kwargs[f'{provider}_api_key'] = get_api_key(provider, args, self.engine_storage)
            model_kwargs[f'{provider}_organization'] = args.get('api_organization', None)

        model_kwargs = {k: v for k, v in model_kwargs.items() if v is not None}  # filter out None values
        return model_kwargs

    def _create_chat_model(self, args, pred_args):
        model_kwargs = self._get_chat_model_params(args, pred_args)

        if args['provider'] == 'anthropic':
            return ChatAnthropic(**model_kwargs)
        elif args['provider'] == 'openai':
            return ChatOpenAI(**model_kwargs)
        elif args['provider'] == 'anyscale':
            return ChatAnyscale(**model_kwargs)
        elif args['provider'] == 'litellm':
            return ChatLiteLLM(**model_kwargs)

    def conversational_completion(self, df, args=None, pred_args=None):
        pred_args = pred_args if pred_args else {}

        # langchain tool setup
        model_kwargs = self._get_chat_model_params(args, pred_args)
        llm = self._create_chat_model(args, pred_args)
        max_tokens = pred_args.get('max_tokens', args.get('max_tokens', self.default_max_tokens))
        tools = setup_tools(llm,
                            model_kwargs,
                            pred_args,
                            args['executor'],
                            self.default_agent_tools)

        memory = ConversationSummaryBufferMemory(llm=llm,
                                                 max_token_limit=max_tokens,
                                                 memory_key="chat_history")

        # fill memory

        # system prompt
        prompt = args['prompt_template']
        if 'prompt_template' in pred_args and pred_args['prompt_template'] is not None:
            prompt = pred_args['prompt_template']
        if 'context' in pred_args:
            prompt += '\n\n' + 'Useful information:\n' + pred_args['context'] + '\n'
        memory.chat_memory.messages.insert(0, SystemMessage(content=prompt))

        # user - assistant conversation. get all except the last message
        for row in df[:-1].to_dict('records'):
            question = row[args['user_column']]
            answer = row[args['assistant_column']]

            if question:
                memory.chat_memory.add_user_message(question)
            if answer:
                memory.chat_memory.add_ai_message(answer)

        # use last message as prompt, remove other questions
        df.iloc[:-1, df.columns.get_loc(args['user_column'])] = ''

        agent_name = AgentType.CONVERSATIONAL_REACT_DESCRIPTION
        agent = initialize_agent(
            tools,
            llm,
            memory=memory,
            agent=agent_name,
            max_iterations=pred_args.get('max_iterations', args.get('max_iterations', _DEFAULT_MAX_ITERATIONS)),
            verbose=pred_args.get('verbose', args.get('verbose', False)),
            handle_parsing_errors=False,
        )

        # setup model description
        description = {
            'allowed_tools': [agent.agent.allowed_tools],  # packed as list to avoid additional rows
            'agent_type': agent_name,
            'max_iterations': agent.max_iterations,
            'memory_type': memory.__class__.__name__,
        }

        description = {**description, **model_kwargs}
        description.pop('openai_api_key', None)
        self.model_storage.json_set('description', description)

        return agent, df

    def default_completion(self, df, args=None, pred_args=None):
        """
        Mostly follows the logic of the OpenAI handler, but with a few additions:
            - setup the langchain toolkit
            - setup the langchain agent (memory included)
            - setup information to be published when describing the model

        Ref link from the LangChain documentation on how to accomplish the first two items:
            - python.langchain.com/en/latest/modules/agents/agents/custom_agent.html
        """
        pred_args = pred_args if pred_args else {}
        pred_args['tools'] = args.get('tools') if 'tools' not in pred_args else pred_args.get('tools', [])

        # langchain tool setup
        llm = self._create_chat_model(args, pred_args)
        max_tokens = pred_args.get('max_tokens', args.get('max_tokens', self.default_max_tokens))
        model_kwargs = self._get_chat_model_params(args, pred_args)
        tools = setup_tools(llm,
                            model_kwargs,
                            pred_args,
                            args['executor'],
                            self.default_agent_tools)

        # langchain agent setup
        memory = ConversationSummaryBufferMemory(llm=llm, max_token_limit=max_tokens)
        agent_name = pred_args.get('agent_name', args.get('agent_name', self.default_agent_model))
        agent = initialize_agent(
            tools,
            llm,
            memory=memory,
            agent=agent_name,
            max_iterations=pred_args.get('max_iterations', args.get('max_iterations', _DEFAULT_MAX_ITERATIONS)),
            verbose=pred_args.get('verbose', args.get('verbose', False)),
            handle_parsing_errors=False,
        )

        # setup model description
        description = {
            'allowed_tools': [agent.agent.allowed_tools],   # packed as list to avoid additional rows
            'agent_type': agent_name,
            'max_iterations': agent.max_iterations,
            'memory_type': memory.__class__.__name__,
        }
        description = {**description, **model_kwargs}
        description.pop('openai_api_key', None)
        self.model_storage.json_set('description', description)

        return agent, df

    def run_agent(self, df, agent, args, pred_args):
        # TODO abstract prompt templating into a common utility method, this is also used in vanilla OpenAI
        if 'prompt_template' in pred_args:
            base_template = pred_args['prompt_template']   # override with predict-time template if available
        elif 'prompt_template' in args:
            base_template = args['prompt_template']  # use create-time template if not
        else:
            base_template = '{{question}}'  # default template otherwise

        input_variables = []
        matches = list(re.finditer("{{(.*?)}}", base_template))

        for m in matches:
            input_variables.append(m[0].replace('{', '').replace('}', ''))

        empty_prompt_ids = np.where(df[input_variables].isna().all(axis=1).values)[0]

        base_template = base_template.replace('{{', '{').replace('}}', '}')
        prompts = []

        for i, row in df.iterrows():
            if i not in empty_prompt_ids:
                prompt = PromptTemplate(input_variables=input_variables, template=base_template)
                kwargs = {}
                for col in input_variables:
                    kwargs[col] = row[col] if row[col] is not None else ''  # add empty quote if data is missing
                prompts.append(prompt.format(**kwargs))
            elif row.get(args['user_column']):
                # just add prompt
                prompts.append(row[args['user_column']])

        def _run_agent_with_prompt(agent, prompt):
            # TODO: ensure that agent completion plus prompt match the maximum allowed by the user
            if not prompt:
                return ''
            callbacks = []
            if 'langfuse_public_key' in args and 'langfuse_secret_key' in args and 'langfuse_host' in args:
                callbacks.append(
                    CallbackHandler(
                        args['langfuse_public_key'],
                        args['langfuse_secret_key'],
                        host=args['langfuse_host'],
                    )
                )
            try:
                return agent.run(prompt, callbacks=callbacks)
            except ValueError as e:
                # Handle parsing errors ourselves instead of using handle_parsing_errors=True in initialize_agent.
                response = str(e)
                if not response.startswith(_PARSING_ERROR_PREFIX):
                    return f'agent failed with error:\n{str(e)}...'
                else:
                    # By far the most common error is a Langchain parsing error. Some OpenAI models
                    # always output a response formatted correctly. Anthropic, and others, sometimes just output
                    # the answer as text (when not using tools), even when prompted to output in a specific format.
                    # As a somewhat dirty workaround, we accept the output formatted incorrectly and use it as a response.
                    #
                    # Ideally, in the future, we would write a parser that is more robust and flexible than the one Langchain uses.
                    # Response is wrapped in ``
                    logger.info(f"Agent failure, salvaging response...")
                    response_output = response.split('`')
                    if len(response_output) >= 2:
                        response = response_output[-2]
                    return response
            except Exception as e:
                return f'agent failed with error:\n{str(e)}...'

        completions = []
        # max_workers defaults to number of processors on the machine multiplied by 5.
        # https://docs.python.org/3/library/concurrent.futures.html#concurrent.futures.ThreadPoolExecutor
        max_workers = args.get('max_workers', None)
        agent_timeout_seconds = args.get('timeout', _DEFAULT_AGENT_TIMEOUT_SECONDS)
        executor = ContextThreadPoolExecutor(max_workers=max_workers)
        futures = [executor.submit(_run_agent_with_prompt, agent, prompt) for prompt in prompts]
        try:
            for future in as_completed(futures, timeout=agent_timeout_seconds):
                completions.append(future.result())
        except TimeoutError:
            completions.append("I'm sorry! I couldn't come up with a response in time. Please try again.")
        # Can't use ThreadPoolExecutor as context manager since we need wait=False.
        executor.shutdown(wait=False)

        # add null completion for empty prompts
        for i in sorted(empty_prompt_ids):
            completions.insert(i, None)

        pred_df = pd.DataFrame(completions, columns=[args['target']])

        return pred_df

    def describe(self, attribute: Optional[str] = None) -> pd.DataFrame:
        info = self.model_storage.json_get('description')

        if attribute == 'info':
            if info is None:
                # we do this due to the huge amount of params that can be changed
                #  at prediction time to customize behavior.
                # for them, we report the last observed value
                raise Exception('This model needs to be used before it can be described.')

            description = pd.DataFrame(info)
            return description
        else:
            tables = ['info']
            return pd.DataFrame(tables, columns=['tables'])

    def finetune(self, df: Optional[pd.DataFrame] = None, args: Optional[Dict] = None) -> None:
        raise NotImplementedError('Fine-tuning is not supported for LangChain models')

    def sql_agent_completion(self, df, args=None, pred_args=None):
        """This completion will be used to answer based on information passed by any MindsDB DB or API engine."""
        db = MindsDBSQL(engine=args['executor'], metadata=args['executor'].session.integration_controller)
        model_name = args.get('model_name', self.default_model)
        llm = OpenAI(temperature=0) if model_name not in OPEN_AI_CHAT_MODELS else self._create_chat_model(args, pred_args)  # noqa
        toolkit = SQLDatabaseToolkit(db=db, llm=llm)
        agent = create_sql_agent(
            llm=llm,
            toolkit=toolkit,
            verbose=pred_args.get('verbose', args.get('verbose', False))
        )
        return agent, df<|MERGE_RESOLUTION|>--- conflicted
+++ resolved
@@ -8,15 +8,9 @@
 
 from langchain.schema import SystemMessage
 from langchain.agents import AgentType
-<<<<<<< HEAD
 from langchain_community.llms import OpenAI
-from langchain_community.chat_models import ChatAnthropic, ChatOpenAI  # GPT-4 fails to follow the output langchain requires, avoid using for now
+from langchain_community.chat_models import ChatAnthropic, ChatOpenAI, ChatAnyscale, ChatLiteLLM
 from langchain.agents import initialize_agent, create_sql_agent  # TODO: initialize_agent is deprecated, replace with e.g. `create_react_agent`  # noqa
-=======
-from langchain.llms import OpenAI
-from langchain.chat_models import ChatAnthropic, ChatOpenAI, ChatAnyscale, ChatLiteLLM  # GPT-4 fails to follow the output langchain requires, avoid using for now
-from langchain.agents import initialize_agent, create_sql_agent
->>>>>>> 17501832
 from langchain.prompts import PromptTemplate
 from langchain_community.agent_toolkits import SQLDatabaseToolkit
 from langchain.chains.conversation.memory import ConversationSummaryBufferMemory
