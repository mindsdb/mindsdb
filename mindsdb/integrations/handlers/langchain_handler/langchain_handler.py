from concurrent.futures import as_completed, TimeoutError
from typing import Optional, Dict
import re

from langchain.agents import AgentExecutor
from langchain.agents.initialize import initialize_agent
from langchain.chains.conversation.memory import ConversationSummaryBufferMemory
from langchain.schema import SystemMessage
<<<<<<< HEAD
=======
from langchain_openai import ChatOpenAI
from langchain_community.chat_models import ChatAnthropic, ChatAnyscale, ChatLiteLLM, ChatOllama
>>>>>>> ae0152fe
from langchain_core.prompts import PromptTemplate
from langchain_core.messages import HumanMessage

import numpy as np
import pandas as pd

from mindsdb.interfaces.agents.safe_output_parser import SafeOutputParser
from mindsdb.interfaces.agents.langchain_agent import (
    get_llm_provider, get_embedding_model_provider, create_chat_model, get_chat_model_params
)

from mindsdb.interfaces.agents.constants import (
    DEFAULT_AGENT_TIMEOUT_SECONDS,
    DEFAULT_AGENT_TOOLS,
    DEFAULT_AGENT_TYPE,
    DEFAULT_MAX_ITERATIONS,
    DEFAULT_MAX_TOKENS,
    DEFAULT_MODEL_NAME,
    USER_COLUMN,
    ASSISTANT_COLUMN
)
from mindsdb.integrations.utilities.rag.settings import DEFAULT_RAG_PROMPT_TEMPLATE
from mindsdb.integrations.handlers.langchain_handler.tools import setup_tools
from mindsdb.integrations.libs.base import BaseMLEngine
from mindsdb.interfaces.storage.model_fs import HandlerStorage, ModelStorage
from mindsdb.integrations.handlers.langchain_embedding_handler.langchain_embedding_handler import construct_model_from_args
from mindsdb.integrations.handlers.openai_handler.constants import CHAT_MODELS  # noqa, for dependency checker

from mindsdb.utilities import log
from mindsdb.utilities.context_executor import ContextThreadPoolExecutor

_PARSING_ERROR_PREFIXES = ['An output parsing error occured', 'Could not parse LLM output']

logger = log.getLogger(__name__)


class LangChainHandler(BaseMLEngine):
    """
    This is a MindsDB integration for the LangChain library, which provides a unified interface for interacting with
    various large language models (LLMs).

    Supported LLM providers:
        - OpenAI
        - Anthropic
        - Anyscale
        - LiteLLM
        - Ollama

    Supported standard tools:
        - python_repl
        - serper.dev search
    """
    name = 'langchain'

    def __init__(
            self,
            model_storage: ModelStorage,
            engine_storage: HandlerStorage,
            **kwargs):
        super().__init__(model_storage, engine_storage, **kwargs)
        # if True, the target column name does not have to be specified at creation time.
        self.generative = True
        self.default_agent_tools = DEFAULT_AGENT_TOOLS

    def _create_embeddings_model(self, args: Dict):
        return construct_model_from_args(args)

    def _handle_parsing_errors(self, error: Exception) -> str:
        response = str(error)
        for p in _PARSING_ERROR_PREFIXES:
            if response.startswith(p):
                # As a somewhat dirty workaround, we accept the output formatted incorrectly and use it as a response.
                #
                # Ideally, in the future, we would write a parser that is more robust and flexible than the one Langchain uses.
                # Response is wrapped in ``
                logger.info('Handling parsing error, salvaging response...')
                response_output = response.split('`')
                if len(response_output) >= 2:
                    response = response_output[-2]

                # Wrap response in Langchain conversational react format.
                langchain_react_formatted_response = f'''Thought: Do I need to use a tool? No
AI: {response}'''
                return langchain_react_formatted_response
        return f'Agent failed with error:\n{str(error)}...'

    def create(self, target: str, args: Dict = None, **kwargs):
        self.default_agent_tools = args.get('tools', self.default_agent_tools)

        args = args['using']
        args['target'] = target
        args['model_name'] = args.get('model_name', DEFAULT_MODEL_NAME)
        args['provider'] = args.get('provider', get_llm_provider(args))
        args['embedding_model_provider'] = args.get('embedding_model', get_embedding_model_provider(args))
        if args.get('mode') == 'retrieval':
            # use default prompt template for retrieval i.e. RAG if not provided
            if "prompt_template" not in args:
                args["prompt_template"] = DEFAULT_RAG_PROMPT_TEMPLATE

        self.model_storage.json_set('args', args)

    @staticmethod
    def create_validation(_, args: Dict=None, **kwargs):
        if 'using' not in args:
            raise Exception("LangChain engine requires a USING clause! Refer to its documentation for more details.")
        else:
            args = args['using']
        if 'prompt_template' not in args:
            if not args.get('mode') == 'retrieval':
                raise ValueError('Please provide a `prompt_template` for this engine.')

    def predict(self, df: pd.DataFrame, args: Dict=None) -> pd.DataFrame:
        """
        Dispatch is performed depending on the underlying model type. Currently, only the default text completion
        is supported.
        """
        pred_args = args['predict_params'] if args else {}
        args = self.model_storage.json_get('args')
        if 'prompt_template' not in args and 'prompt_template' not in pred_args:
            raise ValueError(f"This model expects a `prompt_template`, please provide one.")
        # Back compatibility for old models
        args['provider'] = args.get('provider', get_llm_provider(args))
        args['embedding_model_provider'] = args.get('embedding_model', get_embedding_model_provider(args))

        df = df.reset_index(drop=True)

        if pred_args.get('mode') == 'chat_model':
            return self.call_llm(df, args, pred_args)

        agent = self.create_agent(df, args, pred_args)
        # Use last message as prompt, remove other questions.
<<<<<<< HEAD
        user_column = args.get('user_column', USER_COLUMN)
=======
        user_column = args.get('user_column', DEFAULT_USER_COLUMN)
        if user_column not in df.columns:
            raise Exception(f"Expected user input in column `{user_column}`, which is not found in the input data. Either provide the column, or redefine the expected column at model creation (`USING user_column = 'value'`)")  # noqa
>>>>>>> ae0152fe
        df.iloc[:-1, df.columns.get_loc(user_column)] = None
        return self.run_agent(df, agent, args, pred_args)

    def call_llm(self, df, args=None, pred_args=None):
        llm = create_chat_model({**args, **pred_args})

        user_column = args.get('user_column', USER_COLUMN)
        assistant_column = args.get('assistant_column', ASSISTANT_COLUMN)

        question = df[user_column].iloc[-1]
        resp = llm([HumanMessage(question)], stop=['\nObservation:', '\n\tObservation:'])

        return pd.DataFrame([resp.content], columns=[assistant_column])

    def create_agent(self, df: pd.DataFrame, args: Dict=None, pred_args: Dict=None) -> AgentExecutor:
        pred_args = pred_args if pred_args else {}

        # Set up tools.
        model_kwargs = get_chat_model_params({**args, **pred_args})
        llm = create_chat_model({**args, **pred_args})

        tools = setup_tools(llm,
                            model_kwargs,
                            pred_args,
                            self.default_agent_tools)

        # Prefer prediction prompt template over original if provided.
        prompt_template = pred_args.get('prompt_template', args['prompt_template'])
        if 'context' in pred_args:
            prompt_template += '\n\n' + 'Useful information:\n' + pred_args['context'] + '\n'

        # Set up memory.
        memory = ConversationSummaryBufferMemory(llm=llm,
                                                 max_token_limit=model_kwargs.get('max_tokens', DEFAULT_MAX_TOKENS),
                                                 memory_key='chat_history')
        memory.chat_memory.messages.insert(0, SystemMessage(content=prompt_template))
        # User - Assistant conversation. All except the last message.
        user_column = args.get('user_column', USER_COLUMN)
        assistant_column = args.get('assistant_column', ASSISTANT_COLUMN)
        for row in df[:-1].to_dict('records'):
            question = row[user_column]
            answer = row[assistant_column]
            if question:
                memory.chat_memory.add_user_message(question)
            if answer:
                memory.chat_memory.add_ai_message(answer)

        agent_type = args.get('agent_type', DEFAULT_AGENT_TYPE)
        agent_executor = initialize_agent(
            tools,
            llm,
            agent=agent_type,
            # Use custom output parser to handle flaky LLMs that don't ALWAYS conform to output format.
            agent_kwargs={'output_parser': SafeOutputParser()},
            # Calls the agent’s LLM Chain one final time to generate a final answer based on the previous steps
            early_stopping_method='generate',
            handle_parsing_errors=self._handle_parsing_errors,
            # Timeout per agent invocation.
            max_execution_time=pred_args.get('timeout_seconds', args.get('timeout_seconds', DEFAULT_AGENT_TIMEOUT_SECONDS)),
            max_iterations=pred_args.get('max_iterations', args.get('max_iterations', DEFAULT_MAX_ITERATIONS)),
            memory=memory,
            verbose=pred_args.get('verbose', args.get('verbose', True))
        )
        return agent_executor

    def run_agent(self, df: pd.DataFrame, agent: AgentExecutor, args: Dict, pred_args: Dict) -> pd.DataFrame:
        # Prefer prediction time prompt template, if available.
        base_template = pred_args.get('prompt_template', args['prompt_template'])

        input_variables = []
        matches = list(re.finditer("{{(.*?)}}", base_template))

        for m in matches:
            input_variables.append(m[0].replace('{', '').replace('}', ''))
        empty_prompt_ids = np.where(df[input_variables].isna().all(axis=1).values)[0]

        base_template = base_template.replace('{{', '{').replace('}}', '}')
        prompts = []

        user_column = args.get('user_column', USER_COLUMN)
        for i, row in df.iterrows():
            if i not in empty_prompt_ids:
                prompt = PromptTemplate(input_variables=input_variables, template=base_template)
                kwargs = {}
                for col in input_variables:
                    kwargs[col] = row[col] if row[col] is not None else ''  # add empty quote if data is missing
                prompts.append(prompt.format(**kwargs))
            elif row.get(user_column):
                # Just add prompt
                prompts.append(row[user_column])

        def _invoke_agent_executor_with_prompt(agent_executor, prompt):
            if not prompt:
                return ''
            try:
                answer = agent_executor.invoke(prompt)
            except Exception as e:
                answer = str(e)
                if not answer.startswith("Could not parse LLM output: `"):
                    raise e
                answer = {'output': answer.removeprefix("Could not parse LLM output: `").removesuffix("`")}

            if 'output' not in answer:
                # This should never happen unless Langchain changes invoke output format, but just in case.
                return agent_executor.run(prompt)
            return answer['output']

        completions = []
        # max_workers defaults to number of processors on the machine multiplied by 5.
        # https://docs.python.org/3/library/concurrent.futures.html#concurrent.futures.ThreadPoolExecutor
        max_workers = args.get('max_workers', None)
        agent_timeout_seconds = args.get('timeout', DEFAULT_AGENT_TIMEOUT_SECONDS)
        executor = ContextThreadPoolExecutor(max_workers=max_workers)
        futures = [executor.submit(_invoke_agent_executor_with_prompt, agent, prompt) for prompt in prompts]
        try:
            for future in as_completed(futures, timeout=agent_timeout_seconds):
                completions.append(future.result())
        except TimeoutError:
            completions.append("I'm sorry! I couldn't come up with a response in time. Please try again.")
        # Can't use ThreadPoolExecutor as context manager since we need wait=False.
        executor.shutdown(wait=False)

        # Add null completion for empty prompts
        for i in sorted(empty_prompt_ids)[:-1]:
            completions.insert(i, None)

        pred_df = pd.DataFrame(completions, columns=[args['target']])

        return pred_df

    def describe(self, attribute: Optional[str] = None) -> pd.DataFrame:
        tables = ['info']
        return pd.DataFrame(tables, columns=['tables'])

    def finetune(self, df: Optional[pd.DataFrame] = None, args: Optional[Dict] = None) -> None:
        raise NotImplementedError('Fine-tuning is not supported for LangChain models')<|MERGE_RESOLUTION|>--- conflicted
+++ resolved
@@ -6,11 +6,6 @@
 from langchain.agents.initialize import initialize_agent
 from langchain.chains.conversation.memory import ConversationSummaryBufferMemory
 from langchain.schema import SystemMessage
-<<<<<<< HEAD
-=======
-from langchain_openai import ChatOpenAI
-from langchain_community.chat_models import ChatAnthropic, ChatAnyscale, ChatLiteLLM, ChatOllama
->>>>>>> ae0152fe
 from langchain_core.prompts import PromptTemplate
 from langchain_core.messages import HumanMessage
 
@@ -142,13 +137,10 @@
 
         agent = self.create_agent(df, args, pred_args)
         # Use last message as prompt, remove other questions.
-<<<<<<< HEAD
-        user_column = args.get('user_column', USER_COLUMN)
-=======
-        user_column = args.get('user_column', DEFAULT_USER_COLUMN)
+        user_column = args.get('user_column', USER_COLUMN)
         if user_column not in df.columns:
-            raise Exception(f"Expected user input in column `{user_column}`, which is not found in the input data. Either provide the column, or redefine the expected column at model creation (`USING user_column = 'value'`)")  # noqa
->>>>>>> ae0152fe
+            raise Exception(
+                f"Expected user input in column `{user_column}`, which is not found in the input data. Either provide the column, or redefine the expected column at model creation (`USING user_column = 'value'`)")  # noqa
         df.iloc[:-1, df.columns.get_loc(user_column)] = None
         return self.run_agent(df, agent, args, pred_args)
 
