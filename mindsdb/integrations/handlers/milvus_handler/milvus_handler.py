--- conflicted
+++ resolved
@@ -165,22 +165,8 @@
         conditions: List[FilterCondition] = None,
         offset: int = None,
         limit: int = None,
-<<<<<<< HEAD
-    ) -> HandlerResponse:
-        try:
-            self.milvus_client.has_collection(collection_name=table_name)
-        except Exception as e:
-            return Response(
-                resp_type=RESPONSE_TYPE.ERROR,
-                error_message=f"Error loading collection {table_name}: {e}",
-            )
-=======
     ):
-        # Load collection table
-        collection = Collection(table_name)
-        collection.load()
->>>>>>> a35b7204
-
+        self.milvus_client.load_collection(collection_name=table_name)
         # Find vector filter in conditions
         vector_filter = (
             []
@@ -227,24 +213,13 @@
             if TableField.EMBEDDINGS.value in columns:
                 columns_required.append(TableField.EMBEDDINGS.value)
             data = {k: [] for k in columns_required}
-<<<<<<< HEAD
             for hit in results:
                 for col in columns_required:
                     if col != TableField.DISTANCE.value:
                         data[col].append(hit.entity.get(col))
                     else:
                         data[TableField.DISTANCE.value].append(hit.distance)
-            return Response(resp_type=RESPONSE_TYPE.TABLE, data_frame=pd.DataFrame(data))
-=======
-            for hits in results:
-                for hit in hits:
-                    for col in columns_required:
-                        if col != TableField.DISTANCE.value:
-                            data[col].append(hit.entity.get(col))
-                        else:
-                            data[TableField.DISTANCE.value].append(hit.distance)
             return pd.DataFrame(data)
->>>>>>> a35b7204
         else:
             # Basic search
             if not search_arguments["filter"]:
@@ -254,13 +229,8 @@
                 TableField.CONTENT.value,
                 TableField.EMBEDDINGS.value,
             ] if not columns else columns
-<<<<<<< HEAD
             results = self.milvus_client.query(**search_arguments)
-            return Response(resp_type=RESPONSE_TYPE.TABLE, data_frame=pd.DataFrame.from_records(results))
-=======
-            results = collection.query(**search_arguments)
             return pd.DataFrame.from_records(results)
->>>>>>> a35b7204
 
     def create_table(self, table_name: str, if_not_exists=True):
         """Create a collection with default parameters in the Milvus database as described in documentation."""
@@ -288,90 +258,35 @@
             enable_dynamic_field=self._create_table_params["create_dynamic_field"]
         )
         collection_name = table_name
-<<<<<<< HEAD
-        try:
-            self.milvus_client.create_collection(
-                collection_name=collection_name,
-                schema=schema
-            )
-        except Exception as e:
-            return Response(
-                resp_type=RESPONSE_TYPE.ERROR,
-                error_message=f"Unable to create collection `{table_name}`: {e}"
-            )
-        try:
-            index_params = self.milvus_client.prepare_index_params()
-            index_params.add_index(
-                field=TableField.EMBEDDINGS.value,
-                index_type=self._create_table_params["create_index_type"],
-                metric_type=self._create_table_params["create_index_metric_type"],
-                params=self._create_table_params["create_params"]
-            )
-            self.milvus_client.create_index(
-                collection_name=collection_name,
-                index_params=index_params,
-            )
-        except Exception as e:
-            return Response(
-                resp_type=RESPONSE_TYPE.ERROR,
-                error_message=f"Unable to create index on collection `{table_name}`: {e}"
-            )
-        return Response(resp_type=RESPONSE_TYPE.OK)
-=======
-
-        collection = Collection(
-            name=collection_name,
-            schema=schema,
-            using=self._create_table_params["create_alias"],
-        )
-
-        collection.create_index(
-            field_name=TableField.EMBEDDINGS.value,
-            index_params={
-                "index_type": self._create_table_params["create_index_type"],
-                "metric_type": self._create_table_params["create_index_metric_type"],
-                "params": self._create_table_params["create_index_params"]
-            }
-        )
->>>>>>> a35b7204
+        self.milvus_client.create_collection(
+            collection_name=collection_name,
+            schema=schema
+        )
+        index_params = self.milvus_client.prepare_index_params()
+        index_params.add_index(
+            field=TableField.EMBEDDINGS.value,
+            index_type=self._create_table_params["create_index_type"],
+            metric_type=self._create_table_params["create_index_metric_type"],
+            params=self._create_table_params["create_params"]
+        )
+        self.milvus_client.create_index(
+            collection_name=collection_name,
+            index_params=index_params,
+        )
+
 
     def insert(
         self, table_name: str, data: pd.DataFrame, columns: List[str] = None
     ):
         """Insert data into the Milvus collection."""
-<<<<<<< HEAD
-        try:
-            self.milvus_client.has_collection(collection_name=table_name)
-        except Exception as e:
-            return Response(
-                resp_type=RESPONSE_TYPE.ERROR,
-                error_message=f"Unable to fetch collection `{table_name}`: {e}"
-            )
-        try:
-            data = data[columns]
-            if TableField.METADATA.value in data.columns:
-                rows = data[TableField.METADATA.value].to_list()
-                data = pd.concat([data, pd.DataFrame.from_records(rows)], axis=1)
-                data.drop(TableField.METADATA.value, axis=1, inplace=True)
-            self.milvus_client.insert(data.to_dict(orient="records"))
-        except Exception as e:
-            return Response(
-                resp_type=RESPONSE_TYPE.ERROR,
-                error_message=f"Unable to insert data into collection `{table_name}`: {e}"
-            )
-        return Response(resp_type=RESPONSE_TYPE.OK)
-=======
-
-        collection = Collection(table_name)
+        self.milvus_client.has_collection(collection_name=table_name)
 
         data = data[columns]
         if TableField.METADATA.value in data.columns:
             rows = data[TableField.METADATA.value].to_list()
             data = pd.concat([data, pd.DataFrame.from_records(rows)], axis=1)
             data.drop(TableField.METADATA.value, axis=1, inplace=True)
-        collection.insert(data.to_dict(orient="records"))
-        collection.flush()
->>>>>>> a35b7204
+        self.milvus_client.insert(data.to_dict(orient="records"))
 
     def delete(
         self, table_name: str, conditions: List[FilterCondition] = None
@@ -384,34 +299,9 @@
                     condition.value = [condition.value]
         filters = self._translate_conditions(conditions, exclude_id=False)
         if not filters:
-<<<<<<< HEAD
-            return Response(
-                resp_type=RESPONSE_TYPE.ERROR,
-                error_message="Some filters are required, use DROP TABLE to delete everything",
-            )
-        try:
-            self.milvus_client.has_collection(collection_name=table_name)
-        except Exception as e:
-            return Response(
-                resp_type=RESPONSE_TYPE.ERROR,
-                error_message=f"Error retrieving collection `{table_name}`: {e}",
-            )
-        try:
+            raise Exception("Some filters are required, use DROP TABLE to delete everything")
+        if self.milvus_client.has_collection(collection_name=table_name):
             self.milvus_client.delete(filter=filters)
-        except Exception as e:
-            return Response(
-                resp_type=RESPONSE_TYPE.ERROR,
-                error_message=f"Error deleting from collection `{table_name}`: {e}",
-            )
-        return Response(resp_type=RESPONSE_TYPE.OK)
-=======
-            raise Exception("Some filters are required, use DROP TABLE to delete everything")
-
-        collection = Collection(table_name)
-
-        collection.delete(filters)
-        collection.flush()
->>>>>>> a35b7204
 
     def get_columns(self, table_name: str) -> HandlerResponse:
         """Get columns in a Milvus collection"""
