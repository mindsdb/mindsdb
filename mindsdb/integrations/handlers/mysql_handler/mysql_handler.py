--- conflicted
+++ resolved
@@ -248,15 +248,7 @@
                 cur.execute(query)
                 if cur.with_rows:
                     result = cur.fetchall()
-<<<<<<< HEAD
                     response = _make_table_response(result, cur)
-=======
-                    response = Response(
-                        RESPONSE_TYPE.TABLE,
-                        pd.DataFrame(result, columns=[x[0] for x in cur.description]),
-                        affected_rows=cur.rowcount,
-                    )
->>>>>>> d45c8384
                 else:
                     response = Response(RESPONSE_TYPE.OK, affected_rows=cur.rowcount)
         except mysql.connector.Error as e:
