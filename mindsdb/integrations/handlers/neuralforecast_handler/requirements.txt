--- conflicted
+++ resolved
@@ -1,7 +1,4 @@
 neuralforecast>=1.4.0, <2.0
-<<<<<<< HEAD
 hierarchicalforecast<1.0
 pytorch-lightning>=1.9.0, <2.0.0  # fixes an issue with the NF package
-=======
-hyperopt<1.0
->>>>>>> 0c751f1c
+hyperopt<1.0