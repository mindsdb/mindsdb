--- conflicted
+++ resolved
@@ -12,22 +12,7 @@
 This handler was implemented using the JDBC driver provided by NuoDB. To establish connection with the database, `JayDeBeApi` library is used. The `JayDeBeApi` module allows you to connect from Python code to databases using Java JDBC. It provides a Python DB-API v2.0 to that database.
 
 The required arguments to establish a connection are,
-<<<<<<< HEAD
 
-- `host`: host to server IP Address or hostname
-- `port`: port through which TCPIP connection is to be made
-- `database`: Database name to be connected
-- `user`: The username to authenticate with the NuoDB server.
-- `password`: The password to authenticate the user with the NuoDB server.
-- `is_direct`: This argument indicates whether a direct connection to the TE is to be attempted.
-
-Other optional arguments are,
-
-- `schema`: The schema name to use when connecting with the NuoDB.
-- `jar_location`: The location of the jar files which contain the JDBC class. This need not be specified if the required classes are already added to the CLASSPATH variable.
-- `driver_args`: The extra arguments which can be specified to the driver. Specify this in the format: "arg1=value1,arg2=value2.
-  More information on the supported parameters can be found at: https://doc.nuodb.com/nuodb/latest/deployment-models/physical-or-vmware-environments-with-nuodb-admin/reference-information/connection-properties/
-=======
 * `host`: host to server IP Address or hostname
 * `port`: port through which TCPIP connection is to be made
 * `database`: Database name to be connected
@@ -40,7 +25,7 @@
 * `jar_location`: The location of the jar files which contain the JDBC class. This need not be specified if the required classes are already added to the CLASSPATH variable.
 * `driver_args`: The extra arguments which can be specified to the driver. Specify this in the format: "arg1=value1,arg2=value2. 
 More information on the supported parameters can be found at: https://doc.nuodb.com/nuodb/latest/deployment-models/physical-or-vmware-environments-with-nuodb-admin/reference-information/connection-properties/
->>>>>>> e64dcada
+
 
 ## Usage
 
