--- conflicted
+++ resolved
@@ -101,10 +101,9 @@
             ['json_struct'],
         ]
 
-<<<<<<< HEAD
+
         validate_args(args, required_keys, keys_collection, extra_keys)
-        
-=======
+
         engine_storage = kwargs['handler_storage']
         api_key = get_api_key('openai', args, engine_storage=engine_storage)
         api_base = args.get('api_base', os.environ.get('OPENAI_API_BASE', OPENAI_API_BASE))
@@ -112,7 +111,7 @@
         client = OpenAIHandler._get_client(api_key=api_key, base_url=api_base, org=org)
         OpenAIHandler._check_client_connection(client)
 
->>>>>>> 6ef6dd86
+
     def create(self, target, args=None, **kwargs):
         args = args['using']
         args['target'] = target
