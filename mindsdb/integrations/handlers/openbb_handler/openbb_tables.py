--- conflicted
+++ resolved
@@ -3,25 +3,15 @@
 from mindsdb.integrations.utilities.date_utils import parse_local_date
 from mindsdb.integrations.utilities.sql_utils import extract_comparison_conditions, project_dataframe, filter_dataframe
 from mindsdb.integrations.utilities.sql_utils import sort_dataframe
-<<<<<<< HEAD
-from mindsdb.utilities.log import logging
+from mindsdb.utilities import log
+
 from typing import Dict, List, Union
 from pydantic import ValidationError
 
 import duckdb
 import pandas as pd
 
-logger = logging.getLogger(__name__)
-=======
-from mindsdb.utilities import log
-
-from typing import Dict, List, Union
-from pydantic import ValidationError
-
-import pandas as pd
-
 logger = log.getLogger(__name__)
->>>>>>> 8ef8d19e
 
 
 def create_table_class(
@@ -87,11 +77,6 @@
             mandatory_args_set = {key: False for key in mandatory_fields}
             columns_to_add = {}
             strict_filter = arg_params.get('strict_filter', False)
-<<<<<<< HEAD
-
-            for op, arg1, arg2 in conditions:
-=======
->>>>>>> 8ef8d19e
 
             for op, arg1, arg2 in conditions:
                 if op == 'or':
@@ -99,19 +84,10 @@
 
                 if arg1 in mandatory_fields:
                     mandatory_args_set[arg1] = True
-<<<<<<< HEAD
 
                 if ('start_' + arg1 in params_metadata['fields'] and arg1 in response_columns and arg2 is not None):
 
                     if response_metadata['fields'][arg1].annotation == 'datetime':
-=======
-
-                if ('start_' + arg1 in params_metadata['fields']
-                    and arg1 in response_columns and arg2 is not None
-                        and "format" in response_metadata['fields'][arg1]):
-
-                    if response_metadata['fields'][arg1]["format"] != 'date-time':
->>>>>>> 8ef8d19e
                         date = parse_local_date(arg2)
                         interval = arg_params.get('interval', '1d')
 
@@ -135,7 +111,6 @@
                     if op == '=':
                         params[arg1] = arg2
                         columns_to_add[arg1] = arg2
-<<<<<<< HEAD
 
                 filters.append([op, arg1, arg2])
 
@@ -183,62 +158,19 @@
                     if result is None:
                         raise Exception(f"For more information check {func_docs}.")
 
-=======
-
-                filters.append([op, arg1, arg2])
-
-            if not all(mandatory_args_set.values()):
-                missing_args = ", ".join([k for k, v in mandatory_args_set.items() if v is False])
-                text = f"You must specify the following arguments in the WHERE statement: {missing_args}\n"
-
-                # Create docstring for the current function
-                text += "\nDocstring:"
-                for param in params_metadata['fields']:
-                    field = params_metadata['fields'][param]
-                    if getattr(field.annotation, '__origin__', None) is Union:
-                        annotation = f"Union[{', '.join(arg.__name__ for arg in field.annotation.__args__)}]"
-                    else:
-                        annotation = field.annotation.__name__
-                    text += f"\n  * {param}{'' if field.is_required() else ' (optional)'}: {annotation}\n{field.description}"
-
-                text += f"\n\nFor more information check {func_docs}"
-
-                raise NotImplementedError(text)
-
-            try:
-                obbject = obb_function(**params)
-
-                # Extract data in dataframe format
-                result = obbject.to_df()
+                for key in columns_to_add:
+                    result[key] = params[key]
+
+                # filter targets
+                result = filter_dataframe(result, filters)
 
                 if result is None:
                     raise Exception(f"For more information check {func_docs}.")
 
-                # Check if index is a datetime, if it is we want that as a column
-                if isinstance(result.index, pd.DatetimeIndex):
-                    result.reset_index(inplace=True)
-
-                if query.limit is not None:
-                    result = result.head(query.limit.value)
-
-                    if result is None:
-                        raise Exception(f"For more information check {func_docs}.")
-
->>>>>>> 8ef8d19e
-                for key in columns_to_add:
-                    result[key] = params[key]
-
-                # filter targets
-                result = filter_dataframe(result, filters)
-
-                if result is None:
-                    raise Exception(f"For more information check {func_docs}.")
-
                 columns = self.get_columns()
 
                 columns += [col for col in result.columns if col not in columns]
 
-<<<<<<< HEAD
                 for full_target in query.targets:
                     if isinstance(full_target, ast.Star):
                         continue
@@ -258,14 +190,6 @@
                 except NotImplementedError:
                     # Target contains a function that we need DuckDB to resolve.
                     return self._select_dataframe(query, result)
-=======
-                # project targets
-                result = project_dataframe(result, query.targets, columns)
-                # test this
-                if query.order_by:
-                    result = sort_dataframe(result, query.order_by)
-
->>>>>>> 8ef8d19e
                 return result
 
             except AttributeError as e:
