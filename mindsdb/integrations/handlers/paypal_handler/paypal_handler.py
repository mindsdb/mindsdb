--- conflicted
+++ resolved
@@ -1,11 +1,8 @@
 import paypalrestsdk
 import requests
 
-<<<<<<< HEAD
 from mindsdb.integrations.handlers.paypal_handler.paypal_tables import InvoicesTable, PaymentsTable, OrdersTable
-=======
 from mindsdb.integrations.handlers.paypal_handler.paypal_tables import InvoicesTable, PaymentsTable, SubscriptionsTable
->>>>>>> f450891b
 from mindsdb.integrations.libs.api_handler import APIHandler
 from mindsdb.integrations.libs.response import (
   HandlerStatusResponse as StatusResponse,
@@ -48,14 +45,11 @@
         invoices_data = InvoicesTable(self)
         self._register_table("invoices", invoices_data);
     
-<<<<<<< HEAD
         orders_data = OrdersTable(self)
         self._register_table("orders", orders_data);
 
-=======
         subscriptions_data = SubscriptionsTable(self)
         self._register_table("subscriptions", subscriptions_data);
->>>>>>> f450891b
 
     def connect(self):
         """
