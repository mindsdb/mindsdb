--- conflicted
+++ resolved
@@ -84,8 +84,6 @@
         invoices = paypalrestsdk.Invoice.all(kwargs, api=connection)
         return [invoice.to_dict() for invoice in invoices['invoices']]
 
-<<<<<<< HEAD
-
 class OrdersTable(APITable):
 
     def select(self, query: ast.Select) -> pd.DataFrame:
@@ -112,7 +110,6 @@
         orders_df = pd.json_normalize(self.get_orders(count=result_limit,order_id=order_id))
         select_statement_executor = SELECTQueryExecutor(
             orders_df,
-=======
 #The task is to extend this implementation to include the Subscriptions table.
 class SubscriptionsTable(APITable):
     def select(self, query: ast.Select) -> pd.DataFrame:
@@ -126,12 +123,10 @@
         subscriptions_df = pd.json_normalize(self.get_subscriptions(count=result_limit))
         select_statement_executor = SELECTQueryExecutor(
             subscriptions_df,
->>>>>>> f450891b
             selected_columns,
             where_conditions,
             order_by_conditions
         )
-<<<<<<< HEAD
         orders_df = select_statement_executor.execute_query()
 
         return orders_df
@@ -148,7 +143,6 @@
         return data
        else :
         return 
-=======
         subscriptions_df = select_statement_executor.execute_query()
         return subscriptions_df
 
@@ -159,6 +153,5 @@
         connection = self.handler.connect()
         subscriptions = paypalrestsdk.BillingPlan.all(kwargs, api=connection)
         return [subscription.to_dict() for subscription in subscriptions['plans']]
->>>>>>> f450891b
 
 
