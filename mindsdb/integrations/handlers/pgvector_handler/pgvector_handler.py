import os
import json
from enum import Enum
from typing import Dict, List, Union
from urllib.parse import urlparse

import pandas as pd
import psycopg
from mindsdb_sql_parser.ast import Parameter, Identifier, Update, BinaryOperation
from pgvector.psycopg import register_vector

from mindsdb.integrations.handlers.postgres_handler.postgres_handler import (
    PostgresHandler,
)
from mindsdb.integrations.libs.response import RESPONSE_TYPE, HandlerResponse as Response
from mindsdb.integrations.libs.vectordatabase_handler import (
    FilterCondition,
    VectorStoreHandler,
    DistanceFunction,
    TableField
)
from mindsdb.utilities import log
from mindsdb.utilities.profiler import profiler
from mindsdb.utilities.context import context as ctx

logger = log.getLogger(__name__)


# todo Issue #7316 add support for different indexes and search algorithms e.g. cosine similarity or L2 norm
class PgVectorHandler(VectorStoreHandler, PostgresHandler):
    """This handler handles connection and execution of the PostgreSQL with pgvector extension statements."""

    name = "pgvector"

    def __init__(self, name: str, **kwargs):

        super().__init__(name=name, **kwargs)
        self._is_shared_db = False
        self._is_vector_registered = False
        self._is_sparse = kwargs.get('is_sparse', False)
        if self._is_sparse and 'vector_size' not in kwargs:
            raise ValueError("vector_size is required when is_sparse=True")
        self._vector_size = kwargs.get('vector_size', None)
        self.connect()

    def _make_connection_args(self):
        cloud_pgvector_url = os.environ.get('KB_PGVECTOR_URL')
        if cloud_pgvector_url is not None:
            result = urlparse(cloud_pgvector_url)
            self.connection_args = {
                'host': result.hostname,
                'port': result.port,
                'user': result.username,
                'password': result.password,
                'database': result.path[1:]
            }
            self._is_shared_db = True
        return super()._make_connection_args()

    def get_tables(self) -> Response:
        # Hide list of tables from all users
        if self._is_shared_db:
            return Response(RESPONSE_TYPE.OK)
        return super().get_tables()

    def native_query(self, query) -> Response:
        # Prevent execute native queries
        if self._is_shared_db:
            return Response(RESPONSE_TYPE.OK)
        return super().native_query(query)

    def raw_query(self, query, params=None) -> Response:
        resp = super().native_query(query, params)
        if resp.resp_type == RESPONSE_TYPE.ERROR:
            raise RuntimeError(resp.error_message)
        if resp.resp_type == RESPONSE_TYPE.TABLE:
            return resp.data_frame

    @profiler.profile()
    def connect(self) -> psycopg.connection:
        """
        Handles the connection to a PostgreSQL database instance.
        """
        self.connection = super().connect()
        if self._is_vector_registered:
            return self.connection

        with self.connection.cursor() as cur:
            try:
                # load pg_vector extension
                cur.execute("CREATE EXTENSION IF NOT EXISTS vector")
                logger.info("pg_vector extension loaded")

            except psycopg.Error as e:
                self.connection.rollback()
                logger.error(
                    f"Error loading pg_vector extension, ensure you have installed it before running, {e}!"
                )
                raise

        # register vector type with psycopg2 connection
        register_vector(self.connection)
        self._is_vector_registered = True

        return self.connection

    @staticmethod
    def _translate_conditions(conditions: List[FilterCondition]) -> Union[dict, None]:
        """
        Translate filter conditions to a dictionary
        """

        if conditions is None:
            return {}

        return {
            condition.column.split(".")[-1]: {
                "op": condition.op.value,
                "value": condition.value,
            }
            for condition in conditions
        }

    @staticmethod
    def _construct_where_clause(filter_conditions=None):
        """
        Construct where clauses from filter conditions
        """
        if filter_conditions is None:
            return ""

        where_clauses = []

        for key, value in filter_conditions.items():
            if key == "embeddings":
                continue
            if value['op'].lower() == 'in':
                values = list(repr(i) for i in value['value'])
                value['value'] = '({})'.format(', '.join(values))
            else:
                value['value'] = repr(value['value'])
            where_clauses.append(f'{key} {value["op"]} {value["value"]}')

        if len(where_clauses) > 1:
            return f"WHERE{' AND '.join(where_clauses)}"
        elif len(where_clauses) == 1:
            return f"WHERE {where_clauses[0]}"
        else:
            return ""

    @staticmethod
    def _construct_full_after_from_clause(
        offset_clause: str,
        limit_clause: str,
        where_clause: str,
    ) -> str:

        return f"{where_clause} {offset_clause} {limit_clause}"

    def _build_select_query(
        self,
        table_name: str,
        columns: List[str] = None,
        conditions: List[FilterCondition] = None,
        limit: int = None,
        offset: int = None,
    ) -> str:
        """
        given inputs, build string query
        """
        limit_clause = f"LIMIT {limit}" if limit else ""
        offset_clause = f"OFFSET {offset}" if offset else ""

        # translate filter conditions to dictionary
        filter_conditions = self._translate_conditions(conditions)

        # check if search vector is in filter conditions
        embedding_search = filter_conditions.get("embeddings", None)

        # given filter conditions, construct where clause
        where_clause = self._construct_where_clause(filter_conditions)

        # construct full after from clause, where clause + offset clause + limit clause
        after_from_clause = self._construct_full_after_from_clause(
            where_clause, offset_clause, limit_clause
        )

        if columns is None:
            targets = '*'
        else:
            targets = ', '.join(columns)


        if filter_conditions:

            if embedding_search:
                # if search vector, return similar rows, apply other filters after if any
                search_vector = filter_conditions["embeddings"]["value"][0]
                filter_conditions.pop("embeddings")
                return f"SELECT {targets} FROM {table_name} ORDER BY embeddings <=> '{search_vector}' {after_from_clause}"
            else:
                # if filter conditions, return filtered rows
                return f"SELECT {targets} FROM {table_name} {after_from_clause}"
        else:
            # if no filter conditions, return all rows
            return f"SELECT {targets} FROM {table_name} {after_from_clause}"

    def _check_table(self, table_name: str):
        # Apply namespace for a user
        if self._is_shared_db:
            company_id = ctx.company_id or 'x'
            return f't_{company_id}_{table_name}'
        return table_name

    def select(
        self,
        table_name: str,
        columns: List[str] = None,
        conditions: List[FilterCondition] = None,
        offset: int = None,
        limit: int = None,
    ) -> pd.DataFrame:
        """
        Retrieve the data from the SQL statement with eliminated rows that dont satisfy the WHERE condition
        """
        table_name = self._check_table(table_name)

        if columns is None:
            columns = ["id", "content", "embeddings", "metadata"]

        query = self._build_select_query(table_name, columns, conditions, limit, offset)
        result = self.raw_query(query)

        # ensure embeddings are returned as string so they can be parsed by mindsdb
        if "embeddings" in columns:
            result["embeddings"] = result["embeddings"].astype(str)

        return result

    def hybrid_search(
        self,
        table_name: str,
        embeddings: List[float],
        query: str = None,
        metadata: Dict[str, str] = None,
        distance_function = DistanceFunction.COSINE_DISTANCE,
        **kwargs
    ) -> pd.DataFrame:
        '''
        Executes a hybrid search, combining semantic search and one or both of keyword/metadata search.

        For insight on the query construction, see: https://docs.pgvecto.rs/use-case/hybrid-search.html#advanced-search-merge-the-results-of-full-text-search-and-vector-search.

        Args:
            table_name(str): Name of underlying table containing content, embeddings, & metadata
            embeddings(List[float]): Embedding vector to perform semantic search against
            query(str): User query to convert into keywords for keyword search
            metadata(Dict[str, str]): Metadata filters to filter content rows against
            distance_function(DistanceFunction): Distance function used to compare embeddings vectors for semantic search

        Kwargs:
            id_column_name(str): Name of ID column in underlying table
            content_column_name(str): Name of column containing document content in underlying table
            embeddings_column_name(str): Name of column containing embeddings vectors in underlying table
            metadata_column_name(str): Name of column containing metadata key-value pairs in underlying table

        Returns:
            df(pd.DataFrame): Hybrid search result, sorted by hybrid search rank
        '''
        if query is None and metadata is None:
            raise ValueError('Must provide at least one of: query for keyword search, or metadata filters. For only embeddings search, use normal search instead.')

        id_column_name = kwargs.get('id_column_name', 'id')
        content_column_name = kwargs.get('content_column_name', 'content')
        embeddings_column_name = kwargs.get('embeddings_column_name', 'embeddings')
        metadata_column_name = kwargs.get('metadata_column_name', 'metadata')
        # Filter by given metadata for semantic search & full text search CTEs, if present.
        where_clause = ' WHERE '
        if metadata is None:
            where_clause = ''
            metadata = {}
        for i, (k, v) in enumerate(metadata.items()):
            where_clause += f"{metadata_column_name}->>'{k}' = '{v}'"
            if i < len(metadata.items()) - 1:
                where_clause += ' AND '

        # See https://docs.pgvecto.rs/use-case/hybrid-search.html#advanced-search-merge-the-results-of-full-text-search-and-vector-search.
        #
        # We can break down the below query as follows:
        #
        # Start with a CTE (Common Table Expression) called semantic_search (https://www.postgresql.org/docs/current/queries-with.html).
        # This expression calculates rank by the defined distance function, which measures the distance between the
        # embeddings column and the given embeddings vector. Results are ordered by this rank.
        #
        # Next, define another CTE called full_text_search if we are doing keyword search.
        # This calculates rank using the built-in ts_rank function (https://www.postgresql.org/docs/current/textsearch-controls.html#TEXTSEARCH-RANKING).
        # We convert the content column to a ts_vector and match rows for the given tsquery in the content column. Results are ordered by this ts_rank.
        #
        # For both of these CTEs, we filter by any given metadata fields.
        #
        # See https://www.postgresql.org/docs/current/textsearch-controls.html#TEXTSEARCH-PARSING-DOCUMENTS for to_tsvector
        # See https://www.postgresql.org/docs/current/functions-textsearch.html#FUNCTIONS-TEXTSEARCH for tsquery syntax
        #
        # Finally, we use a FULL OUTER JOIN to SELECT from both CTEs defined above.
        # The COALESCE function is used to handle cases where one CTE has null values.
        #
        # Or, if we are only doing metadata search, we leave out the JOIN & full text search CTEs.
        #
        # We calculate the final "hybrid" rank by summing the reciprocals of the ranks from each individual CTE.
        semantic_search_cte = f'''WITH semantic_search AS (
    SELECT {id_column_name}, {content_column_name}, {embeddings_column_name},
    RANK () OVER (ORDER BY {embeddings_column_name} {distance_function.value} '{str(embeddings)}') AS rank
    FROM {table_name}{where_clause}
    ORDER BY {embeddings_column_name} {distance_function.value} '{str(embeddings)}'::vector
    )'''

        full_text_search_cte = ''
        if query is not None:
            ts_vector_clause = f"WHERE to_tsvector('english', {content_column_name}) @@ plainto_tsquery('english', '{query}')"
            if metadata:
                ts_vector_clause = f"AND to_tsvector('english', {content_column_name}) @@ plainto_tsquery('english', '{query}')"
            full_text_search_cte = f''',
    full_text_search AS (
    SELECT {id_column_name}, {content_column_name}, {embeddings_column_name},
    RANK () OVER (ORDER BY ts_rank(to_tsvector('english', {content_column_name}), plainto_tsquery('english', '{query}')) DESC) AS rank
    FROM {table_name}{where_clause}
    {ts_vector_clause}
    ORDER BY ts_rank(to_tsvector('english', {content_column_name}), plainto_tsquery('english', '{query}')) DESC
    )'''

        hybrid_select = '''
    SELECT * FROM semantic_search'''
        if query is not None:
            hybrid_select = f'''
    SELECT
        COALESCE(semantic_search.{id_column_name}, full_text_search.{id_column_name}) AS id,
        COALESCE(semantic_search.{content_column_name}, full_text_search.{content_column_name}) AS content,
        COALESCE(semantic_search.{embeddings_column_name}, full_text_search.{embeddings_column_name}) AS embeddings,
        COALESCE(1.0 / (1 + semantic_search.rank), 0.0) + COALESCE(1.0 / (1 + full_text_search.rank), 0.0) AS rank
    FROM semantic_search FULL OUTER JOIN full_text_search USING ({id_column_name}) ORDER BY rank DESC;
        '''

        full_search_query = f'{semantic_search_cte}{full_text_search_cte}{hybrid_select}'
        return self.raw_query(full_search_query)

<<<<<<< HEAD
    def create_table(self, table_name: str, vector_type: str, size_spec: str):
        """Create a table with a vector column."""
        with self.connection.cursor() as cur:
            # For sparse vectors, use sparsevec type
            vector_column_type = 'sparsevec' if self._is_sparse else 'vector'
            # size_spec should already include the parentheses
            if not size_spec.startswith('(') or not size_spec.endswith(')'):
                size_spec = f'({size_spec})'
            cur.execute(f"""
                CREATE TABLE IF NOT EXISTS {table_name} (
                    id SERIAL PRIMARY KEY,
                    embeddings {vector_column_type}{size_spec},
                    content TEXT,
                    metadata JSONB
                )
            """)
            self.connection.commit()
=======
    def create_table(self, table_name: str, sparse=False, if_not_exists=True):
        """
        Run a create table query on the pgvector database.
        """
        table_name = self._check_table(table_name)

        query = f"CREATE TABLE IF NOT EXISTS {table_name} (id text PRIMARY KEY, content text, embeddings vector, metadata jsonb)"
        if sparse:
            query = f"CREATE TABLE IF NOT EXISTS {table_name} (id text PRIMARY KEY, content text, embeddings sparsevec, metadata jsonb)"

        self.raw_query(query)
>>>>>>> bc576515

    def insert(
        self, table_name: str, data: pd.DataFrame
    ):
        """
        Insert data into the pgvector table database.
        """
        table_name = self._check_table(table_name)

        data_dict = data.to_dict(orient="list")

        if 'metadata' in data_dict:
            data_dict['metadata'] = [json.dumps(i) for i in data_dict['metadata']]
        transposed_data = list(zip(*data_dict.values()))

        columns = ", ".join(data.keys())
        values = ", ".join(["%s"] * len(data.keys()))

        insert_statement = f"INSERT INTO {table_name} ({columns}) VALUES ({values})"

        self.raw_query(insert_statement, params=transposed_data)

    def update(
        self, table_name: str, data: pd.DataFrame, key_columns: List[str] = None
    ):
        """
        Udate data into the pgvector table database.
        """
        table_name = self._check_table(table_name)

        where = None
        update_columns = {}

        for col in data.columns:
            value = Parameter('%s')

            if col in key_columns:
                cond = BinaryOperation(
                    op='=',
                    args=[Identifier(col), value]
                )
                if where is None:
                    where = cond
                else:
                    where = BinaryOperation(
                        op='AND',
                        args=[where, cond]
                    )
            else:
                update_columns[col] = value

        query = Update(
            table=Identifier(table_name),
            update_columns=update_columns,
            where=where
        )

        if TableField.METADATA.value in data.columns:
            def fnc(v):
                if isinstance(v, dict):
                    return json.dumps(v)
            data[TableField.METADATA.value] = data[TableField.METADATA.value].apply(fnc)

            data = data.astype({TableField.METADATA.value: str})

        transposed_data = []
        for _, record in data.iterrows():
            row = [
                record[col]
                for col in update_columns.keys()
            ]
            for key_column in key_columns:
                row.append(record[key_column])
            transposed_data.append(row)

        query_str = self.renderer.get_string(query)
        self.raw_query(query_str, transposed_data)

    def delete(
        self, table_name: str, conditions: List[FilterCondition] = None
    ):
        table_name = self._check_table(table_name)

        filter_conditions = self._translate_conditions(conditions)
        where_clause = self._construct_where_clause(filter_conditions)

        query = (
            f"DELETE FROM {table_name} {where_clause}"
        )
        self.raw_query(query)

    def drop_table(self, table_name: str, if_exists=True):
        """
        Run a drop table query on the pgvector database.
        """
        table_name = self._check_table(table_name)
        self.raw_query(f"DROP TABLE IF EXISTS {table_name}")<|MERGE_RESOLUTION|>--- conflicted
+++ resolved
@@ -287,7 +287,7 @@
         # See https://docs.pgvecto.rs/use-case/hybrid-search.html#advanced-search-merge-the-results-of-full-text-search-and-vector-search.
         #
         # We can break down the below query as follows:
-        #
+        # 
         # Start with a CTE (Common Table Expression) called semantic_search (https://www.postgresql.org/docs/current/queries-with.html).
         # This expression calculates rank by the defined distance function, which measures the distance between the
         # embeddings column and the given embeddings vector. Results are ordered by this rank.
@@ -343,7 +343,6 @@
         full_search_query = f'{semantic_search_cte}{full_text_search_cte}{hybrid_select}'
         return self.raw_query(full_search_query)
 
-<<<<<<< HEAD
     def create_table(self, table_name: str, vector_type: str, size_spec: str):
         """Create a table with a vector column."""
         with self.connection.cursor() as cur:
@@ -361,19 +360,6 @@
                 )
             """)
             self.connection.commit()
-=======
-    def create_table(self, table_name: str, sparse=False, if_not_exists=True):
-        """
-        Run a create table query on the pgvector database.
-        """
-        table_name = self._check_table(table_name)
-
-        query = f"CREATE TABLE IF NOT EXISTS {table_name} (id text PRIMARY KEY, content text, embeddings vector, metadata jsonb)"
-        if sparse:
-            query = f"CREATE TABLE IF NOT EXISTS {table_name} (id text PRIMARY KEY, content text, embeddings sparsevec, metadata jsonb)"
-
-        self.raw_query(query)
->>>>>>> bc576515
 
     def insert(
         self, table_name: str, data: pd.DataFrame
@@ -470,4 +456,4 @@
         Run a drop table query on the pgvector database.
         """
         table_name = self._check_table(table_name)
-        self.raw_query(f"DROP TABLE IF EXISTS {table_name}")+        self.raw_query(f"DROP TABLE IF EXISTS {table_name}")
