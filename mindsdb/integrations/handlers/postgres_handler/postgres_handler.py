import psycopg
from psycopg.pq import ExecStatus
from pandas import DataFrame

from mindsdb_sql import parse_sql
from mindsdb_sql.render.sqlalchemy_render import SqlalchemyRender
from mindsdb_sql.parser.ast.base import ASTNode

from mindsdb.integrations.libs.base import DatabaseHandler
from mindsdb.utilities import log
from mindsdb.integrations.libs.response import (
    HandlerStatusResponse as StatusResponse,
    HandlerResponse as Response,
    RESPONSE_TYPE
)


class PostgresHandler(DatabaseHandler):
    """
    This handler handles connection and execution of the PostgreSQL statements.
    """
    name = 'postgres'

    def __init__(self, name=None, **kwargs):
        super().__init__(name)
        self.parser = parse_sql
        self.connection_args = kwargs.get('connection_data')
        self.dialect = 'postgresql'
        self.database = self.connection_args.get('database')
<<<<<<< HEAD
        if 'database' in self.connection_args:
            self.connection_args['database']
=======
>>>>>>> 91a68c39
        self.renderer = SqlalchemyRender('postgres')

        self.connection = None
        self.is_connected = False

    def __del__(self):
        if self.is_connected is True:
            self.disconnect()

    def connect(self):
        """
        Handles the connection to a PostgreSQL database insance.
        """
        if self.is_connected is True:
            return self.connection

        # TODO: Check psycopg_pool
        if self.connection_args.get('dbname') is None:
            self.connection_args['dbname'] = self.database
        args = self.connection_args.copy()

        for key in ['type', 'publish', 'test', 'date_last_update', 'integrations_name', 'database_name', 'id', 'database']:
            if key in args:
                del args[key]
        connection = psycopg.connect(**args, connect_timeout=10)

        self.is_connected = True
        self.connection = connection
        return self.connection

    def disconnect(self):
        if self.is_connected is False:
            return
        self.connection.close()
        self.is_connected = False

    def check_connection(self) -> StatusResponse:
        """
        Check the connection of the PostgreSQL database
        :return: success status and error message if error occurs
        """
        response = StatusResponse(False)
        need_to_close = self.is_connected is False

        try:
            connection = self.connect()
            with connection.cursor() as cur:
                cur.execute('select 1;')
            response.success = True
        except psycopg.Error as e:
            log.logger.error(f'Error connecting to PostgreSQL {self.database}, {e}!')
            response.error_message = e

        if response.success is True and need_to_close:
            self.disconnect()
        if response.success is False and self.is_connected is True:
            self.is_connected = False

        return response

    def native_query(self, query: str) -> Response:
        """
        Receive SQL query and runs it
        :param query: The SQL query to run in PostgreSQL
        :return: returns the records from the current recordset
        """
        need_to_close = self.is_connected is False

        connection = self.connect()
        with connection.cursor() as cur:
            try:
                cur.execute(query)
                if ExecStatus(cur.pgresult.status) == ExecStatus.COMMAND_OK:
                    response = Response(RESPONSE_TYPE.OK)
                else:
                    result = cur.fetchall()
                    response = Response(
                        RESPONSE_TYPE.TABLE,
                        DataFrame(
                            result,
                            columns=[x.name for x in cur.description]
                        )
                    )
                connection.commit()
            except Exception as e:
                log.logger.error(f'Error running query: {query} on {self.database}!')
                response = Response(
                    RESPONSE_TYPE.ERROR,
                    error_code=0,
                    error_message=str(e)
                )
                connection.rollback()

        if need_to_close is True:
            self.disconnect()

        return response

    def query(self, query: ASTNode) -> Response:
        """
        Retrieve the data from the SQL statement with eliminated rows that dont satisfy the WHERE condition
        """
        query_str = self.renderer.get_string(query, with_failback=True)
        return self.native_query(query_str)

    def get_tables(self) -> Response:
        """
        List all tabels in PostgreSQL without the system tables information_schema and pg_catalog
        """
        query = """
            SELECT
                table_schema,
                table_name,
                table_type
            FROM
                information_schema.tables
            WHERE
                table_schema NOT IN ('information_schema', 'pg_catalog')
                and table_type in ('BASE TABLE', 'VIEW')
        """
        return self.native_query(query)

    def get_columns(self, table_name):
        query = f"""
            SELECT
                column_name as "Field",
                data_type as "Type"
            FROM
                information_schema.columns
            WHERE
                table_name = '{table_name}'
        """
        return self.native_query(query)<|MERGE_RESOLUTION|>--- conflicted
+++ resolved
@@ -27,11 +27,6 @@
         self.connection_args = kwargs.get('connection_data')
         self.dialect = 'postgresql'
         self.database = self.connection_args.get('database')
-<<<<<<< HEAD
-        if 'database' in self.connection_args:
-            self.connection_args['database']
-=======
->>>>>>> 91a68c39
         self.renderer = SqlalchemyRender('postgres')
 
         self.connection = None
