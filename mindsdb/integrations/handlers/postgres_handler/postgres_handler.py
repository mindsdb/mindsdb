--- conflicted
+++ resolved
@@ -1,10 +1,5 @@
-<<<<<<< HEAD
 import time
 import json
-from collections import OrderedDict
-
-=======
->>>>>>> 38462487
 import psycopg
 from psycopg.postgres import types
 from psycopg.pq import ExecStatus
@@ -267,7 +262,6 @@
             WHERE
                 table_name = '{table_name}'
         """
-<<<<<<< HEAD
         return self.native_query(query)
 
     def subscribe(self, stop_event, callback, table_name, columns=None, **kwargs):
@@ -360,62 +354,4 @@
             cursor.execute(f'drop FUNCTION {trigger_name}')
             conn.commit()
 
-            conn.close()
-
-
-connection_args = OrderedDict(
-    user={
-        'type': ARG_TYPE.STR,
-        'description': 'The user name used to authenticate with the PostgreSQL server.',
-        'required': True,
-        'label': 'User'
-    },
-    password={
-        'type': ARG_TYPE.PWD,
-        'description': 'The password to authenticate the user with the PostgreSQL server.',
-        'required': True,
-        'label': 'Password'
-    },
-    database={
-        'type': ARG_TYPE.STR,
-        'description': 'The database name to use when connecting with the PostgreSQL server.',
-        'required': True,
-        'label': 'Database'
-    },
-    host={
-        'type': ARG_TYPE.STR,
-        'description': 'The host name or IP address of the PostgreSQL server. NOTE: use \'127.0.0.1\' instead of \'localhost\' to connect to local server.',
-        'required': True,
-        'label': 'Host'
-    },
-    port={
-        'type': ARG_TYPE.INT,
-        'description': 'The TCP/IP port of the PostgreSQL server. Must be an integer.',
-        'required': True,
-        'label': 'Port'
-    },
-    schema={
-        'type': ARG_TYPE.STR,
-        'description': 'The schema in which objects are searched first.',
-        'required': False,
-        'label': 'Schema'
-    },
-    sslmode={
-        'type': ARG_TYPE.STR,
-        'description': 'sslmode that will be used for connection.',
-        'required': False,
-        'label': 'sslmode'
-    }
-)
-
-connection_args_example = OrderedDict(
-    host='127.0.0.1',
-    port=5432,
-    user='root',
-    schema='public',
-    password='password',
-    database='database'
-)
-=======
-        return self.native_query(query)
->>>>>>> 38462487
+            conn.close()