import pandas as pd
import psycopg
from psycopg.postgres import types
from psycopg.pq import ExecStatus
from pandas import DataFrame

from mindsdb_sql import parse_sql
from mindsdb_sql.render.sqlalchemy_render import SqlalchemyRender
from mindsdb_sql.parser.ast.base import ASTNode

from mindsdb.integrations.libs.base import DatabaseHandler
from mindsdb.utilities import log
from mindsdb.integrations.libs.response import (
    HandlerStatusResponse as StatusResponse,
    HandlerResponse as Response,
    RESPONSE_TYPE
)
import mindsdb.utilities.profiler as profiler

logger = log.getLogger(__name__)


class PostgresHandler(DatabaseHandler):
    """
    This handler handles connection and execution of the PostgreSQL statements.
    """
    name = 'postgres'

    @profiler.profile('init_pg_handler')
    def __init__(self, name=None, **kwargs):
        super().__init__(name)
        self.parser = parse_sql
        self.connection_args = kwargs.get('connection_data')
        self.dialect = 'postgresql'
        self.database = self.connection_args.get('database')
        self.renderer = SqlalchemyRender('postgres')

        self.connection = None
        self.is_connected = False

    def __del__(self):
        if self.is_connected:
            self.disconnect()

    @profiler.profile()
    def connect(self):
        """
        Establishes a connection to a PostgreSQL database.

        Raises:
            psycopg.Error: If an error occurs while connecting to the PostgreSQL database.

        Returns:
            psycopg.Connection: A connection object to the PostgreSQL database.
        """
        if self.is_connected:
            return self.connection

        config = {
            'host': self.connection_args.get('host'),
            'port': self.connection_args.get('port'),
            'user': self.connection_args.get('user'),
            'password': self.connection_args.get('password'),
            'dbname': self.connection_args.get('database')
        }

        if self.connection_args.get('sslmode'):
            config['sslmode'] = self.connection_args.get('sslmode')

        # If schema is not provided set public as default one
        if self.connection_args.get('schema'):
            config['options'] = f'-c search_path={self.connection_args.get("schema")},public'

        try:
            self.connection = psycopg.connect(**config, connect_timeout=10)
            self.is_connected = True
            return self.connection
        except psycopg.Error as e:
            logger.error(f'Error connecting to PostgreSQL {self.database}, {e}!')
            self.is_connected = False
            raise

    def disconnect(self):
        """
        Closes the connection to the PostgreSQL database if it's currently open.
        """
        if not self.is_connected:
            return
        self.connection.close()
        self.is_connected = False

    def check_connection(self) -> StatusResponse:
        """
        Checks the status of the connection to the PostgreSQL database.

        Returns:
            StatusResponse: An object containing the success status and an error message if an error occurs.
        """
        response = StatusResponse(False)
        need_to_close = not self.is_connected

        try:
            connection = self.connect()
            with connection.cursor() as cur:
                # Execute a simple query to test the connection
                cur.execute('select 1;')
            response.success = True
        except psycopg.Error as e:
            logger.error(f'Error connecting to PostgreSQL {self.database}, {e}!')
            response.error_message = str(e)

        if response.success and need_to_close:
            self.disconnect()
        elif not response.success and self.is_connected:
            self.is_connected = False

        return response

    def _cast_dtypes(self, df: DataFrame, description: list) -> None:
        """
        Cast df dtypes basing on postgres types
            Note:
                Date types casting is not provided because of there is no issues (so far).
                By default pandas will cast postgres date types to:
                 - date -> object
                 - time -> object
                 - timetz -> object
                 - timestamp -> datetime64[ns]
                 - timestamptz -> datetime64[ns, {tz}]

            Args:
                df (DataFrame)
                description (list): psycopg cursor description
        """
        types_map = {
            'int2': 'int16',
            'int4': 'int32',
            'int8': 'int64',
            'numeric': 'float64',
            'float4': 'float32',
            'float8': 'float64'
        }
        for column_index, _ in enumerate(df.columns):
            col = df.iloc[:, column_index]  # column names could be duplicated
            if str(col.dtype) == 'object':
                pg_type = types.get(description[column_index].type_code)
                if pg_type is not None and pg_type.name in types_map:
                    col = col.fillna(0)
                    try:
                        df.iloc[:, column_index] = col.astype(types_map[pg_type.name])
                    except ValueError as e:
                        logger.error(f'Error casting column {col.name} to {types_map[pg_type.name]}: {e}')

    @profiler.profile()
    def native_query(self, query: str, params=None) -> Response:
        """
        Executes a SQL query on the PostgreSQL database and returns the result.

        Args:
            query (str): The SQL query to be executed.

        Returns:
            Response: A response object containing the result of the query or an error message.
        """
        need_to_close = not self.is_connected

        connection = self.connect()
        with connection.cursor() as cur:
            try:
                if params is not None:
                    cur.executemany(query, params)
                else:
                    cur.execute(query)
                if cur.pgresult is None or ExecStatus(cur.pgresult.status) == ExecStatus.COMMAND_OK:
                    response = Response(RESPONSE_TYPE.OK)
                else:
                    result = cur.fetchall()
                    df = DataFrame(
                        result,
                        columns=[x.name for x in cur.description]
                    )
                    self._cast_dtypes(df, cur.description)
                    response = Response(
                        RESPONSE_TYPE.TABLE,
                        df
                    )
                connection.commit()
            except Exception as e:
                logger.error(f'Error running query: {query} on {self.database}, {e}!')
                response = Response(
                    RESPONSE_TYPE.ERROR,
                    error_code=0,
                    error_message=str(e)
                )
                connection.rollback()

        if need_to_close:
            self.disconnect()

        return response

    def insert(self, table_name: str, df: pd.DataFrame):
        need_to_close = not self.is_connected

        connection = self.connect()

        columns = [f'"{c}"' for c in df.columns]
        with connection.cursor() as cur:
            try:
<<<<<<< HEAD
                with cur.copy(f'copy {table_name} ({",".join(columns)}) from STDIN  WITH CSV') as copy:
=======
                with cur.copy(f'copy "{table_name}" ({",".join(columns)}) from STDIN  WITH CSV') as copy:
>>>>>>> 77125079
                    df.to_csv(copy, index=False, header=False)

                response = Response(RESPONSE_TYPE.OK)

                connection.commit()
            except Exception as e:
                logger.error(f'Error running insert to {table_name} on {self.database}, {e}!')
                response = Response(
                    RESPONSE_TYPE.ERROR,
                    error_code=0,
                    error_message=str(e)
                )
                connection.rollback()

        if need_to_close:
            self.disconnect()

        return response

    @profiler.profile()
    def query(self, query: ASTNode) -> Response:
        """
        Executes a SQL query represented by an ASTNode and retrieves the data.

        Args:
            query (ASTNode): An ASTNode representing the SQL query to be executed.

        Returns:
            Response: The response from the `native_query` method, containing the result of the SQL query execution.
        """
        query_str, params = self.renderer.get_exec_params(query, with_failback=True)
        logger.debug(f"Executing SQL query: {query_str}")
        return self.native_query(query_str, params)

    def get_tables(self) -> Response:
        """
        Retrieves a list of all non-system tables and views in the current schema of the PostgreSQL database.

        Returns:
            Response: A response object containing the list of tables and views, formatted as per the `Response` class.
        """
        query = """
            SELECT
                table_schema,
                table_name,
                table_type
            FROM
                information_schema.tables
            WHERE
                table_schema NOT IN ('information_schema', 'pg_catalog')
                and table_type in ('BASE TABLE', 'VIEW')
                and table_schema = current_schema()
        """
        return self.native_query(query)

    def get_columns(self, table_name: str) -> Response:
        """
        Retrieves column details for a specified table in the PostgreSQL database.

        Args:
            table_name (str): The name of the table for which to retrieve column information.

        Returns:
            Response: A response object containing the column details, formatted as per the `Response` class.
        Raises:
            ValueError: If the 'table_name' is not a valid string.
        """

        if not table_name or not isinstance(table_name, str):
            raise ValueError("Invalid table name provided.")

        query = f"""
            SELECT
                column_name as "Field",
                data_type as "Type"
            FROM
                information_schema.columns
            WHERE
                table_name = '{table_name}'
        """
        return self.native_query(query)<|MERGE_RESOLUTION|>--- conflicted
+++ resolved
@@ -207,11 +207,7 @@
         columns = [f'"{c}"' for c in df.columns]
         with connection.cursor() as cur:
             try:
-<<<<<<< HEAD
-                with cur.copy(f'copy {table_name} ({",".join(columns)}) from STDIN  WITH CSV') as copy:
-=======
                 with cur.copy(f'copy "{table_name}" ({",".join(columns)}) from STDIN  WITH CSV') as copy:
->>>>>>> 77125079
                     df.to_csv(copy, index=False, header=False)
 
                 response = Response(RESPONSE_TYPE.OK)
