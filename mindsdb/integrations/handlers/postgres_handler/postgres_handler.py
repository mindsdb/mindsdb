--- conflicted
+++ resolved
@@ -275,11 +275,7 @@
         if resp.data_frame is not None and not resp.data_frame.empty:
             db_columns = {
                 c.lower(): c
-<<<<<<< HEAD
-                for c in resp.data_frame['field']
-=======
                 for c in resp.data_frame['COLUMN_NAME']
->>>>>>> 97df05c1
             }
 
             # try to get case of existing column
