import time
import json
from typing import Optional
import threading

import pandas as pd
import psycopg
from psycopg.postgres import types
from psycopg.pq import ExecStatus
from pandas import DataFrame

from mindsdb_sql_parser import parse_sql
from mindsdb.utilities.render.sqlalchemy_render import SqlalchemyRender
from mindsdb_sql_parser.ast.base import ASTNode

from mindsdb.integrations.libs.base import DatabaseHandler
from mindsdb.utilities import log
from mindsdb.integrations.libs.response import (
    HandlerStatusResponse as StatusResponse,
    HandlerResponse as Response,
    RESPONSE_TYPE
)
import mindsdb.utilities.profiler as profiler
from mindsdb.api.mysql.mysql_proxy.libs.constants.mysql import MYSQL_DATA_TYPE

logger = log.getLogger(__name__)

SUBSCRIBE_SLEEP_INTERVAL = 1


def _map_type(internal_type_name: str) -> MYSQL_DATA_TYPE:
    """Map Postgres types to MySQL types.

    Args:
        internal_type_name (str): The name of the Postgres type to map.

    Returns:
        MYSQL_DATA_TYPE: The MySQL type that corresponds to the Postgres type.
    """
    internal_type_name = internal_type_name.lower()
    types_map = {
        ('smallint', 'integer', 'bigint', 'int', 'smallserial', 'serial', 'bigserial'): MYSQL_DATA_TYPE.INT,
        ('real', 'money', 'float'): MYSQL_DATA_TYPE.FLOAT,
        ('numeric', 'decimal'): MYSQL_DATA_TYPE.DECIMAL,
        ('double precision',): MYSQL_DATA_TYPE.DOUBLE,
        ('character varying', 'varchar', 'character', 'char', 'bpchar', 'bpchar', 'text'): MYSQL_DATA_TYPE.TEXT,
        ('timestamp', 'timestamp without time zone', 'timestamp with time zone'): MYSQL_DATA_TYPE.DATETIME,
        ('date', ): MYSQL_DATA_TYPE.DATE,
        ('time', 'time without time zone', 'time with time zone'): MYSQL_DATA_TYPE.TIME,
        ('boolean',): MYSQL_DATA_TYPE.BOOL,
        ('bytea',): MYSQL_DATA_TYPE.BINARY,
    }

    for db_types_list, mysql_data_type in types_map.items():
        if internal_type_name in db_types_list:
            return mysql_data_type

    logger.warning(f"Postgres handler type mapping: unknown type: {internal_type_name}, use VARCHAR as fallback.")
    return MYSQL_DATA_TYPE.VARCHAR


class PostgresHandler(DatabaseHandler):
    """
    This handler handles connection and execution of the PostgreSQL statements.
    """
    name = 'postgres'

    @profiler.profile('init_pg_handler')
    def __init__(self, name=None, **kwargs):
        super().__init__(name)
        self.parser = parse_sql
        self.connection_args = kwargs.get('connection_data')
        self.dialect = 'postgresql'
        self.database = self.connection_args.get('database')
        self.renderer = SqlalchemyRender('postgres')

        self.connection = None
        self.is_connected = False
        self.thread_safe = True

        self._insert_lock = threading.Lock()

    def __del__(self):
        if self.is_connected:
            self.disconnect()

    def _make_connection_args(self):
        config = {
            'host': self.connection_args.get('host'),
            'port': self.connection_args.get('port'),
            'user': self.connection_args.get('user'),
            'password': self.connection_args.get('password'),
            'dbname': self.connection_args.get('database')
        }

        # https://www.postgresql.org/docs/current/libpq-connect.html#LIBPQ-PARAMKEYWORDS
        connection_parameters = self.connection_args.get('connection_parameters')
        if isinstance(connection_parameters, dict) is False:
            connection_parameters = {}
        if 'connect_timeout' not in connection_parameters:
            connection_parameters['connect_timeout'] = 10
        config.update(connection_parameters)

        if self.connection_args.get('sslmode'):
            config['sslmode'] = self.connection_args.get('sslmode')

        if self.connection_args.get('autocommit'):
            config['autocommit'] = self.connection_args.get('autocommit')

        # If schema is not provided set public as default one
        if self.connection_args.get('schema'):
            config['options'] = f'-c search_path={self.connection_args.get("schema")},public'
        return config

    @profiler.profile()
    def connect(self):
        """
        Establishes a connection to a PostgreSQL database.

        Raises:
            psycopg.Error: If an error occurs while connecting to the PostgreSQL database.

        Returns:
            psycopg.Connection: A connection object to the PostgreSQL database.
        """
        if self.is_connected:
            return self.connection

        config = self._make_connection_args()
        try:
            self.connection = psycopg.connect(**config)
            self.is_connected = True
            return self.connection
        except psycopg.Error as e:
            logger.error(f'Error connecting to PostgreSQL {self.database}, {e}!')
            self.is_connected = False
            raise

    def disconnect(self):
        """
        Closes the connection to the PostgreSQL database if it's currently open.
        """
        if not self.is_connected:
            return
        self.connection.close()
        self.is_connected = False

    def check_connection(self) -> StatusResponse:
        """
        Checks the status of the connection to the PostgreSQL database.

        Returns:
            StatusResponse: An object containing the success status and an error message if an error occurs.
        """
        response = StatusResponse(False)
        need_to_close = not self.is_connected

        try:
            connection = self.connect()
            with connection.cursor() as cur:
                # Execute a simple query to test the connection
                cur.execute('select 1;')
            response.success = True
        except psycopg.Error as e:
            logger.error(f'Error connecting to PostgreSQL {self.database}, {e}!')
            response.error_message = str(e)

        if response.success and need_to_close:
            self.disconnect()
        elif not response.success and self.is_connected:
            self.is_connected = False

        return response

    def _cast_dtypes(self, df: DataFrame, description: list) -> DataFrame:
        """
        Cast df dtypes basing on postgres types
            Note:
                Date types casting is not provided because of there is no issues (so far).
                By default pandas will cast postgres date types to:
                 - date -> object
                 - time -> object
                 - timetz -> object
                 - timestamp -> datetime64[ns]
                 - timestamptz -> datetime64[ns, {tz}]

            Args:
                df (DataFrame)
                description (list): psycopg cursor description
        """
        types_map = {
            'int2': 'int16',
            'int4': 'int32',
            'int8': 'int64',
            'numeric': 'float64',
            'float4': 'float32',
            'float8': 'float64'
        }
        columns = df.columns
        df.columns = list(range(len(columns)))
        for column_index, column_name in enumerate(df.columns):
            col = df[column_name]
            if str(col.dtype) == 'object':
                pg_type = types.get(description[column_index].type_code)
                if pg_type is not None and pg_type.name in types_map:
                    col = col.fillna(0)
                    try:
                        df[column_name] = col.astype(types_map[pg_type.name])
                    except ValueError as e:
                        logger.error(f'Error casting column {col.name} to {types_map[pg_type.name]}: {e}')
        df.columns = columns

    @profiler.profile()
    def native_query(self, query: str, params=None) -> Response:
        """
        Executes a SQL query on the PostgreSQL database and returns the result.

        Args:
            query (str): The SQL query to be executed.

        Returns:
            Response: A response object containing the result of the query or an error message.
        """
        need_to_close = not self.is_connected

        connection = self.connect()
        with connection.cursor() as cur:
            try:
                if params is not None:
                    cur.executemany(query, params)
                else:
                    cur.execute(query)
                if cur.pgresult is None or ExecStatus(cur.pgresult.status) == ExecStatus.COMMAND_OK:
                    response = Response(RESPONSE_TYPE.OK, affected_rows=cur.rowcount)
                else:
                    result = cur.fetchall()
                    df = DataFrame(
                        result,
                        columns=[x.name for x in cur.description]
                    )
                    self._cast_dtypes(df, cur.description)
                    response = Response(
                        RESPONSE_TYPE.TABLE,
                        data_frame=df,
                        affected_rows=cur.rowcount
                    )
                connection.commit()
            except Exception as e:
                logger.error(f'Error running query: {query} on {self.database}, {e}!')
                response = Response(
                    RESPONSE_TYPE.ERROR,
                    error_code=0,
                    error_message=str(e)
                )
                connection.rollback()

        if need_to_close:
            self.disconnect()

        return response

    def insert(self, table_name: str, df: pd.DataFrame) -> Response:
        need_to_close = not self.is_connected

        connection = self.connect()

<<<<<<< HEAD
        columns = df.columns

        # postgres 'copy' is not thread safe. use lock to prevent concurrent execution
        with self._insert_lock:
            resp = self.get_columns(table_name)

        # copy requires precise cases of names: get current column names from table and adapt input dataframe columns
        if resp.data_frame is not None and not resp.data_frame.empty:
            db_columns = {
                c.lower(): c
                for c in resp.data_frame['Field']
            }

            # try to get case of existing column
            columns = [
                db_columns.get(c.lower(), c)
                for c in columns
            ]

        columns = [f'"{c}"' for c in columns]

        with connection.cursor() as cur:
            try:
                with self._insert_lock:
                    with cur.copy(f'copy "{table_name}" ({",".join(columns)}) from STDIN  WITH CSV') as copy:
                        df.to_csv(copy, index=False, header=False)
=======
        columns = [f'"{c}"' for c in df.columns]
        rowcount = None
        with connection.cursor() as cur:
            try:
                with cur.copy(f'copy "{table_name}" ({",".join(columns)}) from STDIN WITH CSV') as copy:
                    df.to_csv(copy, index=False, header=False)
>>>>>>> 2947ccac

                    connection.commit()
            except Exception as e:
                logger.error(f'Error running insert to {table_name} on {self.database}, {e}!')
                connection.rollback()
                raise e
            rowcount = cur.rowcount

        if need_to_close:
            self.disconnect()

        return Response(RESPONSE_TYPE.OK, affected_rows=rowcount)

    @profiler.profile()
    def query(self, query: ASTNode) -> Response:
        """
        Executes a SQL query represented by an ASTNode and retrieves the data.

        Args:
            query (ASTNode): An ASTNode representing the SQL query to be executed.

        Returns:
            Response: The response from the `native_query` method, containing the result of the SQL query execution.
        """
        query_str, params = self.renderer.get_exec_params(query, with_failback=True)
        logger.debug(f"Executing SQL query: {query_str}")
        return self.native_query(query_str, params)

    def get_tables(self, all: bool = False) -> Response:
        """
        Retrieves a list of all non-system tables and views in the current schema of the PostgreSQL database.

        Returns:
            Response: A response object containing the list of tables and views, formatted as per the `Response` class.
        """
        all_filter = 'and table_schema = current_schema()'
        if all is True:
            all_filter = ''
        query = f"""
            SELECT
                table_schema,
                table_name,
                table_type
            FROM
                information_schema.tables
            WHERE
                table_schema NOT IN ('information_schema', 'pg_catalog')
                and table_type in ('BASE TABLE', 'VIEW')
                {all_filter}
        """
        return self.native_query(query)

    def get_columns(self, table_name: str, schema_name: Optional[str] = None) -> Response:
        """
        Retrieves column details for a specified table in the PostgreSQL database.

        Args:
            table_name (str): The name of the table for which to retrieve column information.
            schema_name (str): The name of the schema in which the table is located.

        Returns:
            Response: A response object containing the column details, formatted as per the `Response` class.

        Raises:
            ValueError: If the 'table_name' is not a valid string.
        """

        if not table_name or not isinstance(table_name, str):
            raise ValueError("Invalid table name provided.")
        if isinstance(schema_name, str):
            schema_name = f"'{schema_name}'"
        else:
            schema_name = 'current_schema()'
        query = f"""
            SELECT
                column_name as "Field",
                data_type as "Type"
            FROM
                information_schema.columns
            WHERE
                table_name = '{table_name}'
            AND
                table_schema = {schema_name}
        """
        result = self.native_query(query)
        if result.resp_type is RESPONSE_TYPE.TABLE:
            result.data_frame.columns = [name.lower() for name in result.data_frame.columns]
            result.data_frame['mysql_data_type'] = result.data_frame['type'].apply(_map_type)
        return result

    def subscribe(self, stop_event, callback, table_name, columns=None, **kwargs):
        config = self._make_connection_args()
        config['autocommit'] = True

        conn = psycopg.connect(connect_timeout=10, **config)

        # create db trigger
        trigger_name = f'mdb_notify_{table_name}'

        before, after = '', ''

        if columns:
            # check column exist
            conn.execute(f'select {",".join(columns)} from {table_name} limit 0')

            columns = set(columns)
            trigger_name += '_' + '_'.join(columns)

            news, olds = [], []
            for column in columns:
                news.append(f'NEW.{column}')
                olds.append(f'OLD.{column}')

            before = f'IF ({", ".join(news)}) IS DISTINCT FROM ({", ".join(olds)}) then\n'
            after = '\nEND IF;'
        else:
            columns = set()

        func_code = f'''
             CREATE OR REPLACE FUNCTION {trigger_name}()
               RETURNS trigger AS $$
             DECLARE
             BEGIN
               {before}
               PERFORM pg_notify( '{trigger_name}', row_to_json(NEW)::text);
               {after}
               RETURN NEW;
             END;
             $$ LANGUAGE plpgsql;
         '''
        conn.execute(func_code)

        # for after update - new and old have the same values
        conn.execute(f'''
             CREATE OR REPLACE TRIGGER {trigger_name}
               BEFORE INSERT OR UPDATE ON {table_name}
               FOR EACH ROW
               EXECUTE PROCEDURE {trigger_name}();
        ''')
        conn.commit()

        # start listen
        conn.execute(f"LISTEN {trigger_name};")

        def process_event(event):
            try:
                row = json.loads(event.payload)
            except json.JSONDecoder:
                return

            # check column in input data
            if not columns or columns.intersection(row.keys()):
                callback(row)

        try:
            conn.add_notify_handler(process_event)

            while True:
                if stop_event.is_set():
                    # exit trigger
                    return

                # trigger getting updates
                # https://www.psycopg.org/psycopg3/docs/advanced/async.html#asynchronous-notifications
                conn.execute("SELECT 1").fetchone()

                time.sleep(SUBSCRIBE_SLEEP_INTERVAL)

        finally:
            conn.execute(f'drop TRIGGER {trigger_name} on {table_name}')
            conn.execute(f'drop FUNCTION {trigger_name}')
            conn.commit()

            conn.close()<|MERGE_RESOLUTION|>--- conflicted
+++ resolved
@@ -264,7 +264,6 @@
 
         connection = self.connect()
 
-<<<<<<< HEAD
         columns = df.columns
 
         # postgres 'copy' is not thread safe. use lock to prevent concurrent execution
@@ -285,20 +284,13 @@
             ]
 
         columns = [f'"{c}"' for c in columns]
+        rowcount = None
 
         with connection.cursor() as cur:
             try:
                 with self._insert_lock:
-                    with cur.copy(f'copy "{table_name}" ({",".join(columns)}) from STDIN  WITH CSV') as copy:
+                    with cur.copy(f'copy "{table_name}" ({",".join(columns)}) from STDIN WITH CSV') as copy:
                         df.to_csv(copy, index=False, header=False)
-=======
-        columns = [f'"{c}"' for c in df.columns]
-        rowcount = None
-        with connection.cursor() as cur:
-            try:
-                with cur.copy(f'copy "{table_name}" ({",".join(columns)}) from STDIN WITH CSV') as copy:
-                    df.to_csv(copy, index=False, header=False)
->>>>>>> 2947ccac
 
                     connection.commit()
             except Exception as e:
