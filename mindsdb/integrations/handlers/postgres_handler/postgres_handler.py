import time
import json
from typing import Optional
import threading

import pandas as pd
import psycopg
from psycopg.postgres import types
from psycopg.pq import ExecStatus
from pandas import DataFrame

from mindsdb_sql_parser import parse_sql
from mindsdb.utilities.render.sqlalchemy_render import SqlalchemyRender
from mindsdb_sql_parser.ast.base import ASTNode

from mindsdb.integrations.libs.base import DatabaseHandler
from mindsdb.utilities import log
from mindsdb.integrations.libs.response import (
    HandlerStatusResponse as StatusResponse,
    HandlerResponse as Response,
    RESPONSE_TYPE
)
import mindsdb.utilities.profiler as profiler
from mindsdb.api.mysql.mysql_proxy.libs.constants.mysql import MYSQL_DATA_TYPE

logger = log.getLogger(__name__)

SUBSCRIBE_SLEEP_INTERVAL = 1


def _map_type(internal_type_name: str) -> MYSQL_DATA_TYPE:
    """Map Postgres types to MySQL types.

    Args:
        internal_type_name (str): The name of the Postgres type to map.

    Returns:
        MYSQL_DATA_TYPE: The MySQL type that corresponds to the Postgres type.
    """
    internal_type_name = internal_type_name.lower()
    types_map = {
        ('smallint', 'integer', 'bigint', 'int', 'smallserial', 'serial', 'bigserial'): MYSQL_DATA_TYPE.INT,
        ('real', 'money', 'float'): MYSQL_DATA_TYPE.FLOAT,
        ('numeric', 'decimal'): MYSQL_DATA_TYPE.DECIMAL,
        ('double precision',): MYSQL_DATA_TYPE.DOUBLE,
        ('character varying', 'varchar'): MYSQL_DATA_TYPE.VARCHAR,
        ('character', 'char', 'bpchar', 'bpchar', 'text'): MYSQL_DATA_TYPE.TEXT,
        ('timestamp', 'timestamp without time zone', 'timestamp with time zone'): MYSQL_DATA_TYPE.DATETIME,
        ('date', ): MYSQL_DATA_TYPE.DATE,
        ('time', 'time without time zone', 'time with time zone'): MYSQL_DATA_TYPE.TIME,
        ('boolean',): MYSQL_DATA_TYPE.BOOL,
        ('bytea',): MYSQL_DATA_TYPE.BINARY,
    }

    for db_types_list, mysql_data_type in types_map.items():
        if internal_type_name in db_types_list:
            return mysql_data_type

    logger.warning(f"Postgres handler type mapping: unknown type: {internal_type_name}, use VARCHAR as fallback.")
    return MYSQL_DATA_TYPE.VARCHAR


class PostgresHandler(DatabaseHandler):
    """
    This handler handles connection and execution of the PostgreSQL statements.
    """
    name = 'postgres'

    @profiler.profile('init_pg_handler')
    def __init__(self, name=None, **kwargs):
        super().__init__(name)
        self.parser = parse_sql
        self.connection_args = kwargs.get('connection_data')
        self.dialect = 'postgresql'
        self.database = self.connection_args.get('database')
        self.renderer = SqlalchemyRender('postgres')

        self.connection = None
        self.is_connected = False
        self.thread_safe = False

        self._insert_lock = threading.Lock()

    def __del__(self):
        if self.is_connected:
            self.disconnect()

    def _make_connection_args(self):
        config = {
            'host': self.connection_args.get('host'),
            'port': self.connection_args.get('port'),
            'user': self.connection_args.get('user'),
            'password': self.connection_args.get('password'),
            'dbname': self.connection_args.get('database')
        }

        # https://www.postgresql.org/docs/current/libpq-connect.html#LIBPQ-PARAMKEYWORDS
        connection_parameters = self.connection_args.get('connection_parameters')
        if isinstance(connection_parameters, dict) is False:
            connection_parameters = {}
        if 'connect_timeout' not in connection_parameters:
            connection_parameters['connect_timeout'] = 10
        config.update(connection_parameters)

        if self.connection_args.get('sslmode'):
            config['sslmode'] = self.connection_args.get('sslmode')

        if self.connection_args.get('autocommit'):
            config['autocommit'] = self.connection_args.get('autocommit')

        # If schema is not provided set public as default one
        if self.connection_args.get('schema'):
            config['options'] = f'-c search_path={self.connection_args.get("schema")},public'
        return config

    @profiler.profile()
    def connect(self):
        """
        Establishes a connection to a PostgreSQL database.

        Raises:
            psycopg.Error: If an error occurs while connecting to the PostgreSQL database.

        Returns:
            psycopg.Connection: A connection object to the PostgreSQL database.
        """
        if self.is_connected:
            return self.connection

        config = self._make_connection_args()
        try:
            self.connection = psycopg.connect(**config)
            self.is_connected = True
            return self.connection
        except psycopg.Error as e:
            logger.error(f'Error connecting to PostgreSQL {self.database}, {e}!')
            self.is_connected = False
            raise

    def disconnect(self):
        """
        Closes the connection to the PostgreSQL database if it's currently open.
        """
        if not self.is_connected:
            return
        self.connection.close()
        self.is_connected = False

    def check_connection(self) -> StatusResponse:
        """
        Checks the status of the connection to the PostgreSQL database.

        Returns:
            StatusResponse: An object containing the success status and an error message if an error occurs.
        """
        response = StatusResponse(False)
        need_to_close = not self.is_connected

        try:
            connection = self.connect()
            with connection.cursor() as cur:
                # Execute a simple query to test the connection
                cur.execute('select 1;')
            response.success = True
        except psycopg.Error as e:
            logger.error(f'Error connecting to PostgreSQL {self.database}, {e}!')
            response.error_message = str(e)

        if response.success and need_to_close:
            self.disconnect()
        elif not response.success and self.is_connected:
            self.is_connected = False

        return response

    def _cast_dtypes(self, df: DataFrame, description: list) -> DataFrame:
        """
        Cast df dtypes basing on postgres types
            Note:
                Date types casting is not provided because of there is no issues (so far).
                By default pandas will cast postgres date types to:
                 - date -> object
                 - time -> object
                 - timetz -> object
                 - timestamp -> datetime64[ns]
                 - timestamptz -> datetime64[ns, {tz}]

            Args:
                df (DataFrame)
                description (list): psycopg cursor description
        """
        types_map = {
            'int2': 'int16',
            'int4': 'int32',
            'int8': 'int64',
            'numeric': 'float64',
            'float4': 'float32',
            'float8': 'float64'
        }
        columns = df.columns
        df.columns = list(range(len(columns)))
        for column_index, column_name in enumerate(df.columns):
            col = df[column_name]
            if str(col.dtype) == 'object':
                pg_type = types.get(description[column_index].type_code)
                if pg_type is not None and pg_type.name in types_map:
                    col = col.fillna(0)
                    try:
                        df[column_name] = col.astype(types_map[pg_type.name])
                    except ValueError as e:
                        logger.error(f'Error casting column {col.name} to {types_map[pg_type.name]}: {e}')
        df.columns = columns

    @profiler.profile()
    def native_query(self, query: str, params=None) -> Response:
        """
        Executes a SQL query on the PostgreSQL database and returns the result.

        Args:
            query (str): The SQL query to be executed.

        Returns:
            Response: A response object containing the result of the query or an error message.
        """
        need_to_close = not self.is_connected

        connection = self.connect()
        with connection.cursor() as cur:
            try:
                if params is not None:
                    cur.executemany(query, params)
                else:
                    cur.execute(query)
                if cur.pgresult is None or ExecStatus(cur.pgresult.status) == ExecStatus.COMMAND_OK:
                    response = Response(RESPONSE_TYPE.OK, affected_rows=cur.rowcount)
                else:
                    result = cur.fetchall()
                    df = DataFrame(
                        result,
                        columns=[x.name for x in cur.description]
                    )
                    self._cast_dtypes(df, cur.description)
                    response = Response(
                        RESPONSE_TYPE.TABLE,
                        data_frame=df,
                        affected_rows=cur.rowcount
                    )
                connection.commit()
            except Exception as e:
                logger.error(f'Error running query: {query} on {self.database}, {e}!')
                response = Response(
                    RESPONSE_TYPE.ERROR,
                    error_code=0,
                    error_message=str(e)
                )
                connection.rollback()

        if need_to_close:
            self.disconnect()

        return response

    def insert(self, table_name: str, df: pd.DataFrame) -> Response:
        need_to_close = not self.is_connected

        connection = self.connect()

        columns = df.columns

        # postgres 'copy' is not thread safe. use lock to prevent concurrent execution
        resp = self.get_columns(table_name)

        # copy requires precise cases of names: get current column names from table and adapt input dataframe columns
        if resp.data_frame is not None and not resp.data_frame.empty:
            db_columns = {
                c.lower(): c
<<<<<<< HEAD
                for c in resp.data_frame['field']
=======
                for c in resp.data_frame['COLUMN_NAME']
>>>>>>> 04d1f95d
            }

            # try to get case of existing column
            columns = [
                db_columns.get(c.lower(), c)
                for c in columns
            ]

        columns = [f'"{c}"' for c in columns]
        rowcount = None

        with connection.cursor() as cur:
            try:
                with cur.copy(f'copy "{table_name}" ({",".join(columns)}) from STDIN WITH CSV') as copy:
                    df.to_csv(copy, index=False, header=False)

                connection.commit()
            except Exception as e:
                logger.error(f'Error running insert to {table_name} on {self.database}, {e}!')
                connection.rollback()
                raise e
            rowcount = cur.rowcount

        if need_to_close:
            self.disconnect()

        return Response(RESPONSE_TYPE.OK, affected_rows=rowcount)

    @profiler.profile()
    def query(self, query: ASTNode) -> Response:
        """
        Executes a SQL query represented by an ASTNode and retrieves the data.

        Args:
            query (ASTNode): An ASTNode representing the SQL query to be executed.

        Returns:
            Response: The response from the `native_query` method, containing the result of the SQL query execution.
        """
        query_str, params = self.renderer.get_exec_params(query, with_failback=True)
        logger.debug(f"Executing SQL query: {query_str}")
        return self.native_query(query_str, params)

    def get_tables(self, all: bool = False) -> Response:
        """
        Retrieves a list of all non-system tables and views in the current schema of the PostgreSQL database.

        Returns:
            Response: A response object containing the list of tables and views, formatted as per the `Response` class.
        """
        all_filter = 'and table_schema = current_schema()'
        if all is True:
            all_filter = ''
        query = f"""
            SELECT
                table_schema,
                table_name,
                table_type
            FROM
                information_schema.tables
            WHERE
                table_schema NOT IN ('information_schema', 'pg_catalog')
                and table_type in ('BASE TABLE', 'VIEW')
                {all_filter}
        """
        return self.native_query(query)

    def get_columns(self, table_name: str, schema_name: Optional[str] = None) -> Response:
        """
        Retrieves column details for a specified table in the PostgreSQL database.

        Args:
            table_name (str): The name of the table for which to retrieve column information.
            schema_name (str): The name of the schema in which the table is located.

        Returns:
            Response: A response object containing the column details, formatted as per the `Response` class.

        Raises:
            ValueError: If the 'table_name' is not a valid string.
        """

        if not table_name or not isinstance(table_name, str):
            raise ValueError("Invalid table name provided.")
        if isinstance(schema_name, str):
            schema_name = f"'{schema_name}'"
        else:
            schema_name = 'current_schema()'
        query = f"""
            SELECT
                COLUMN_NAME,
                DATA_TYPE,
                ORDINAL_POSITION,
                COLUMN_DEFAULT,
                IS_NULLABLE,
                CHARACTER_MAXIMUM_LENGTH,
                CHARACTER_OCTET_LENGTH,
                NUMERIC_PRECISION,
                NUMERIC_SCALE,
                DATETIME_PRECISION,
                CHARACTER_SET_NAME,
                COLLATION_NAME
            FROM
                information_schema.columns
            WHERE
                table_name = '{table_name}'
            AND
                table_schema = {schema_name}
        """
        result = self.native_query(query)
        result.to_columns_table_response(map_type_fn=_map_type)
        return result

    def subscribe(self, stop_event, callback, table_name, columns=None, **kwargs):
        config = self._make_connection_args()
        config['autocommit'] = True

        conn = psycopg.connect(connect_timeout=10, **config)

        # create db trigger
        trigger_name = f'mdb_notify_{table_name}'

        before, after = '', ''

        if columns:
            # check column exist
            conn.execute(f'select {",".join(columns)} from {table_name} limit 0')

            columns = set(columns)
            trigger_name += '_' + '_'.join(columns)

            news, olds = [], []
            for column in columns:
                news.append(f'NEW.{column}')
                olds.append(f'OLD.{column}')

            before = f'IF ({", ".join(news)}) IS DISTINCT FROM ({", ".join(olds)}) then\n'
            after = '\nEND IF;'
        else:
            columns = set()

        func_code = f'''
             CREATE OR REPLACE FUNCTION {trigger_name}()
               RETURNS trigger AS $$
             DECLARE
             BEGIN
               {before}
               PERFORM pg_notify( '{trigger_name}', row_to_json(NEW)::text);
               {after}
               RETURN NEW;
             END;
             $$ LANGUAGE plpgsql;
         '''
        conn.execute(func_code)

        # for after update - new and old have the same values
        conn.execute(f'''
             CREATE OR REPLACE TRIGGER {trigger_name}
               BEFORE INSERT OR UPDATE ON {table_name}
               FOR EACH ROW
               EXECUTE PROCEDURE {trigger_name}();
        ''')
        conn.commit()

        # start listen
        conn.execute(f"LISTEN {trigger_name};")

        def process_event(event):
            try:
                row = json.loads(event.payload)
            except json.JSONDecoder:
                return

            # check column in input data
            if not columns or columns.intersection(row.keys()):
                callback(row)

        try:
            conn.add_notify_handler(process_event)

            while True:
                if stop_event.is_set():
                    # exit trigger
                    return

                # trigger getting updates
                # https://www.psycopg.org/psycopg3/docs/advanced/async.html#asynchronous-notifications
                conn.execute("SELECT 1").fetchone()

                time.sleep(SUBSCRIBE_SLEEP_INTERVAL)

        finally:
            conn.execute(f'drop TRIGGER {trigger_name} on {table_name}')
            conn.execute(f'drop FUNCTION {trigger_name}')
            conn.commit()

            conn.close()<|MERGE_RESOLUTION|>--- conflicted
+++ resolved
@@ -274,11 +274,7 @@
         if resp.data_frame is not None and not resp.data_frame.empty:
             db_columns = {
                 c.lower(): c
-<<<<<<< HEAD
-                for c in resp.data_frame['field']
-=======
                 for c in resp.data_frame['COLUMN_NAME']
->>>>>>> 04d1f95d
             }
 
             # try to get case of existing column
