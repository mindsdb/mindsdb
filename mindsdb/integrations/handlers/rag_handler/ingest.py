--- conflicted
+++ resolved
@@ -50,9 +50,9 @@
     """A class for converting a dataframe and/or url to a vectorstore embedded with a given embeddings model"""
 
     def __init__(
-            self,
-            args: RAGBaseParameters,
-            df: pd.DataFrame,
+        self,
+        args: RAGBaseParameters,
+        df: pd.DataFrame,
     ):
         self.args = args
         self.df = df
@@ -96,13 +96,9 @@
     def create_db_from_documents(self, documents, embeddings_model) -> VectorStore:
         """Create DB from documents."""
 
-<<<<<<< HEAD
-        if self.args.vector_store_name == "chroma":
-            logger.info(f"Creating chroma db with persist location {self.args.vector_store_storage_path}")
-=======
         if self.args.vector_store_name == "chromadb":
-
->>>>>>> 3c3c1329
+        logger.info(f"Creating chroma db with persist location {self.args.vector_store_storage_path}")
+
             return self.vector_store.from_documents(
                 documents=documents,
                 embedding=embeddings_model,
@@ -112,7 +108,6 @@
                 collection_name=self.args.collection_name,
             )
         else:
-            logger.info(f"Creating chroma db without persist")
             return self.vector_store.from_documents(
                 documents=documents,
                 embedding=embeddings_model,
@@ -130,20 +125,13 @@
         )
 
     @staticmethod
-<<<<<<< HEAD
-    def create_batch_embeddings(documents: List[Document], embeddings_batch_size):
-=======
     def _create_batch_embeddings(documents: List[Document], embeddings_batch_size):
->>>>>>> 3c3c1329
         """
         create batch of document embeddings
         """
 
         for i in range(0, len(documents), embeddings_batch_size):
-<<<<<<< HEAD
             yield documents[i: i + embeddings_batch_size]
-=======
-            yield documents[i : i + embeddings_batch_size]
 
     def create_db_from_batch_documents(self, documents, embeddings_model):
         """
@@ -164,20 +152,15 @@
             raise Exception(
                 f"Error loading embeddings batches to {self.args.vector_store_name}: {e}"
             )
->>>>>>> 3c3c1329
 
     def embeddings_to_vectordb(self) -> None:
         """Create vectorstore from documents and store locally."""
 
         start_time = time.time()
 
-        # Load documents and splits in chunks and defines overlap
+        # Load documents and splits in chunks (if not in evaluation_type mode)
         documents = self.split_documents(
             chunk_size=self.args.chunk_size, chunk_overlap=self.args.chunk_overlap
-        )
-
-        batches_documents = self.create_batch_embeddings(
-            documents, embeddings_batch_size=self.args.embeddings_batch_size
         )
 
         # Load embeddings model
@@ -190,33 +173,10 @@
         if not validate_documents(documents):
             raise ValueError("Invalid documents")
 
-<<<<<<< HEAD
-        # todo get max_batch from chroma client
-
-        try:
-            for i, batch_document in enumerate(batches_documents):
-                db = self.create_db_from_documents(batch_document, embeddings_model)
-                logger.info(f"Added batch {i + 1} of {len(batch_document)} batches to vector db")
-
-            logger.info(f"successfully loaded using 'from_documents' method")
-
-        except Exception as e:
-            logger.error(
-                f"Error loading using 'from_documents' method, trying 'from_text': {e}"
-            )
-
-            try:
-                for i, batch_document in enumerate(batches_documents):
-                    db = self.create_db_from_texts(batch_document, embeddings_model)
-                    logger.info(f"Added batch {i + 1} of {len(batch_document)} batches to vector db")
-
-                logger.info(f"successfully loaded using 'from_text' method")
-=======
         if self.args.vector_store_name == "chromadb":
 
             # chromadb does autosave in latest version, just for the saver PersistedVectorStoreSaver
             db = self.create_db_from_batch_documents(documents, embeddings_model)
->>>>>>> 3c3c1329
 
         else:
 
@@ -246,15 +206,6 @@
         vector_store_saver.save_vector_store(db)
 
         db = None  # Free up memory
-<<<<<<< HEAD
-
-        end_time = time.time()
-        elapsed_time = end_time - start_time
-
-        logger.info(
-            f"Fished creating vectorstore from documents. It took: {elapsed_time / 60} minutes"
-        )
-=======
 
         end_time = time.time()
         elapsed_time = round(end_time - start_time)
@@ -266,5 +217,4 @@
         if time_minutes > 1:
             logger.info(f"Elapsed time: {time_minutes} minutes")
         else:
-            logger.info(f"Elapsed time: {elapsed_time} seconds")
->>>>>>> 3c3c1329
+            logger.info(f"Elapsed time: {elapsed_time} seconds")