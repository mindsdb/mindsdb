-r mindsdb/integrations/handlers/chromadb_handler/requirements.txt
faiss-cpu
openai==1.6.1
html2text
writerai~=1.1.0
<<<<<<< HEAD
sentence-transformers
faiss-cpu
langchain-community  # for Writer LLM integration
=======
pydantic
langchain-community  # for Writer LLM integration
sentence-transformers # needed for HuggingFaceEmbeddings from langchain-community
>>>>>>> 9d95bc20
<|MERGE_RESOLUTION|>--- conflicted
+++ resolved
@@ -3,12 +3,5 @@
 openai==1.6.1
 html2text
 writerai~=1.1.0
-<<<<<<< HEAD
-sentence-transformers
-faiss-cpu
-langchain-community  # for Writer LLM integration
-=======
-pydantic
 langchain-community  # for Writer LLM integration
 sentence-transformers # needed for HuggingFaceEmbeddings from langchain-community
->>>>>>> 9d95bc20
