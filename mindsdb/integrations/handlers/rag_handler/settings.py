from dataclasses import dataclass
from functools import lru_cache, partial
from typing import List, Union

import html2text
import openai
import pandas as pd
import requests
from chromadb import Settings
from langchain import Writer
from langchain.callbacks.streaming_stdout import StreamingStdOutCallbackHandler
from langchain.docstore.document import Document
from langchain.document_loaders import DataFrameLoader
from langchain.embeddings.base import Embeddings
from langchain.embeddings.huggingface import HuggingFaceEmbeddings
from langchain.vectorstores import FAISS, Chroma, VectorStore
from pydantic import BaseModel, Extra, Field, validator

DEFAULT_EMBEDDINGS_MODEL = "BAAI/bge-base-en"
USER_DEFINED_WRITER_LLM_PARAMS = (
    "model_id",
    "max_tokens",
    "temperature",
    "top_p",
    "stop",
    "best_of",
    "verbose",
    "writer_org_id",
    "writer_api_key",
    "base_url",
)

SUPPORTED_VECTOR_STORES = ("chroma", "faiss")

EVAL_COLUMN_NAMES = (
    "question",
    "answers",
    "context",
)

SUPPORTED_LLMS = ("writer", "openai")

<<<<<<< HEAD
SUPPORTED_EVALUATION_TYPES = ("retrieval", "e2e")

SUMMARIZATION_PROMPT_TEMPLATE = """
=======
# this is the default prompt template for qa
DEFAULT_QA_PROMPT_TEMPLATE = """
Use the following pieces of context to answer the question at the end. If you do not know the answer,
just say that you do not know, do not try to make up an answer.
Context: {context}
Question: {question}
Helpful Answer:"""

# this is the default prompt template for if the user wants to summarize the context before qa prompt
DEFAULT_SUMMARIZATION_PROMPT_TEMPLATE = """
>>>>>>> a2017fe9
Summarize the following texts for me:
{context}

When summarizing, please keep the following in mind the following question:
{question}
"""

GENERATION_METRICS = ("rouge", "meteor", "cosine_similarity", "accuracy")
RETRIEVAL_METRICS = ("cosine_similarity", "accuracy")


def is_valid_store(name) -> bool:
    return name in SUPPORTED_VECTOR_STORES


class VectorStoreFactory:
    """Factory class for vector stores"""

    @staticmethod
    def get_vectorstore_class(name):

        if not isinstance(name, str):
            raise TypeError("name must be a string")

        if not is_valid_store(name):
            raise ValueError(f"Invalid vector store {name}")

        if name == "faiss":
            return FAISS

        if name == "chroma":
            return Chroma


def get_chroma_settings(persist_directory: str = "chromadb") -> Settings:
    """Get chroma settings"""
    return Settings(
        chroma_db_impl="duckdb+parquet",
        persist_directory=persist_directory,
        anonymized_telemetry=False,
    )


@dataclass
class PersistedVectorStoreSaverConfig:
    vector_store_name: str
    persist_directory: str
    collection_name: str
    vector_store: VectorStore


@dataclass
class PersistedVectorStoreLoaderConfig:
    vector_store_name: str
    embeddings_model: Embeddings
    persist_directory: str
    collection_name: str


class PersistedVectorStoreSaver:
    """Saves vector store to disk"""

    def __init__(self, config: PersistedVectorStoreSaverConfig):
        self.config = config

    def save_vector_store(self, vector_store: VectorStore):
        method_name = f"save_{self.config.vector_store_name}"
        getattr(self, method_name)(vector_store)

    def save_chroma(self, vector_store: Chroma):
        vector_store.persist()

    def save_faiss(self, vector_store: FAISS):
        vector_store.save_local(
            folder_path=self.config.persist_directory,
            index_name=self.config.collection_name,
        )


class PersistedVectorStoreLoader:
    """Loads vector store from disk"""

    def __init__(self, config: PersistedVectorStoreLoaderConfig):
        self.config = config

    def load_vector_store_client(
        self,
        vector_store: str,
    ):
        """Load vector store from the persisted vector store"""

        if vector_store == "chroma":

            return Chroma(
                collection_name=self.config.collection_name,
                embedding_function=self.config.embeddings_model,
                client_settings=get_chroma_settings(
                    persist_directory=self.config.persist_directory
                ),
            )

        elif vector_store == "faiss":

            return FAISS.load_local(
                folder_path=self.config.persist_directory,
                embeddings=self.config.embeddings_model,
                index_name=self.config.collection_name,
            )

        else:
            raise NotImplementedError(f"{vector_store} client is not yet supported")

    def load_vector_store(self) -> VectorStore:
        """Load vector store from the persisted vector store"""
        method_name = f"load_{self.config.vector_store_name}"
        return getattr(self, method_name)()

    def load_chroma(self) -> Chroma:
        """Load Chroma vector store from the persisted vector store"""
        return self.load_vector_store_client(vector_store="chroma")

    def load_faiss(self) -> FAISS:
        """Load FAISS vector store from the persisted vector store"""
        return self.load_vector_store_client(vector_store="faiss")


class LLMParameters(BaseModel):
    """Model parameters for the LLM API interface"""

    llm_name: str = Field(default_factory=str, title="LLM API name")
    max_tokens: int = Field(default=100, title="max tokens in response")
    temperature: float = Field(default=0.0, title="temperature")
    top_p: float = 1
    best_of: int = 5
    stop: List[str] = None

    class Config:
        extra = Extra.forbid
        arbitrary_types_allowed = True
        use_enum_values = True


class OpenAIParameters(LLMParameters):
    """Model parameters for the LLM API interface"""

    openai_api_key: str
    model_id: str = Field(default="text-davinci-003", title="model name")
    n: int = Field(default=1, title="number of responses to return")


class WriterLLMParameters(LLMParameters):
    """Model parameters for the Writer LLM API interface"""

    writer_api_key: str
    writer_org_id: str = None
    base_url: str = None
    model_id: str = "palmyra-x"
    callbacks: List[StreamingStdOutCallbackHandler] = [StreamingStdOutCallbackHandler()]
    verbose: bool = False


class LLMLoader(BaseModel):
    llm_config: Union[WriterLLMParameters, OpenAIParameters]
    config_dict: dict = None

    def load_llm(self) -> Union[Writer, partial]:
        """Load LLM"""
        method_name = f"load_{self.llm_config.llm_name}_llm"
        self.config_dict = self.llm_config.dict()
        self.config_dict.pop("llm_name")
        return getattr(self, method_name)()

    def load_writer_llm(self) -> Writer:
        """Load Writer LLM API interface"""
        return Writer(**self.config_dict)

    def load_openai_llm(self) -> partial:
        """Load OpenAI LLM API interface"""
        openai.api_key = self.llm_config.openai_api_key
        config = self.config_dict
        config.pop("openai_api_key")
        config["model"] = config.pop("model_id")

        return partial(openai.Completion.create, **config)


class MissingPromptTemplate(Exception):
    pass


class UnsupportedVectorStore(Exception):
    pass


class MissingUseIndex(Exception):
    pass


class UnsupportedLLM(Exception):
    pass


class InvalidPromptTemplate(Exception):
    pass


class RAGHandlerParameters(BaseModel):
    """Model parameters for create model"""

    prompt_template: str = DEFAULT_QA_PROMPT_TEMPLATE
    llm_type: str
    llm_params: LLMParameters
    chunk_size: int = 500
    chunk_overlap: int = 50
    url: Union[str, List[str]] = None
    generation_evaluation_metrics: List[str] = list(GENERATION_METRICS)
    retrieval_evaluation_metrics: List[str] = list(RETRIEVAL_METRICS)
    evaluation_type: str = "e2e"
    n_rows_evaluation: int = None  # if None, evaluate on all rows
    retriever_match_threshold: float = 0.7
    generator_match_threshold: float = 0.8
    evaluate_dataset: Union[List[dict], str] = None
    run_embeddings: bool = True
    external_index_name: str = None
    top_k: int = 4
    embeddings_model_name: str = DEFAULT_EMBEDDINGS_MODEL
    context_columns: Union[List[str], str] = None
    vector_store_name: str = "chroma"
    vector_store: VectorStore = None
    collection_name: str = "langchain"
    summarize_context: bool = False
    summarization_prompt_template: str = DEFAULT_SUMMARIZATION_PROMPT_TEMPLATE
    vector_store_folder_name: str = "persisted_vector_db"
    vector_store_storage_path: str = None

    class Config:
        extra = Extra.forbid
        arbitrary_types_allowed = True
        use_enum_values = True

    @validator("prompt_template")
    def prompt_format_must_be_valid(cls, v):
        if "{context}" not in v and "{question}":
            raise InvalidPromptTemplate(
                "prompt_template must contain '{context}' and '{question}'"
                f"e.g. {DEFAULT_QA_PROMPT_TEMPLATE}"
            )
        return v

    @validator("llm_type")
    def llm_type_must_be_supported(cls, v):
        if v not in SUPPORTED_LLMS:
            raise UnsupportedLLM(f"'llm_type' must be one of {SUPPORTED_LLMS}, got {v}")
        return v

    @validator("generation_evaluation_metrics")
    def generation_evaluation_metrics_must_be_supported(cls, v):
        for metric in v:
            if metric not in GENERATION_METRICS:
                raise ValueError(
                    f"generation_evaluation_metrics must be one of {', '.join(str(v) for v in GENERATION_METRICS)}, got {metric}"
                )
        return v

    @validator("retrieval_evaluation_metrics")
    def retrieval_evaluation_metrics_must_be_supported(cls, v):
        for metric in v:
            if metric not in GENERATION_METRICS:
                raise ValueError(
                    f"retrieval_evaluation_metrics must be one of {', '.join(str(v) for v in RETRIEVAL_METRICS)}, got {metric}"
                )
        return v

    @validator("evaluation_type")
    def evaluation_type_must_be_supported(cls, v):
        if v not in SUPPORTED_EVALUATION_TYPES:
            raise ValueError(
                f"evaluation_type must be one of `retrieval` or `e2e`, got {v}"
            )
        return v

    @validator("vector_store_name")
    def name_must_be_lower(cls, v):
        return v.lower()

    @validator("vector_store_name")
    def vector_store_must_be_supported(cls, v):
        if not is_valid_store(v):
            raise UnsupportedVectorStore(
                f"currently we only support {', '.join(str(v) for v in SUPPORTED_VECTOR_STORES)} vector store"
            )
        return v


class DfLoader(DataFrameLoader):
    """
    override the load method of langchain.document_loaders.DataFrameLoaders to ignore rows with 'None' values
    """

    def __init__(self, data_frame: pd.DataFrame, page_content_column: str):
        super().__init__(data_frame=data_frame, page_content_column=page_content_column)
        self._data_frame = data_frame
        self._page_content_column = page_content_column

    def load(self) -> List[Document]:
        """Loads the dataframe as a list of documents"""
        documents = []
        for n_row, frame in self._data_frame[self._page_content_column].items():
            if pd.notnull(frame):
                # ignore rows with None values
                column_name = self._page_content_column

                document_contents = frame

                documents.append(
                    Document(
                        page_content=document_contents,
                        metadata={
                            "source": "dataframe",
                            "row": n_row,
                            "column": column_name,
                        },
                    )
                )
        return documents


def df_to_documents(
    df: pd.DataFrame, page_content_columns: Union[List[str], str]
) -> List[Document]:
    """Converts a given dataframe to a list of documents"""
    documents = []

    if isinstance(page_content_columns, str):
        page_content_columns = [page_content_columns]

    for _, page_content_column in enumerate(page_content_columns):
        if page_content_column not in df.columns.tolist():
            raise ValueError(
                f"page_content_column {page_content_column} not in dataframe columns"
            )

        loader = DfLoader(data_frame=df, page_content_column=page_content_column)
        documents.extend(loader.load())

    return documents


def url_to_documents(urls: Union[List[str], str]) -> List[Document]:
    """Converts a given url to a document"""
    documents = []
    if isinstance(urls, str):
        urls = [urls]

    for url in urls:
        response = requests.get(url, headers=None).text
        html_to_text = html2text.html2text(response)
        documents.append(Document(page_content=html_to_text, metadata={"source": url}))

    return documents


# todo issue#7361 hard coding device to cpu, add support for gpu later on
# e.g. {"device": "gpu" if torch.cuda.is_available() else "cpu"}
@lru_cache()
def load_embeddings_model(embeddings_model_name):
    """Load embeddings model from Hugging Face Hub"""
    try:
        model_kwargs = {"device": "cpu"}
        embedding_model = HuggingFaceEmbeddings(
            model_name=embeddings_model_name, model_kwargs=model_kwargs
        )
    except ValueError:
        raise ValueError(
            f"The {embeddings_model_name}  is not supported, please select a valid option from Hugging Face Hub!"
        )
    return embedding_model<|MERGE_RESOLUTION|>--- conflicted
+++ resolved
@@ -39,12 +39,8 @@
 )
 
 SUPPORTED_LLMS = ("writer", "openai")
-
-<<<<<<< HEAD
 SUPPORTED_EVALUATION_TYPES = ("retrieval", "e2e")
 
-SUMMARIZATION_PROMPT_TEMPLATE = """
-=======
 # this is the default prompt template for qa
 DEFAULT_QA_PROMPT_TEMPLATE = """
 Use the following pieces of context to answer the question at the end. If you do not know the answer,
@@ -55,7 +51,6 @@
 
 # this is the default prompt template for if the user wants to summarize the context before qa prompt
 DEFAULT_SUMMARIZATION_PROMPT_TEMPLATE = """
->>>>>>> a2017fe9
 Summarize the following texts for me:
 {context}
 
