import io
import json

import requests
from typing import Dict, Optional

import pandas as pd
import pyarrow.parquet as pq

from mindsdb.integrations.libs.base import BaseMLEngine


class RayServeException(Exception):
    pass


class RayServeHandler(BaseMLEngine):
    """
    The Ray Serve integration engine needs to have a working connection to Ray Serve. For this:
        - A Ray Serve server should be running

    Example:

    """  # noqa
    name = 'ray_serve'

    @staticmethod
    def create_validation(target, args=None, **kwargs):
        if not args.get('using'):
            raise Exception("Error: This engine requires some parameters via the 'using' clause. Please refer to the documentation of the Ray Serve handler and try again.")  # noqa
        if not args['using'].get('train_url'):
            raise Exception("Error: Please provide a URL for the training endpoint.")
        if not args['using'].get('predict_url'):
            raise Exception("Error: Please provide a URL for the prediction endpoint.")

    def create(self, target: str, df: Optional[pd.DataFrame] = None, args: Optional[Dict] = None) -> None:
        # TODO: use join_learn_process to notify users when ray has finished the training process
        args = args['using']  # ignore the rest of the problem definition
        args['target'] = target
        self.model_storage.json_set('args', args)
        try:
<<<<<<< HEAD
            if args.get('is_parquet', False):
                buffer = io.BytesIO()
                df.attrs['target'] = target
                df.to_parquet(buffer)
                buffer.seek(0)
                resp = requests.post(args['train_url'],
                                     files={"df": ("df", buffer.getvalue(), "application/octet-stream")},
                                     data={"args": json.dumps(args), "target": target},
                                     )
            else:
                resp = requests.post(args['train_url'],
                                     json={'df': df.to_json(orient='records'), 'target': target},
                                     headers={'content-type': 'application/json; format=pandas-records'})
=======
            resp = requests.post(args['train_url'],
                                 json={'df': df.to_json(orient='records'), 'target': target, 'args': args},
                                 headers={'content-type': 'application/json; format=pandas-records'})
>>>>>>> d956caa7
        except requests.exceptions.InvalidSchema:
            raise Exception("Error: The URL provided for the training endpoint is invalid.")

        error = None
        try:
            resp = resp.json()
        except json.JSONDecodeError:
            error = resp.text
        else:
            if resp.get('status') != 'ok':
                error = resp['status']

        if error:
            raise RayServeException(f"Error: {error}")

    def predict(self, df, args=None):
        args = {**(self.model_storage.json_get('args')), **args}  # merge incoming args
        pred_args = args.get('predict_params', {})
        args = {**args, **pred_args}  # merge pred_args
        if args.get('is_parquet', False):
            buffer = io.BytesIO()
            df.attrs['pred_args'] = pred_args
            df.to_parquet(buffer)
            buffer.seek(0)
            resp = requests.post(args['predict_url'],
                                 files={"df": ("df", buffer.getvalue(), "application/octet-stream")},
                                 data={"pred_args": json.dumps(pred_args)},
                                 )
        else:
            resp = requests.post(args['predict_url'],
                                 json={'df': df.to_json(orient='records'), 'pred_args': pred_args},
                                 headers={'content-type': 'application/json; format=pandas-records'})
        try:
            if args.get('is_parquet', False):
                buffer = io.BytesIO(resp.content)
                table = pq.read_table(buffer)
                response = table.to_pandas()
            else:
                response = resp.json()
        except json.JSONDecodeError:
            error = resp.text
        except Exception:
            error = 'Could not decode parquet.'
        else:
            if 'prediction' in response:
                target = args['target']
                if target != 'prediction':
                    # rename prediction to target
                    response[target] = response.pop('prediction')
                return pd.DataFrame(response)
            else:
                # something wrong
                error = response

        raise RayServeException(f"Error: {error}")

    def describe(self, key: Optional[str] = None) -> pd.DataFrame:
        args = self.model_storage.json_get('args')
        description = {
            'TRAIN_URL': [args['train_url']],
            'PREDICT_URL': [args['predict_url']],
            'TARGET': [args['target']],
        }
        return pd.DataFrame.from_dict(description)<|MERGE_RESOLUTION|>--- conflicted
+++ resolved
@@ -39,7 +39,6 @@
         args['target'] = target
         self.model_storage.json_set('args', args)
         try:
-<<<<<<< HEAD
             if args.get('is_parquet', False):
                 buffer = io.BytesIO()
                 df.attrs['target'] = target
@@ -51,13 +50,8 @@
                                      )
             else:
                 resp = requests.post(args['train_url'],
-                                     json={'df': df.to_json(orient='records'), 'target': target},
+                                     json={'df': df.to_json(orient='records'), 'target': target, 'args': args},
                                      headers={'content-type': 'application/json; format=pandas-records'})
-=======
-            resp = requests.post(args['train_url'],
-                                 json={'df': df.to_json(orient='records'), 'target': target, 'args': args},
-                                 headers={'content-type': 'application/json; format=pandas-records'})
->>>>>>> d956caa7
         except requests.exceptions.InvalidSchema:
             raise Exception("Error: The URL provided for the training endpoint is invalid.")
 
