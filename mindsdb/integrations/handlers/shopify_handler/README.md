--- conflicted
+++ resolved
@@ -72,11 +72,8 @@
     - [x] Support WHERE
     - [x] Support ORDER BY
     - [x] Support column selection
-<<<<<<< HEAD
+  - [x] Support UPDATE
   - [x] Support INSERT
-=======
-  - [x] Support UPDATE
->>>>>>> aa3078b9
   - [x] Support DELETE
 - [x] Shopify Customer Reviews Table for a given Store
   - [x] Support SELECT
@@ -112,13 +109,8 @@
 ## TODO
 
 - [ ] Support UPDATE and DELETE for Customers table
-<<<<<<< HEAD
 - [ ] Support UPDATE for Orders table
 - [ ] Support INSERT, UPDATE and DELETE for Product table
-=======
-- [ ] Support INSERT, UPDATE and DELETE for Product
-- [ ] Support INSERT For Orders tables
->>>>>>> aa3078b9
 - [ ] Shopify Payments table
 - [ ] Shopify Inventory table
 - [ ] Shopify Discounts table
