# Shopify Handler

Shopify handler for MindsDB provides interfaces to connect to Shopify via APIs and pull store data into MindsDB.

---

## Table of Contents

- [Shopify Handler](#shopify-handler)
  - [Table of Contents](#table-of-contents)
  - [About Shopify](#about-shopify)
  - [Shopify Handler Implementation](#shopify-handler-implementation)
  - [Shopify Handler Initialization](#shopify-handler-initialization)
  - [Implemented Features](#implemented-features)
  - [TODO](#todo)
  - [Example Usage](#example-usage)

---

## About Shopify

Shopify is a complete commerce platform that lets you start, grow, and manage a business.
<br>
https://www.shopify.com/blog/what-is-shopify

## Shopify Handler Implementation

This handler was implemented using [shopify_python_api](https://github.com/Shopify/shopify_python_api), the Python SDK for Shopify.

## Shopify Handler Initialization

The Shopify handler is initialized with the following parameters:

- `shop_url`: a required URL to your Shopify store.
- `access_token`: a required access token to use for authentication.

Watch this video on creating a Shopify access token [here](https://www.youtube.com/watch?v=4f_aiC5oTNc&t=302s).

## Implemented Features

- [x] Shopify Products Table for a given Store
  - [x] Support SELECT
    - [x] Support LIMIT
    - [x] Support WHERE
    - [x] Support ORDER BY
    - [x] Support column selection
- [x] Shopify Customers Table for a given Store
  - [x] Support SELECT
    - [x] Support LIMIT
    - [x] Support WHERE
    - [x] Support ORDER BY
    - [x] Support column selection
  - [x] Support INSERT
- [x] Shopify Orders Table for a given Store
  - [x] Support SELECT
    - [x] Support LIMIT
    - [x] Support WHERE
    - [x] Support ORDER BY
    - [x] Support column selection
- [x] Shopify Customer Reviews Table for a given Store
  - [x] Support SELECT
    - [x] Support LIMIT
    - [x] Support WHERE
    - [x] Support ORDER BY
    - [x] Support column selection

## TODO

- [ ] Support UPDATE and DELETE for Customers table
- [ ] Support INSERT, UPDATE and DELETE for Product and Orders tables
- [ ] Shopify Payments table
- [ ] Shopify Inventory table
- [ ] Shopify Discounts table
- [ ] Shopify Sales Channels table
- [ ] Many more

## Example Usage

The first step is to create a database with the new `shopify` engine by passing in the required `shop_url` and `shopify_access_token` parameters. If you are using [Yotpo Product Reviews](https://apps.shopify.com/yotpo-social-reviews) app, you can provide additional keys, `yotpo_app_key` and `yotpo_access_token` (utoken), to access customer reviews:

~~~~sql
CREATE DATABASE shopify_datasource
WITH ENGINE = 'shopify',
PARAMETERS = {
  "shop_url": "your-shop-name.myshopify.com",
  "shopify_access_token": "shppa_...",
  "yotpo_app_key": "...",
  "yotpo_access_token": "..."
};
~~~~

Use the established connection to query your database:

~~~~sql
SELECT * FROM shopify_datasource.products
~~~~

Run more advanced SELECT queries:

~~~~sql
SELECT  id, title
FROM shopify_datasource.products
WHERE status = 'active'
ORDER BY id
LIMIT 5
~~~~

It is also possible to INSERT data into your Shopify store. At the moment, only the `customers` table supports INSERT:

~~~~sql
INSERT INTO shopify_datasource.customers(first_name, last_name, email)
VALUES 
('John', 'Doe', 'john.doe@example.com')
~~~~

A limited number of columns are supported for INSERT: 'first_name', 'last_name', 'email', 'phone', 'tags' and 'currency'. Of these either 'first_name', 'last_name', 'email' or 'phone' must be provided. 

<<<<<<< HEAD
For `customer_reviews` table, only SELECT is supported.
=======
Inventory details for the products can be queried as follows:

~~~~sql
SELECT  *
FROM shopify_datasource.inventory
WHERE inventory_item_ids="id1,id2" AND location_ids="id1,id2"
ORDER BY available
LIMIT 5
~~~~

`inventory_item_ids` or `location_ids` have to be specified in the `where` clause of the query. 
>>>>>>> 4957fde8
<|MERGE_RESOLUTION|>--- conflicted
+++ resolved
@@ -115,9 +115,6 @@
 
 A limited number of columns are supported for INSERT: 'first_name', 'last_name', 'email', 'phone', 'tags' and 'currency'. Of these either 'first_name', 'last_name', 'email' or 'phone' must be provided. 
 
-<<<<<<< HEAD
-For `customer_reviews` table, only SELECT is supported.
-=======
 Inventory details for the products can be queried as follows:
 
 ~~~~sql
@@ -129,4 +126,13 @@
 ~~~~
 
 `inventory_item_ids` or `location_ids` have to be specified in the `where` clause of the query. 
->>>>>>> 4957fde8
+
+For `customer_reviews` table, only SELECT is supported.
+
+~~~~sql
+SELECT  *
+FROM shopify_datasource.customer_reviews
+WHERE score=5
+ORDER BY id
+LIMIT 5
+~~~~