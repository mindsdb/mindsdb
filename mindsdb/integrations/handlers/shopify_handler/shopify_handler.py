--- conflicted
+++ resolved
@@ -1,11 +1,7 @@
 import shopify
 import requests
 
-<<<<<<< HEAD
-from mindsdb.integrations.handlers.shopify_handler.shopify_tables import ProductsTable, CustomersTable, OrdersTable, CustomerReviews
-=======
-from mindsdb.integrations.handlers.shopify_handler.shopify_tables import ProductsTable, CustomersTable, OrdersTable, InventoryTable
->>>>>>> 4957fde8
+from mindsdb.integrations.handlers.shopify_handler.shopify_tables import ProductsTable, CustomersTable, OrdersTable, InventoryTable, CustomerReviews
 from mindsdb.integrations.libs.api_handler import APIHandler
 from mindsdb.integrations.libs.response import (
     HandlerStatusResponse as StatusResponse,
@@ -47,13 +43,11 @@
         orders_data = OrdersTable(self)
         self._register_table("orders", orders_data)
 
-<<<<<<< HEAD
+        inventory_data = InventoryTable(self)
+        self._register_table("inventory", inventory_data)
+
         customer_reviews_data = CustomerReviews(self)
         self._register_table("customer_reviews", customer_reviews_data)
-=======
-        inventory_data = InventoryTable(self)
-        self._register_table("inventory", inventory_data)
->>>>>>> 4957fde8
 
     def connect(self):
         """
