--- conflicted
+++ resolved
@@ -1,11 +1,5 @@
 import shopify
 import requests
-<<<<<<< HEAD
-=======
-import json
-
-from pyactiveresource.connection import ClientError, ServerError, ConnectionError as ResourceConnectionError
->>>>>>> 5ee27b3f
 
 from mindsdb.integrations.handlers.shopify_handler.shopify_tables import (
     ProductsTable,
@@ -101,13 +95,7 @@
         if self.kwargs.get("connection_data") is None:
             raise MissingConnectionParams("Incomplete parameters passed to Shopify Handler")
 
-<<<<<<< HEAD
         api_session = shopify.Session(self.connection_data["shop_url"], "2021-10", self.connection_data["access_token"])
-=======
-        api_session = shopify.Session(
-            self.connection_data["shop_url"].strip(), "2021-10", self.connection_data["access_token"]
-        )
->>>>>>> 5ee27b3f
 
         self.yotpo_app_key = self.connection_data["yotpo_app_key"] if "yotpo_app_key" in self.connection_data else None
         self.yotpo_access_token = (
@@ -183,16 +171,9 @@
             response.error_message = str(e)
             raise ConnectionFailed("Network connection failed. Please check your internet connection and try again.")
         except Exception as e:
-<<<<<<< HEAD
             logger.error("Error connecting to Shopify!")
             response.error_message = str(e)
             raise ConnectionFailed("Conenction to Shopify failed.")
-=======
-            # Handle any other unexpected errors
-            logger.error(f"Unexpected error connecting to Shopify: {str(e)}")
-            response.error_message = str(e)
-            raise ConnectionFailed("Failed to connect to Shopify. Please verify your shop URL and access token.")
->>>>>>> 5ee27b3f
 
         if self.yotpo_app_key is not None and self.yotpo_access_token is not None:
             url = f"https://api.yotpo.com/v1/apps/{self.yotpo_app_key}/reviews?count=1&utoken={self.yotpo_access_token}"
