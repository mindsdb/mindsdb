--- conflicted
+++ resolved
@@ -1,10 +1,6 @@
 import shopify
 
-<<<<<<< HEAD
-from mindsdb.integrations.handlers.shopify_handler.shopify_tables import ProductsTable, CustomersTable, OrdersTable, LocationTable
-=======
-from mindsdb.integrations.handlers.shopify_handler.shopify_tables import ProductsTable, CustomersTable, OrdersTable, InventoryTable
->>>>>>> 4957fde8
+from mindsdb.integrations.handlers.shopify_handler.shopify_tables import ProductsTable, CustomersTable, OrdersTable, InventoryTable, LocationTable
 from mindsdb.integrations.libs.api_handler import APIHandler
 from mindsdb.integrations.libs.response import (
     HandlerStatusResponse as StatusResponse,
@@ -46,13 +42,11 @@
         orders_data = OrdersTable(self)
         self._register_table("orders", orders_data)
 
-<<<<<<< HEAD
+        inventory_data = InventoryTable(self)
+        self._register_table("inventory", inventory_data)
+    
         location_data = LocationTable(self)
         self._register_table("locations", location_data)
-=======
-        inventory_data = InventoryTable(self)
-        self._register_table("inventory", inventory_data)
->>>>>>> 4957fde8
 
     def connect(self):
         """
