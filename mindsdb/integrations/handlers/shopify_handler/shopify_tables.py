--- conflicted
+++ resolved
@@ -398,7 +398,36 @@
         orders_df = select_statement_executor.execute_query()
 
         return orders_df
-<<<<<<< HEAD
+
+    def update(self, query: ast.Update) -> None:
+        """Updates data in the Shopify "PUT /orders" API endpoint.
+
+        Parameters
+        ----------
+        query : ast.Update
+           Given SQL UPDATE query
+
+        Returns
+        -------
+        None
+
+        Raises
+        ------
+        ValueError
+            If the query contains an unsupported condition
+        """
+        update_statement_parser = UPDATEQueryParser(query)
+        values_to_update, where_conditions = update_statement_parser.parse_query()
+        orders_df = pd.json_normalize(self.get_orders())
+
+        update_statement_executor = UPDATEQueryExecutor(
+            orders_df,
+            where_conditions
+        )
+        orders_df = update_statement_executor.execute_query()
+        orders_ids = orders_df['id'].tolist()
+        self.update_orders(orders_ids, values_to_update)
+
     
     def insert(self, query: ast.Insert) -> None:
         """
@@ -409,27 +438,15 @@
         query : ast.Insert
             Given SQL INSERT query
         
-=======
-
-    def update(self, query: ast.Update) -> None:
-        """Updates data in the Shopify "PUT /orders" API endpoint.
-
-        Parameters
-        ----------
-        query : ast.Update
-           Given SQL UPDATE query
-
->>>>>>> aa3078b9
-        Returns
-        -------
-        None
-
-        Raises
-        ------
-        ValueError
-            If the query contains an unsupported condition
-        """
-<<<<<<< HEAD
+        Returns
+        -------
+        None
+
+        Raises
+        ------
+        ValueError
+            If the query contains an unsupported condition
+        """
         insert_statement_parser = INSERTQueryParser(
             query,
             supported_columns=['currency', 'email', 'fulfillment_status', 'note', 
@@ -439,19 +456,6 @@
         )
         order_data = insert_statement_parser.parse_query()
         self.create_orders(order_data)
-=======
-        update_statement_parser = UPDATEQueryParser(query)
-        values_to_update, where_conditions = update_statement_parser.parse_query()
-        orders_df = pd.json_normalize(self.get_orders())
-
-        update_statement_executor = UPDATEQueryExecutor(
-            orders_df,
-            where_conditions
-        )
-        orders_df = update_statement_executor.execute_query()
-        orders_ids = orders_df['id'].tolist()
-        self.update_orders(orders_ids, values_to_update)
->>>>>>> aa3078b9
 
     def delete(self, query: ast.Delete) -> None:
         """Deletes data from the Shopify "DELETE /orders" API endpoint.
@@ -484,22 +488,6 @@
 
         order_ids = orders_df['id'].tolist()
         self.delete_orders(order_ids)
-<<<<<<< HEAD
-    
-    def create_orders(self, order_data: List[Dict[Text, Any]]) -> None:
-        api_session = self.handler.connect()
-        shopify.ShopifyResource.activate_session(api_session)
-
-        for order in order_data:
-            if 'line_items' in order and isinstance(order['line_items'], str):
-                order['line_items'] = json.loads(order['line_items'])
-
-            created_order = shopify.Order.create(order)
-            if 'id' not in created_order.to_dict():
-                raise Exception('Order creation failed')
-            else:
-                logger.info(f'Order {created_order.to_dict()["id"]} created')
-=======
 
     def update_orders(self, order_ids: List[int], values_to_update: Dict[Text, Any]) -> None:
         api_session = self.handler.connect()
@@ -511,7 +499,21 @@
                 setattr(order, key, value)
             order.save()
             logger.info(f'Order {order_id} updated')
->>>>>>> aa3078b9
+
+    
+    def create_orders(self, order_data: List[Dict[Text, Any]]) -> None:
+        api_session = self.handler.connect()
+        shopify.ShopifyResource.activate_session(api_session)
+
+        for order in order_data:
+            if 'line_items' in order and isinstance(order['line_items'], str):
+                order['line_items'] = json.loads(order['line_items'])
+
+            created_order = shopify.Order.create(order)
+            if 'id' not in created_order.to_dict():
+                raise Exception('Order creation failed')
+            else:
+                logger.info(f'Order {created_order.to_dict()["id"]} created')
 
     def delete_orders(self, order_ids: List[int]) -> None:
         api_session = self.handler.connect()
