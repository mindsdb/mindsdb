import shopify
import requests
import pandas as pd
from typing import Text, List, Dict, Any

from mindsdb_sql.parser import ast
from mindsdb.integrations.libs.api_handler import APITable

from mindsdb.integrations.handlers.utilities.query_utilities import SELECTQueryParser, SELECTQueryExecutor
from mindsdb.integrations.handlers.utilities.query_utilities.insert_query_utilities import INSERTQueryParser

from mindsdb.utilities.log import get_log

logger = get_log("integrations.shopify_handler")


class ProductsTable(APITable):
    """The Shopify Products Table implementation"""

    def select(self, query: ast.Select) -> pd.DataFrame:
        """Pulls data from the Shopify "GET /products" API endpoint.

        Parameters
        ----------
        query : ast.Select
           Given SQL SELECT query

        Returns
        -------
        pd.DataFrame
            Shopify Products matching the query

        Raises
        ------
        ValueError
            If the query contains an unsupported condition
        """

        select_statement_parser = SELECTQueryParser(
            query,
            'products',
            self.get_columns()
        )
        selected_columns, where_conditions, order_by_conditions, result_limit = select_statement_parser.parse_query()

        products_df = pd.json_normalize(self.get_products(limit=result_limit))

        select_statement_executor = SELECTQueryExecutor(
            products_df,
            selected_columns,
            where_conditions,
            order_by_conditions
        )
        products_df = select_statement_executor.execute_query()

        return products_df

    def get_columns(self) -> List[Text]:
        return pd.json_normalize(self.get_products(limit=1)).columns.tolist()

    def get_products(self, **kwargs) -> List[Dict]:
        api_session = self.handler.connect()
        shopify.ShopifyResource.activate_session(api_session)
        products = shopify.Product.find(**kwargs)
        return [product.to_dict() for product in products]


class CustomersTable(APITable):
    """The Shopify Customers Table implementation"""

    def select(self, query: ast.Select) -> pd.DataFrame:
        """Pulls data from the Shopify "GET /customers" API endpoint.

        Parameters
        ----------
        query : ast.Select
           Given SQL SELECT query

        Returns
        -------
        pd.DataFrame
            Shopify Customers matching the query

        Raises
        ------
        ValueError
            If the query contains an unsupported condition
        """
        select_statement_parser = SELECTQueryParser(
            query,
            'customers',
            self.get_columns()
        )
        selected_columns, where_conditions, order_by_conditions, result_limit = select_statement_parser.parse_query()

        customers_df = pd.json_normalize(self.get_customers(limit=result_limit))

        select_statement_executor = SELECTQueryExecutor(
            customers_df,
            selected_columns,
            where_conditions,
            order_by_conditions
        )
        customers_df = select_statement_executor.execute_query()

        return customers_df

    def insert(self, query: ast.Insert) -> None:
        """Inserts data into the Shopify "POST /customers" API endpoint.

        Parameters
        ----------
        query : ast.Insert
           Given SQL INSERT query

        Returns
        -------
        None

        Raises
        ------
        ValueError
            If the query contains an unsupported condition
        """
        insert_statement_parser = INSERTQueryParser(
            query,
            supported_columns=['first_name', 'last_name', 'email', 'phone', 'tags', 'currency'],
            mandatory_columns=['first_name', 'last_name', 'email', 'phone'],
            all_mandatory=False
        )
        customer_data = insert_statement_parser.parse_query()
        self.create_customers(customer_data)

    def get_columns(self) -> List[Text]:
        return pd.json_normalize(self.get_customers(limit=1)).columns.tolist()

    def get_customers(self, **kwargs) -> List[Dict]:
        api_session = self.handler.connect()
        shopify.ShopifyResource.activate_session(api_session)
        customers = shopify.Customer.find(**kwargs)
        return [customer.to_dict() for customer in customers]

    def create_customers(self, customer_data: List[Dict[Text, Any]]) -> None:
        api_session = self.handler.connect()
        shopify.ShopifyResource.activate_session(api_session)

        for customer in customer_data:
            created_customer = shopify.Customer.create(customer)
            if 'id' not in created_customer.to_dict():
                raise Exception('Customer creation failed')
            else:
                logger.info(f'Customer {created_customer.to_dict()["id"]} created')


class OrdersTable(APITable):
    """The Shopify Orders Table implementation"""

    def select(self, query: ast.Select) -> pd.DataFrame:
        """Pulls data from the Shopify "GET /orders" API endpoint.

        Parameters
        ----------
        query : ast.Select
           Given SQL SELECT query

        Returns
        -------
        pd.DataFrame
            Shopify Orders matching the query

        Raises
        ------
        ValueError
            If the query contains an unsupported condition
        """
        select_statement_parser = SELECTQueryParser(
            query,
            'orders',
            self.get_columns()
        )
        selected_columns, where_conditions, order_by_conditions, result_limit = select_statement_parser.parse_query()
        orders_df = pd.json_normalize(self.get_orders(limit=result_limit))

        select_statement_executor = SELECTQueryExecutor(
            orders_df,
            selected_columns,
            where_conditions,
            order_by_conditions
        )
        orders_df = select_statement_executor.execute_query()

        return orders_df

    def get_columns(self) -> List[Text]:
        return pd.json_normalize(self.get_orders(limit=1)).columns.tolist()

    def get_orders(self, **kwargs) -> List[Dict]:
        api_session = self.handler.connect()
        shopify.ShopifyResource.activate_session(api_session)
        orders = shopify.Order.find(**kwargs)
        return [order.to_dict() for order in orders]

<<<<<<< HEAD

class CustomerReviews(APITable):
    """The Shopify Customer Reviews Table implementation"""

    def select(self, query: ast.Select) -> pd.DataFrame:
        """Pulls data from the Yotpo "GET https://api.yotpo.com/v1/apps/{app_key}/reviews?utoken={utoken}" API endpoint.
=======
class InventoryTable(APITable):
    """The Shopify Inventory Table implementation"""

    def select(self, query: ast.Select) -> pd.DataFrame:
        """Pulls data from the Shopify "GET /inventory" API endpoint.
>>>>>>> 4957fde8

        Parameters
        ----------
        query : ast.Select
           Given SQL SELECT query

        Returns
        -------
        pd.DataFrame
<<<<<<< HEAD
            Shopify Orders matching the query
=======
            Shopify Inventory matching the inventory_item_id or/and location_id
>>>>>>> 4957fde8

        Raises
        ------
        ValueError
            If the query contains an unsupported condition
        """
        select_statement_parser = SELECTQueryParser(
            query,
<<<<<<< HEAD
            'customer_reviews',
=======
            'inventory',
>>>>>>> 4957fde8
            self.get_columns()
        )
        selected_columns, where_conditions, order_by_conditions, result_limit = select_statement_parser.parse_query()

<<<<<<< HEAD
        customer_reviews_df = pd.json_normalize(self.get_customer_reviews(limit=result_limit))

        select_statement_executor = SELECTQueryExecutor(
            customer_reviews_df,
            selected_columns,
            where_conditions,
            order_by_conditions
        )
        customer_reviews_df = select_statement_executor.execute_query()

        return customer_reviews_df

    def get_columns(self) -> List[Text]:
        return pd.json_normalize(self.get_customer_reviews(limit=1)).columns.tolist()

    def get_customer_reviews(self, **kwargs) -> List[Dict]:
        url = f"https://api.yotpo.com/v1/apps/{self.handler.yotpo_app_key}/reviews?count=0&utoken={self.handler.yotpo_access_token}"
        headers = {
            "accept": "application/json",
            "Content-Type": "application/json"
        }
        json_response = requests.get(url, headers=headers).json()
        return [review for review in json_response['reviews']] if 'reviews' in json_response else []
=======
        search_params = {}
        subset_where_conditions = []
        for op, arg1, arg2 in where_conditions:
            if arg1 == 'inventory_item_ids':
                if op == '=':
                    search_params["inventory_item_ids"] = arg2
                else:
                    raise NotImplementedError("Only '=' operator is supported for inventory_item_ids column.")
            elif arg1 == 'location_ids':
                if op == '=':
                    search_params["location_ids"] = arg2
                else:
                    raise NotImplementedError("Only '=' operator is supported for location_ids column.")
            elif arg1 in ['available', 'updated_at']:
                subset_where_conditions.append([op, arg1, arg2])

        filter_flag = ("inventory_item_ids" in search_params) or ("location_ids" in search_params)

        if not filter_flag:
            raise NotImplementedError("inventory_item_ids or location_ids column has to be present in where clause.")

        search_params["limit"] = result_limit

        inventory_df = pd.json_normalize(self.get_inventory(search_params))

        self.clean_selected_columns(selected_columns)

        select_statement_executor = SELECTQueryExecutor(
            inventory_df,
            selected_columns,
            subset_where_conditions,
            order_by_conditions
        )
        inventory_df = select_statement_executor.execute_query()

        return inventory_df

    def clean_selected_columns(self, selected_cols) -> List[Text]:
        if "inventory_item_ids" in selected_cols:
            selected_cols.remove("inventory_item_ids")
            selected_cols.append("inventory_item_id")
        if "location_ids" in selected_cols:
            selected_cols.remove("location_ids")
            selected_cols.append("location_id")

    def get_columns(self) -> List[Text]:
        return ["inventory_item_ids", "location_ids", "available", "updated_at"]

    def get_inventory(self, kwargs) -> List[Dict]:
        api_session = self.handler.connect()
        shopify.ShopifyResource.activate_session(api_session)
        inventories = shopify.InventoryLevel.find(**kwargs)
        return [inventory.to_dict() for inventory in inventories]
>>>>>>> 4957fde8
<|MERGE_RESOLUTION|>--- conflicted
+++ resolved
@@ -200,76 +200,35 @@
         orders = shopify.Order.find(**kwargs)
         return [order.to_dict() for order in orders]
 
-<<<<<<< HEAD
-
-class CustomerReviews(APITable):
-    """The Shopify Customer Reviews Table implementation"""
-
-    def select(self, query: ast.Select) -> pd.DataFrame:
-        """Pulls data from the Yotpo "GET https://api.yotpo.com/v1/apps/{app_key}/reviews?utoken={utoken}" API endpoint.
-=======
+
 class InventoryTable(APITable):
     """The Shopify Inventory Table implementation"""
 
     def select(self, query: ast.Select) -> pd.DataFrame:
         """Pulls data from the Shopify "GET /inventory" API endpoint.
->>>>>>> 4957fde8
-
-        Parameters
-        ----------
-        query : ast.Select
-           Given SQL SELECT query
-
-        Returns
-        -------
-        pd.DataFrame
-<<<<<<< HEAD
-            Shopify Orders matching the query
-=======
+
+        Parameters
+        ----------
+        query : ast.Select
+           Given SQL SELECT query
+
+        Returns
+        -------
+        pd.DataFrame
             Shopify Inventory matching the inventory_item_id or/and location_id
->>>>>>> 4957fde8
-
-        Raises
-        ------
-        ValueError
-            If the query contains an unsupported condition
-        """
-        select_statement_parser = SELECTQueryParser(
-            query,
-<<<<<<< HEAD
-            'customer_reviews',
-=======
+
+        Raises
+        ------
+        ValueError
+            If the query contains an unsupported condition
+        """
+        select_statement_parser = SELECTQueryParser(
+            query,
             'inventory',
->>>>>>> 4957fde8
-            self.get_columns()
-        )
-        selected_columns, where_conditions, order_by_conditions, result_limit = select_statement_parser.parse_query()
-
-<<<<<<< HEAD
-        customer_reviews_df = pd.json_normalize(self.get_customer_reviews(limit=result_limit))
-
-        select_statement_executor = SELECTQueryExecutor(
-            customer_reviews_df,
-            selected_columns,
-            where_conditions,
-            order_by_conditions
-        )
-        customer_reviews_df = select_statement_executor.execute_query()
-
-        return customer_reviews_df
-
-    def get_columns(self) -> List[Text]:
-        return pd.json_normalize(self.get_customer_reviews(limit=1)).columns.tolist()
-
-    def get_customer_reviews(self, **kwargs) -> List[Dict]:
-        url = f"https://api.yotpo.com/v1/apps/{self.handler.yotpo_app_key}/reviews?count=0&utoken={self.handler.yotpo_access_token}"
-        headers = {
-            "accept": "application/json",
-            "Content-Type": "application/json"
-        }
-        json_response = requests.get(url, headers=headers).json()
-        return [review for review in json_response['reviews']] if 'reviews' in json_response else []
-=======
+            self.get_columns()
+        )
+        selected_columns, where_conditions, order_by_conditions, result_limit = select_statement_parser.parse_query()
+
         search_params = {}
         subset_where_conditions = []
         for op, arg1, arg2 in where_conditions:
@@ -323,4 +282,56 @@
         shopify.ShopifyResource.activate_session(api_session)
         inventories = shopify.InventoryLevel.find(**kwargs)
         return [inventory.to_dict() for inventory in inventories]
->>>>>>> 4957fde8
+
+
+class CustomerReviews(APITable):
+    """The Shopify Customer Reviews Table implementation"""
+
+    def select(self, query: ast.Select) -> pd.DataFrame:
+        """Pulls data from the Yotpo "GET https://api.yotpo.com/v1/apps/{app_key}/reviews?utoken={utoken}" API endpoint.
+
+        Parameters
+        ----------
+        query : ast.Select
+           Given SQL SELECT query
+
+        Returns
+        -------
+        pd.DataFrame
+            Shopify Orders matching the query
+
+        Raises
+        ------
+        ValueError
+            If the query contains an unsupported condition
+        """
+        select_statement_parser = SELECTQueryParser(
+            query,
+            'customer_reviews',
+            self.get_columns()
+        )
+        selected_columns, where_conditions, order_by_conditions, result_limit = select_statement_parser.parse_query()
+
+        customer_reviews_df = pd.json_normalize(self.get_customer_reviews(limit=result_limit))
+
+        select_statement_executor = SELECTQueryExecutor(
+            customer_reviews_df,
+            selected_columns,
+            where_conditions,
+            order_by_conditions
+        )
+        customer_reviews_df = select_statement_executor.execute_query()
+
+        return customer_reviews_df
+
+    def get_columns(self) -> List[Text]:
+        return pd.json_normalize(self.get_customer_reviews(limit=1)).columns.tolist()
+
+    def get_customer_reviews(self, **kwargs) -> List[Dict]:
+        url = f"https://api.yotpo.com/v1/apps/{self.handler.yotpo_app_key}/reviews?count=0&utoken={self.handler.yotpo_access_token}"
+        headers = {
+            "accept": "application/json",
+            "Content-Type": "application/json"
+        }
+        json_response = requests.get(url, headers=headers).json()
+        return [review for review in json_response['reviews']] if 'reviews' in json_response else []