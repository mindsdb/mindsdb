--- conflicted
+++ resolved
@@ -200,12 +200,7 @@
         orders = shopify.Order.find(**kwargs)
         return [order.to_dict() for order in orders]
 
-<<<<<<< HEAD
-
-class InventoryTable(APITable):
-=======
 class InventoryLevelTable(APITable):
->>>>>>> d34da121
     """The Shopify Inventory Table implementation"""
 
     def select(self, query: ast.Select) -> pd.DataFrame:
@@ -287,70 +282,96 @@
         shopify.ShopifyResource.activate_session(api_session)
         inventories = shopify.InventoryLevel.find(**kwargs)
         return [inventory.to_dict() for inventory in inventories]
-<<<<<<< HEAD
-
+
+class LocationTable(APITable):
+    """The Shopify Location Table implementation"""
+
+    def select(self, query: ast.Select) -> pd.DataFrame:
+        """Pulls data from the Shopify "GET /locations" API endpoint.
+
+        Parameters
+        ----------
+        query : ast.Select
+           Given SQL SELECT query
+
+        Returns
+        -------
+        pd.DataFrame
+
+            Shopify Locations matching the query
+
+        Raises
+        ------
+        ValueError
+            If the query contains an unsupported condition
+        """
+        select_statement_parser = SELECTQueryParser(
+            query,
+            'locations',
+            self.get_columns()
+        )
+        selected_columns, where_conditions, order_by_conditions, result_limit = select_statement_parser.parse_query()
+
+        locations_df = pd.json_normalize(self.get_locations(limit=result_limit))
+
+        select_statement_executor = SELECTQueryExecutor(
+            locations_df,
+            selected_columns,
+            where_conditions,
+            order_by_conditions
+        )
+
+        locations_df = select_statement_executor.execute_query()
+
+        return locations_df
+
+    def get_columns(self) -> List[Text]:
+        return pd.json_normalize(self.get_locations(limit=1)).columns.tolist()
+
+    def get_locations(self, **kwargs) -> List[Dict]:
+        api_session = self.handler.connect()
+        shopify.ShopifyResource.activate_session(api_session)
+        locations = shopify.Location.find(**kwargs)
+        return [location.to_dict() for location in locations]
 
 class CustomerReviews(APITable):
     """The Shopify Customer Reviews Table implementation"""
 
     def select(self, query: ast.Select) -> pd.DataFrame:
         """Pulls data from the Yotpo "GET https://api.yotpo.com/v1/apps/{app_key}/reviews?utoken={utoken}" API endpoint.
-=======
-      
-class LocationTable(APITable):
-    """The Shopify Location Table implementation"""
-
-    def select(self, query: ast.Select) -> pd.DataFrame:
-        """Pulls data from the Shopify "GET /locations" API endpoint.
->>>>>>> d34da121
-
-        Parameters
-        ----------
-        query : ast.Select
-           Given SQL SELECT query
-
-        Returns
-        -------
-        pd.DataFrame
-<<<<<<< HEAD
+
+        Parameters
+        ----------
+        query : ast.Select
+           Given SQL SELECT query
+
+        Returns
+        -------
+        pd.DataFrame
+
             Shopify customer reviews matching the query
-=======
-
-            Shopify Locations matching the query
->>>>>>> d34da121
-
-        Raises
-        ------
-        ValueError
-            If the query contains an unsupported condition
-        """
-        select_statement_parser = SELECTQueryParser(
-            query,
-<<<<<<< HEAD
+
+        Raises
+        ------
+        ValueError
+            If the query contains an unsupported condition
+        """
+        select_statement_parser = SELECTQueryParser(
+            query,
             'customer_reviews',
-=======
-            'locations',
->>>>>>> d34da121
-            self.get_columns()
-        )
-        selected_columns, where_conditions, order_by_conditions, result_limit = select_statement_parser.parse_query()
-
-<<<<<<< HEAD
+            self.get_columns()
+        )
+        selected_columns, where_conditions, order_by_conditions, result_limit = select_statement_parser.parse_query()
+
         customer_reviews_df = pd.json_normalize(self.get_customer_reviews(limit=result_limit))
 
         select_statement_executor = SELECTQueryExecutor(
             customer_reviews_df,
-=======
-        locations_df = pd.json_normalize(self.get_locations(limit=result_limit))
-
-        select_statement_executor = SELECTQueryExecutor(
-            locations_df,
->>>>>>> d34da121
-            selected_columns,
-            where_conditions,
-            order_by_conditions
-        )
-<<<<<<< HEAD
+            selected_columns,
+            where_conditions,
+            order_by_conditions
+        )
+
         customer_reviews_df = select_statement_executor.execute_query()
 
         return customer_reviews_df
@@ -366,17 +387,3 @@
         }
         json_response = requests.get(url, headers=headers).json()
         return [review for review in json_response['reviews']] if 'reviews' in json_response else []
-=======
-        locations_df = select_statement_executor.execute_query()
-
-        return locations_df
-
-    def get_columns(self) -> List[Text]:
-        return pd.json_normalize(self.get_locations(limit=1)).columns.tolist()
-
-    def get_locations(self, **kwargs) -> List[Dict]:
-        api_session = self.handler.connect()
-        shopify.ShopifyResource.activate_session(api_session)
-        locations = shopify.Location.find(**kwargs)
-        return [location.to_dict() for location in locations]
->>>>>>> d34da121
