import psutil
import pandas
from pandas import DataFrame
from pandas.api import types as pd_types
from snowflake.sqlalchemy import snowdialect
from snowflake import connector
from snowflake.connector.errors import NotSupportedError
from snowflake.connector.cursor import SnowflakeCursor, ResultMetadata
from typing import Optional, List

from mindsdb_sql_parser.ast.base import ASTNode
from mindsdb_sql_parser.ast import Select, Identifier

from mindsdb.utilities import log
from mindsdb.integrations.libs.base import MetaDatabaseHandler
from mindsdb.utilities.render.sqlalchemy_render import SqlalchemyRender
from mindsdb.integrations.libs.response import (
    HandlerStatusResponse as StatusResponse,
    HandlerResponse as Response,
    RESPONSE_TYPE,
)
from mindsdb.api.mysql.mysql_proxy.libs.constants.mysql import MYSQL_DATA_TYPE

try:
    import pyarrow as pa

    memory_pool = pa.default_memory_pool()
except Exception:
    memory_pool = None


logger = log.getLogger(__name__)


def _map_type(internal_type_name: str) -> MYSQL_DATA_TYPE:
    """Map Snowflake types to MySQL types.

    Args:
        internal_type_name (str): The name of the Snowflake type to map.

    Returns:
        MYSQL_DATA_TYPE: The MySQL type that corresponds to the Snowflake type.
    """
    internal_type_name = internal_type_name.upper()
    types_map = {
        ("NUMBER", "DECIMAL", "DEC", "NUMERIC"): MYSQL_DATA_TYPE.DECIMAL,
        ("INT , INTEGER , BIGINT , SMALLINT , TINYINT , BYTEINT"): MYSQL_DATA_TYPE.INT,
        ("FLOAT", "FLOAT4", "FLOAT8"): MYSQL_DATA_TYPE.FLOAT,
        ("DOUBLE", "DOUBLE PRECISION", "REAL"): MYSQL_DATA_TYPE.DOUBLE,
        ("VARCHAR"): MYSQL_DATA_TYPE.VARCHAR,
        ("CHAR", "CHARACTER", "NCHAR"): MYSQL_DATA_TYPE.CHAR,
        ("STRING", "TEXT", "NVARCHAR"): MYSQL_DATA_TYPE.TEXT,
        ("NVARCHAR2", "CHAR VARYING", "NCHAR VARYING"): MYSQL_DATA_TYPE.VARCHAR,
        ("BINARY", "VARBINARY"): MYSQL_DATA_TYPE.BINARY,
        ("BOOLEAN",): MYSQL_DATA_TYPE.BOOL,
        ("TIMESTAMP_NTZ", "DATETIME"): MYSQL_DATA_TYPE.DATETIME,
        ("DATE",): MYSQL_DATA_TYPE.DATE,
        ("TIME",): MYSQL_DATA_TYPE.TIME,
        ("TIMESTAMP_LTZ"): MYSQL_DATA_TYPE.DATETIME,
        ("TIMESTAMP_TZ"): MYSQL_DATA_TYPE.DATETIME,
        ("VARIANT", "OBJECT", "ARRAY", "MAP", "GEOGRAPHY", "GEOMETRY", "VECTOR"): MYSQL_DATA_TYPE.VARCHAR,
    }

    for db_types_list, mysql_data_type in types_map.items():
        if internal_type_name in db_types_list:
            return mysql_data_type

    logger.debug(f"Snowflake handler type mapping: unknown type: {internal_type_name}, use VARCHAR as fallback.")
    return MYSQL_DATA_TYPE.VARCHAR


def _make_table_response(result: DataFrame, cursor: SnowflakeCursor) -> Response:
    """Build response from result and cursor.
    NOTE: Snowflake return only 'general' type in description, so look on result's
          DF types and use types from description only if DF type is 'object'

    Args:
        result (DataFrame): result of the query.
        cursor (SnowflakeCursor): cursor object.

    Returns:
        Response: response object.
    """
    description: list[ResultMetadata] = cursor.description
    mysql_types: list[MYSQL_DATA_TYPE] = []
    for column in description:
        column_dtype = result[column.name].dtype
        description_column_type = connector.constants.FIELD_ID_TO_NAME.get(column.type_code)
        if description_column_type in ("OBJECT", "ARRAY"):
            mysql_types.append(MYSQL_DATA_TYPE.JSON)
            continue
<<<<<<< HEAD
        if description_column_type == 'VECTOR':
            mysql_types.append(MYSQL_DATA_TYPE.VECTOR)
            continue
=======
>>>>>>> 8bd905fb
        if pd_types.is_integer_dtype(column_dtype):
            column_dtype_name = column_dtype.name
            if column_dtype_name in ("int8", "Int8"):
                mysql_types.append(MYSQL_DATA_TYPE.TINYINT)
            elif column_dtype in ("int16", "Int16"):
                mysql_types.append(MYSQL_DATA_TYPE.SMALLINT)
            elif column_dtype in ("int32", "Int32"):
                mysql_types.append(MYSQL_DATA_TYPE.MEDIUMINT)
            elif column_dtype in ("int64", "Int64"):
                mysql_types.append(MYSQL_DATA_TYPE.BIGINT)
            else:
                mysql_types.append(MYSQL_DATA_TYPE.INT)
            continue
        if pd_types.is_float_dtype(column_dtype):
            column_dtype_name = column_dtype.name
            if column_dtype_name in ("float16", "Float16"):  # Float16 does not exists so far
                mysql_types.append(MYSQL_DATA_TYPE.FLOAT)
            elif column_dtype_name in ("float32", "Float32"):
                mysql_types.append(MYSQL_DATA_TYPE.FLOAT)
            elif column_dtype_name in ("float64", "Float64"):
                mysql_types.append(MYSQL_DATA_TYPE.DOUBLE)
            else:
                mysql_types.append(MYSQL_DATA_TYPE.FLOAT)
            continue
        if pd_types.is_bool_dtype(column_dtype):
            mysql_types.append(MYSQL_DATA_TYPE.BOOLEAN)
            continue
        if pd_types.is_datetime64_any_dtype(column_dtype):
            mysql_types.append(MYSQL_DATA_TYPE.DATETIME)
            series = result[column.name]
            # snowflake use pytz.timezone
            if series.dt.tz is not None and getattr(series.dt.tz, "zone", "UTC") != "UTC":
                series = series.dt.tz_convert("UTC")
                result[column.name] = series.dt.tz_localize(None)
            continue

        if pd_types.is_object_dtype(column_dtype):
            if description_column_type == "TEXT":
                # we can also check column.internal_size, if == 16777216 then it is TEXT, else VARCHAR(internal_size)
                mysql_types.append(MYSQL_DATA_TYPE.TEXT)
                continue
            elif description_column_type == "BINARY":
                # if column.internal_size == 8388608 then BINARY, else VARBINARY(internal_size)
                mysql_types.append(MYSQL_DATA_TYPE.BINARY)
                continue
            elif description_column_type == "DATE":
                mysql_types.append(MYSQL_DATA_TYPE.DATE)
                continue
            elif description_column_type == "TIME":
                mysql_types.append(MYSQL_DATA_TYPE.TIME)
                continue

        if description_column_type == "FIXED":
            if column.scale == 0:
                mysql_types.append(MYSQL_DATA_TYPE.INT)
            else:
                # It is NUMBER, DECIMAL or NUMERIC with scale > 0
                mysql_types.append(MYSQL_DATA_TYPE.FLOAT)
            continue
        elif description_column_type == "REAL":
            mysql_types.append(MYSQL_DATA_TYPE.FLOAT)
            continue

        mysql_types.append(MYSQL_DATA_TYPE.TEXT)

    df = DataFrame(
        result,
        columns=[column.name for column in description],
    )

    return Response(RESPONSE_TYPE.TABLE, data_frame=df, affected_rows=None, mysql_types=mysql_types)


class SnowflakeHandler(MetaDatabaseHandler):
    """
    This handler handles connection and execution of the Snowflake statements.
    """

    name = "snowflake"

    def __init__(self, name, **kwargs):
        super().__init__(name)
        self.connection_data = kwargs.get("connection_data")
        self.renderer = SqlalchemyRender(snowdialect.dialect)

        self.is_connected = False
        self.connection = None

    def connect(self):
        """
        Establishes a connection to a Snowflake account.

        Raises:
            ValueError: If the required connection parameters are not provided.
            snowflake.connector.errors.Error: If an error occurs while connecting to the Snowflake account.

        Returns:
            snowflake.connector.connection.SnowflakeConnection: A connection object to the Snowflake account.
        """

        if self.is_connected is True:
            return self.connection

        # Mandatory connection parameters
        if not all(key in self.connection_data for key in ["account", "user", "password", "database"]):
            raise ValueError("Required parameters (account, user, password, database) must be provided.")

        config = {
            "account": self.connection_data.get("account"),
            "user": self.connection_data.get("user"),
            "password": self.connection_data.get("password"),
            "database": self.connection_data.get("database"),
        }

        # Optional connection parameters
        optional_params = ["schema", "warehouse", "role"]
        for param in optional_params:
            if param in self.connection_data:
                config[param] = self.connection_data[param]

        try:
            self.connection = connector.connect(**config)
            self.connection.telemetry_enabled = False
            self.is_connected = True
            return self.connection
        except connector.errors.Error as e:
            logger.error(f"Error connecting to Snowflake, {e}!")
            raise

    def disconnect(self):
        """
        Closes the connection to the Snowflake account if it's currently open.
        """

        if self.is_connected is False:
            return
        self.connection.close()
        self.is_connected = False

    def check_connection(self) -> StatusResponse:
        """
        Checks the status of the connection to the Snowflake account.

        Returns:
            StatusResponse: An object containing the success status and an error message if an error occurs.
        """

        response = StatusResponse(False)
        need_to_close = not self.is_connected

        try:
            connection = self.connect()

            # Execute a simple query to test the connection
            with connection.cursor() as cur:
                cur.execute("select 1;")
            response.success = True
        except (connector.errors.Error, ValueError) as e:
            logger.error(f"Error connecting to Snowflake, {e}!")
            response.error_message = str(e)

        if response.success and need_to_close:
            self.disconnect()

        elif not response.success and self.is_connected:
            self.is_connected = False

        return response

    def native_query(self, query: str) -> Response:
        """
        Executes a SQL query on the Snowflake account and returns the result.

        Args:
            query (str): The SQL query to be executed.

        Returns:
            Response: A response object containing the result of the query or an error message.
        """

        need_to_close = self.is_connected is False

        connection = self.connect()
        with connection.cursor(connector.DictCursor) as cur:
            try:
                cur.execute(query)
                try:
                    try:
                        batches_iter = cur.fetch_pandas_batches()
                    except ValueError:
                        # duplicated columns raises ValueError
                        raise NotSupportedError()

                    batches = []
                    memory_estimation_check_done = False

                    for batch_df in batches_iter:
                        batches.append(batch_df)
                        # region check the size of first batch (if it is big enough) to get an estimate of the full
                        # dataset size. If i does not fit in memory - raise an error.
                        # NOTE batch size cannot be set on client side. Also, Snowflake will download
                        # 'CLIENT_PREFETCH_THREADS' count of chunks in parallel (by default 4), therefore this check
                        # can not work in some cases.
                        batches_rowcount = sum([len(x) for x in batches])
                        if memory_estimation_check_done is False and batches_rowcount > 1000:
                            memory_estimation_check_done = True
                            available_memory_kb = psutil.virtual_memory().available >> 10
                            batches_size_kb = sum(
                                [(x.memory_usage(index=True, deep=True).sum() >> 10) for x in batches]
                            )
                            total_rowcount = cur.rowcount
                            rest_rowcount = total_rowcount - batches_rowcount
                            rest_estimated_size_kb = int((rest_rowcount / batches_rowcount) * batches_size_kb)
                            if (available_memory_kb * 0.9) < rest_estimated_size_kb:
                                logger.error(
                                    "Attempt to get too large dataset:\n"
                                    f"batches_rowcount={batches_rowcount}, size_kb={batches_size_kb}\n"
                                    f"total_rowcount={total_rowcount}, estimated_size_kb={rest_estimated_size_kb}\n"
                                    f"available_memory_kb={available_memory_kb}"
                                )
                                raise MemoryError("Not enought memory")
                        # endregion
                    if len(batches) > 0:
                        response = _make_table_response(result=pandas.concat(batches, ignore_index=True), cursor=cur)
                    else:
                        response = Response(RESPONSE_TYPE.TABLE, DataFrame([], columns=[x[0] for x in cur.description]))
                except NotSupportedError:
                    # Fallback for CREATE/DELETE/UPDATE. These commands returns table with single column,
                    # but it cannot be retrieved as pandas DataFrame.
                    result = cur.fetchall()
                    match result:
                        case (
                            [{"number of rows inserted": affected_rows}]
                            | [{"number of rows deleted": affected_rows}]
                            | [{"number of rows updated": affected_rows, "number of multi-joined rows updated": _}]
                        ):
                            response = Response(RESPONSE_TYPE.OK, affected_rows=affected_rows)
                        case list():
                            response = Response(
                                RESPONSE_TYPE.TABLE, DataFrame(result, columns=[x[0] for x in cur.description])
                            )
                        case _:
                            # Looks like SnowFlake always returns something in response, so this is suspicious
                            logger.warning("Snowflake did not return any data in response.")
                            response = Response(RESPONSE_TYPE.OK)
            except Exception as e:
                logger.error(f"Error running query: {query} on {self.connection_data.get('database')}, {e}!")
                response = Response(RESPONSE_TYPE.ERROR, error_code=0, error_message=str(e))

        if need_to_close is True:
            self.disconnect()

        if memory_pool is not None and memory_pool.backend_name == "jemalloc":
            # This reduce memory consumption, but will slow down next query slightly.
            # Except pool type 'jemalloc': memory consumption do not change significantly
            # and next query processing time may be even lower.
            memory_pool.release_unused()

        return response

    def query(self, query: ASTNode) -> Response:
        """
        Executes a SQL query represented by an ASTNode and retrieves the data.

        Args:
            query (ASTNode): An ASTNode representing the SQL query to be executed.

        Returns:
            Response: The response from the `native_query` method, containing the result of the SQL query execution.
        """

        query_str = self.renderer.get_string(query, with_failback=True)
        logger.debug(f"Executing SQL query: {query_str}")
        result = self.native_query(query_str)
        return self.lowercase_columns(result, query)

    def lowercase_columns(self, result, query):
        if not isinstance(query, Select) or result.data_frame is None:
            return result

        quoted_columns = []
        if query.targets is not None:
            for column in query.targets:
                if hasattr(column, "alias") and column.alias is not None:
                    if column.alias.is_quoted[-1]:
                        quoted_columns.append(column.alias.parts[-1])
                elif isinstance(column, Identifier):
                    if column.is_quoted[-1]:
                        quoted_columns.append(column.parts[-1])

        rename_columns = {}
        for col in result.data_frame.columns:
            if col.isupper() and col not in quoted_columns:
                rename_columns[col] = col.lower()
        if rename_columns:
            result.data_frame = result.data_frame.rename(columns=rename_columns)
        return result

    def get_tables(self) -> Response:
        """
        Retrieves a list of all non-system tables and views in the current schema of the Snowflake account.

        Returns:
            Response: A response object containing the list of tables and views, formatted as per the `Response` class.
        """

        query = """
            SELECT TABLE_NAME, TABLE_SCHEMA, TABLE_TYPE
            FROM INFORMATION_SCHEMA.TABLES
            WHERE TABLE_TYPE IN ('BASE TABLE', 'VIEW')
              AND TABLE_SCHEMA = current_schema()
        """
        return self.native_query(query)

    def get_columns(self, table_name) -> Response:
        """
        Retrieves column details for a specified table in the Snowflake account.

        Args:
            table_name (str): The name of the table for which to retrieve column information.

        Returns:
            Response: A response object containing the column details, formatted as per the `Response` class.

        Raises:
            ValueError: If the 'table_name' is not a valid string.
        """

        if not table_name or not isinstance(table_name, str):
            raise ValueError("Invalid table name provided.")

        query = f"""
            SELECT
                COLUMN_NAME,
                DATA_TYPE,
                ORDINAL_POSITION,
                COLUMN_DEFAULT,
                IS_NULLABLE,
                CHARACTER_MAXIMUM_LENGTH,
                CHARACTER_OCTET_LENGTH,
                NUMERIC_PRECISION,
                NUMERIC_SCALE,
                DATETIME_PRECISION,
                CHARACTER_SET_NAME,
                COLLATION_NAME
            FROM INFORMATION_SCHEMA.COLUMNS
            WHERE TABLE_NAME = '{table_name}'
              AND TABLE_SCHEMA = current_schema()
        """
        result = self.native_query(query)
        result.to_columns_table_response(map_type_fn=_map_type)

        return result

    def meta_get_tables(self, table_names: Optional[List[str]] = None) -> Response:
        """
        Retrieves metadata information about the tables in the Snowflake database to be stored in the data catalog.

        Args:
            table_names (list): A list of table names for which to retrieve metadata information.

        Returns:
            Response: A response object containing the metadata information, formatted as per the `Response` class.
        """
        query = """
            SELECT
                TABLE_CATALOG,
                TABLE_SCHEMA,
                TABLE_NAME,
                TABLE_TYPE,
                COMMENT AS TABLE_DESCRIPTION,
                ROW_COUNT,
                CREATED,
                LAST_ALTERED
            FROM INFORMATION_SCHEMA.TABLES
            WHERE TABLE_SCHEMA = current_schema()
            AND TABLE_TYPE IN ('BASE TABLE', 'VIEW')
        """

        if table_names is not None and len(table_names) > 0:
            table_names_str = ", ".join([f"'{t.upper()}'" for t in table_names])
            query += f" AND TABLE_NAME IN ({table_names_str})"

        result = self.native_query(query)
        result.data_frame["ROW_COUNT"] = result.data_frame["ROW_COUNT"].astype(int)

        return result

    def meta_get_columns(self, table_names: Optional[List[str]] = None) -> Response:
        """
        Retrieves column metadata for the specified tables (or all tables if no list is provided).

        Args:
            table_names (list): A list of table names for which to retrieve column metadata.

        Returns:
            Response: A response object containing the column metadata.
        """
        query = """
            SELECT
                TABLE_NAME,
                COLUMN_NAME,
                DATA_TYPE,
                COMMENT AS COLUMN_DESCRIPTION,
                COLUMN_DEFAULT,
                (IS_NULLABLE = 'YES') AS IS_NULLABLE,
                CHARACTER_MAXIMUM_LENGTH,
                CHARACTER_OCTET_LENGTH,
                NUMERIC_PRECISION,
                NUMERIC_SCALE,
                DATETIME_PRECISION,
                CHARACTER_SET_NAME,
                COLLATION_NAME
            FROM INFORMATION_SCHEMA.COLUMNS
            WHERE TABLE_SCHEMA = current_schema()
        """

        if table_names is not None and len(table_names) > 0:
            table_names_str = ", ".join([f"'{t.upper()}'" for t in table_names])
            query += f" AND TABLE_NAME IN ({table_names_str})"

        result = self.native_query(query)
        return result

    def meta_get_column_statistics(self, table_names: Optional[List[str]] = None) -> Response:
        """
        Retrieves basic column statistics: null %, distinct count.
        Due to Snowflake limitations, this runs per-table not per-column.
        TODO:  Add most_common_values and most_common_frequencies
        """
        columns_query = """
            SELECT TABLE_NAME, COLUMN_NAME
            FROM INFORMATION_SCHEMA.COLUMNS
            WHERE TABLE_SCHEMA = current_schema()
        """
        if table_names:
            table_names_str = ", ".join([f"'{t.upper()}'" for t in table_names])
            columns_query += f" AND TABLE_NAME IN ({table_names_str})"

        columns_result = self.native_query(columns_query)
        if (
            columns_result.type == RESPONSE_TYPE.ERROR
            or columns_result.data_frame is None
            or columns_result.data_frame.empty
        ):
            return Response(RESPONSE_TYPE.ERROR, error_message="No columns found.")

        columns_df = columns_result.data_frame
        grouped = columns_df.groupby("TABLE_NAME")
        all_stats = []

        for table_name, group in grouped:
            select_parts = []
            for _, row in group.iterrows():
                col = row["COLUMN_NAME"]
                # Ensure column names in the query are properly quoted if they contain special characters or are case-sensitive
                quoted_col = f'"{col}"'
                select_parts.extend(
                    [
                        f'COUNT_IF({quoted_col} IS NULL) AS "nulls_{col}"',
                        f'APPROX_COUNT_DISTINCT({quoted_col}) AS "distincts_{col}"',
                        f'MIN({quoted_col}) AS "min_{col}"',
                        f'MAX({quoted_col}) AS "max_{col}"',
                    ]
                )

            quoted_table_name = f'"{table_name}"'
            stats_query = f"""
            SELECT COUNT(*) AS "total_rows", {", ".join(select_parts)}
            FROM {quoted_table_name}
            """
            try:
                stats_res = self.native_query(stats_query)
                if stats_res.type != RESPONSE_TYPE.TABLE or stats_res.data_frame is None or stats_res.data_frame.empty:
                    logger.warning(
                        f"Could not retrieve stats for table {table_name}. Query returned no data or an error: {stats_res.error_message if stats_res.type == RESPONSE_TYPE.ERROR else 'No data'}"
                    )
                    # Add placeholder stats if query fails or returns empty
                    for _, row in group.iterrows():
                        all_stats.append(
                            {
                                "table_name": table_name,
                                "column_name": row["COLUMN_NAME"],
                                "null_percentage": None,
                                "distinct_values_count": None,
                                "most_common_values": [],
                                "most_common_frequencies": [],
                                "minimum_value": None,
                                "maximum_value": None,
                            }
                        )
                    continue

                stats_data = stats_res.data_frame.iloc[0]
                total_rows = stats_data.get("total_rows", 0)

                for _, row in group.iterrows():
                    col = row["COLUMN_NAME"]
                    # Keys for stats_data should match the aliases in stats_query (e.g., "nulls_COLNAME")
                    nulls = stats_data.get(f"nulls_{col}", 0)
                    distincts = stats_data.get(f"distincts_{col}", None)
                    min_val = stats_data.get(f"min_{col}", None)
                    max_val = stats_data.get(f"max_{col}", None)
                    null_pct = (nulls / total_rows) * 100 if total_rows is not None and total_rows > 0 else None

                    all_stats.append(
                        {
                            "table_name": table_name,
                            "column_name": col,
                            "null_percentage": null_pct,
                            "distinct_values_count": distincts,
                            "most_common_values": [],
                            "most_common_frequencies": [],
                            "minimum_value": min_val,
                            "maximum_value": max_val,
                        }
                    )
            except Exception as e:
                logger.error(f"Exception while fetching statistics for table {table_name}: {e}")
                for _, row in group.iterrows():
                    all_stats.append(
                        {
                            "table_name": table_name,
                            "column_name": row["COLUMN_NAME"],
                            "null_percentage": None,
                            "distinct_values_count": None,
                            "most_common_values": [],
                            "most_common_frequencies": [],
                            "minimum_value": None,
                            "maximum_value": None,
                        }
                    )

        if not all_stats:
            return Response(RESPONSE_TYPE.TABLE, data_frame=pandas.DataFrame())

        return Response(RESPONSE_TYPE.TABLE, data_frame=pandas.DataFrame(all_stats))

    def meta_get_primary_keys(self, table_names: Optional[List[str]] = None) -> Response:
        """
        Retrieves primary key information for the specified tables (or all tables if no list is provided).

        Args:
            table_names (list): A list of table names for which to retrieve primary key information.

        Returns:
            Response: A response object containing the primary key information.
        """
        try:
            query = """
                SHOW PRIMARY KEYS IN TABLE;
            """

            response = self.native_query(query)
            if response.type == RESPONSE_TYPE.ERROR and response.error_message:
                logger.error(f"Query error in meta_get_primary_keys: {response.error_message}\nQuery:\n{query}")

            df = response.data_frame
            if not df.empty:
                if table_names:
                    df = df[df["table_name"].isin(table_names)]

                df = df[["table_name", "column_name", "key_sequence", "constraint_name"]]
                df = df.rename(columns={"key_sequence": "ordinal_position"})

            response.data_frame = df

            return response

        except Exception as e:
            logger.error(f"Exception in meta_get_primary_keys: {e!r}")
            return Response(RESPONSE_TYPE.ERROR, error_message=f"Exception querying primary keys: {e!r}")

    def meta_get_foreign_keys(self, table_names: Optional[List[str]] = None) -> Response:
        """
        Retrieves foreign key information for the specified tables (or all tables if no list is provided).

        Args:
            table_names (list): A list of table names for which to retrieve foreign key information.

        Returns:
            Response: A response object containing the foreign key information.
        """
        try:
            query = """
                SHOW IMPORTED KEYS IN TABLE;
            """

            response = self.native_query(query)
            if response.type == RESPONSE_TYPE.ERROR and response.error_message:
                logger.error(f"Query error in meta_get_primary_keys: {response.error_message}\nQuery:\n{query}")

            df = response.data_frame
            if not df.empty:
                if table_names:
                    df = df[df["pk_table_name"].isin(table_names) & df["fk_table_name"].isin(table_names)]

                df = df[["pk_table_name", "pk_column_name", "fk_table_name", "fk_column_name"]]
                df = df.rename(
                    columns={
                        "pk_table_name": "child_table_name",
                        "pk_column_name": "child_column_name",
                        "fk_table_name": "parent_table_name",
                        "fk_column_name": "parent_column_name",
                    }
                )

            response.data_frame = df

            return response

        except Exception as e:
            logger.error(f"Exception in meta_get_primary_keys: {e!r}")
            return Response(RESPONSE_TYPE.ERROR, error_message=f"Exception querying primary keys: {e!r}")<|MERGE_RESOLUTION|>--- conflicted
+++ resolved
@@ -89,12 +89,9 @@
         if description_column_type in ("OBJECT", "ARRAY"):
             mysql_types.append(MYSQL_DATA_TYPE.JSON)
             continue
-<<<<<<< HEAD
         if description_column_type == 'VECTOR':
             mysql_types.append(MYSQL_DATA_TYPE.VECTOR)
             continue
-=======
->>>>>>> 8bd905fb
         if pd_types.is_integer_dtype(column_dtype):
             column_dtype_name = column_dtype.name
             if column_dtype_name in ("int8", "Int8"):
