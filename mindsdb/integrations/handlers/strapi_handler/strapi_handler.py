from mindsdb.integrations.handlers.strapi_handler.strapi_tables import StrapiTable
from mindsdb.integrations.libs.api_handler import APIHandler
from mindsdb.integrations.libs.response import HandlerStatusResponse as StatusResponse
from mindsdb_sql import parse_sql
import requests
from mindsdb.integrations.libs.const import HANDLER_CONNECTION_ARG_TYPE as ARG_TYPE
from collections import OrderedDict
import pandas as pd

logger = log.getLogger(__name__)


class StrapiHandler(APIHandler):
    def __init__(self, name: str, **kwargs) -> None:
        """initializer method

        Args:
            name (str): handler name
        """
        super().__init__(name)

        self.is_connected = False
        args = kwargs.get('connection_data', {})
        if 'host' in args and 'port' in args:
            self._base_url = f"http://{args['host']}:{args['port']}/api"
        if 'api_token' in args:
            self._api_token = args['api_token']
        if 'plural_api_ids' in args:
            self._plural_api_ids = args['plural_api_ids']
        # Registers tables for each collections in strapi
        for pluralApiId in self._plural_api_ids:
            self._register_table(table_name=pluralApiId, table_class=StrapiTable(handler=self, name=pluralApiId))

    def check_connection(self) -> StatusResponse:
        """checking the connection

        Returns:
            StatusResponse: whether the connection is still up
        """
<<<<<<< HEAD
        return self.connect()
=======
        response = StatusResponse(False)
        try:
            self.connect()
            response.success = True
        except Exception as e:
            logger.error(f'Error connecting to Strapi API: {e}!')
            response.error_message = e

        self.is_connected = response.success
        return response
>>>>>>> 5ca497a8

    def connect(self) -> StatusResponse:
        """making the connectino object
        """
        if self.is_connected:
            return StatusResponse(True)

        try:
            self.call_strapi_api(method='GET', endpoint='/users')
            self.is_connected = True
        except Exception as e:
<<<<<<< HEAD
            self.is_connected = False
=======
            logger.error(f'Error connecting to Strapi API: {e}!')
>>>>>>> 5ca497a8
            return StatusResponse(False, error_message=e)

    def native_query(self, query: str) -> StatusResponse:
        """Receive and process a raw query.

        Parameters
        ----------
        query : str
            query in a native format

        Returns
        -------
        StatusResponse
            Request status
        """
        ast = parse_sql(query, dialect="mindsdb")
        return self.query(ast)

    def call_strapi_api(self, method: str, endpoint: str, params: dict = {}, json_data: dict = {}) -> pd.DataFrame:
        headers = {"Authorization": f"Bearer {self._api_token}"}
        url = f"{self._base_url}{endpoint}"

        if method.upper() in ('GET', 'POST', 'PUT', 'DELETE'):
            headers['Content-Type'] = 'application/json'
            response = requests.request(method, url, headers=headers, params=params, data=json_data)

            if response.status_code == 200:
                data = response.json()
                # Create an empty DataFrame
                df = pd.DataFrame()
                if isinstance(data.get('data', None), list):
                    for item in data['data']:
                        # Add 'id' and 'attributes' to the DataFrame
                        row_data = {'id': item['id'], **item['attributes']}
                        df = df._append(row_data, ignore_index=True)
                elif isinstance(data.get('data', None), dict):
                    # Add 'id' and 'attributes' to the DataFrame
                    row_data = {'id': data['data']['id'], **data['data']['attributes']}
                    df = df._append(row_data, ignore_index=True)
            else:
                raise Exception(response.json()['error']['message'])
        return df


connection_args = OrderedDict(
    api_token={
        "type": ARG_TYPE.PWD,
        "description": "Strapi API key to use for authentication.",
        "required": True,
        "label": "Api token",
    },
    host={
        "type": ARG_TYPE.URL,
        "description": "Strapi API host to connect to.",
        "required": True,
        "label": "Host",
    },
    port={
        "type": ARG_TYPE.INT,
        "description": "Strapi API port to connect to.",
        "required": True,
        "label": "Port",
    },
    plural_api_ids={
        "type": list,
        "description": "Plural API id to use for querying.",
        "required": True,
        "label": "Plural API id",
    },
)

connection_args_example = OrderedDict(
    host="localhost",
    port=1337,
    api_token="c56c000d867e95848c",
    plural_api_ids=["posts", "portfolios"],
)<|MERGE_RESOLUTION|>--- conflicted
+++ resolved
@@ -37,20 +37,7 @@
         Returns:
             StatusResponse: whether the connection is still up
         """
-<<<<<<< HEAD
         return self.connect()
-=======
-        response = StatusResponse(False)
-        try:
-            self.connect()
-            response.success = True
-        except Exception as e:
-            logger.error(f'Error connecting to Strapi API: {e}!')
-            response.error_message = e
-
-        self.is_connected = response.success
-        return response
->>>>>>> 5ca497a8
 
     def connect(self) -> StatusResponse:
         """making the connectino object
@@ -62,11 +49,7 @@
             self.call_strapi_api(method='GET', endpoint='/users')
             self.is_connected = True
         except Exception as e:
-<<<<<<< HEAD
             self.is_connected = False
-=======
-            logger.error(f'Error connecting to Strapi API: {e}!')
->>>>>>> 5ca497a8
             return StatusResponse(False, error_message=e)
 
     def native_query(self, query: str) -> StatusResponse:
