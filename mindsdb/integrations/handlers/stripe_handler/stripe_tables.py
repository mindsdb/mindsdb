import pandas as pd
from typing import Text, List, Dict

from mindsdb_sql.parser import ast
from mindsdb.integrations.libs.api_handler import APITable

from mindsdb.integrations.handlers.utilities.query_utilities.select_query_utilities import SELECTQueryParser, SELECTQueryExecutor


class CustomersTable(APITable):
    """The Stripe Customers Table implementation"""

    def select(self, query: ast.Select) -> pd.DataFrame:
        """
        Pulls Stripe Customer data.

        Parameters
        ----------
        query : ast.Select
           Given SQL SELECT query

        Returns
        -------
        pd.DataFrame
            Stripe Customers matching the query

        Raises
        ------
        ValueError
            If the query contains an unsupported condition
        """

        select_statement_parser = SELECTQueryParser(
            query,
            'customers',
            self.get_columns()
        )
        selected_columns, where_conditions, order_by_conditions, result_limit = select_statement_parser.parse_query()

        customers_df = pd.json_normalize(self.get_customers(limit=result_limit))
        select_statement_executor = SELECTQueryExecutor(
            customers_df,
            selected_columns,
            where_conditions,
            order_by_conditions
        )
        customers_df = select_statement_executor.execute_query()

        return customers_df

    def get_columns(self) -> List[Text]:
        return pd.json_normalize(self.get_customers(limit=1)).columns.tolist()

    def get_customers(self, **kwargs) -> List[Dict]:
        stripe = self.handler.connect()
        customers = stripe.Customer.list(**kwargs)
        return [customer.to_dict() for customer in customers]


class ProductsTable(APITable):
    """The Stripe Products Table implementation"""

    def select(self, query: ast.Select) -> pd.DataFrame:
        """
        Pulls Stripe Product data.

        Parameters
        ----------
        query : ast.Select
           Given SQL SELECT query

        Returns
        -------
        pd.DataFrame
            Stripe Products matching the query

        Raises
        ------
        ValueError
            If the query contains an unsupported condition
        """

        select_statement_parser = SELECTQueryParser(
            query,
            'products',
            self.get_columns()
        )
        selected_columns, where_conditions, order_by_conditions, result_limit = select_statement_parser.parse_query()

        products_df = pd.json_normalize(self.get_products(limit=result_limit))
        select_statement_executor = SELECTQueryExecutor(
            products_df,
            selected_columns,
            where_conditions,
            order_by_conditions
        )
        products_df = select_statement_executor.execute_query()

        return products_df

    def get_columns(self) -> List[Text]:
        return pd.json_normalize(self.get_products(limit=1)).columns.tolist()

    def get_products(self, **kwargs) -> List[Dict]:
        stripe = self.handler.connect()
        products = stripe.Product.list(**kwargs)
        return [product.to_dict() for product in products]


class PaymentIntentsTable(APITable):
    """The Stripe Payment Intents Table implementation"""

    def select(self, query: ast.Select) -> pd.DataFrame:
        """
        Pulls Stripe Payment Intents data.

        Parameters
        ----------
        query : ast.Select
           Given SQL SELECT query

        Returns
        -------
        pd.DataFrame
            Stripe Payment Intents matching the query

        Raises
        ------
        ValueError
            If the query contains an unsupported condition
        """

        select_statement_parser = SELECTQueryParser(
            query,
            'payment_intents',
            self.get_columns()
        )
        selected_columns, where_conditions, order_by_conditions, result_limit = select_statement_parser.parse_query()

        payment_intents_df = pd.json_normalize(self.get_payment_intents(limit=result_limit))
        select_statement_executor = SELECTQueryExecutor(
            payment_intents_df,
            selected_columns,
            where_conditions,
            order_by_conditions
        )
        payment_intents_df = select_statement_executor.execute_query()

        return payment_intents_df

    def get_columns(self) -> List[Text]:
        return pd.json_normalize(self.get_payment_intents(limit=1)).columns.tolist()

    def get_payment_intents(self, **kwargs) -> List[Dict]:
        stripe = self.handler.connect()
        payment_intents = stripe.PaymentIntent.list(**kwargs)
        return [payment_intent.to_dict() for payment_intent in payment_intents]

<<<<<<< HEAD

class PayoutsTable(APITable):
    """The Stripe Payouts Table implementation"""

    def select(self, query: ast.Select) -> pd.DataFrame:
        """
        Pulls Stripe Payout data.
=======
class RefundsTable(APITable):
    """The Stripe Refund Table implementation"""

    def select(self, query: ast.Select) -> pd.DataFrame:
        """
        Pulls Stripe Refund data.
>>>>>>> 926bb803

        Parameters
        ----------
        query : ast.Select
           Given SQL SELECT query

        Returns
        -------
        pd.DataFrame
<<<<<<< HEAD
            Stripe Payouts matching the query
=======
            Stripe Refunds matching the query
>>>>>>> 926bb803

        Raises
        ------
        ValueError
            If the query contains an unsupported condition
        """

        select_statement_parser = SELECTQueryParser(
            query,
<<<<<<< HEAD
            'payouts',
=======
            'refunds',
>>>>>>> 926bb803
            self.get_columns()
        )
        selected_columns, where_conditions, order_by_conditions, result_limit = select_statement_parser.parse_query()

<<<<<<< HEAD
        payouts_df = pd.json_normalize(self.get_payouts(limit=result_limit))
        select_statement_executor = SELECTQueryExecutor(
            payouts_df,
=======
        refunds_df = pd.json_normalize(self.get_refunds(limit=result_limit))
        select_statement_executor = SELECTQueryExecutor(
            refunds_df,
>>>>>>> 926bb803
            selected_columns,
            where_conditions,
            order_by_conditions
        )
<<<<<<< HEAD
        payouts_df = select_statement_executor.execute_query()

        return payouts_df

    def get_columns(self) -> List[Text]:
        return pd.json_normalize(self.get_payouts(limit=1)).columns.tolist()

    def get_payouts(self, **kwargs) -> List[Dict]:
        stripe = self.handler.connect()
        payouts = stripe.Payout.list(**kwargs)
        return [payout.to_dict() for payout in payouts]
=======
        refunds_df = select_statement_executor.execute_query()

        return refunds_df

    def get_columns(self) -> List[Text]:
        return pd.json_normalize(self.get_refunds(limit=1)).columns.tolist()

    def get_refunds(self, **kwargs) -> List[Dict]:
        stripe = self.handler.connect()
        refunds = stripe.Refund.list(**kwargs)
        return [refund.to_dict() for refund in refunds ]
>>>>>>> 926bb803
<|MERGE_RESOLUTION|>--- conflicted
+++ resolved
@@ -156,68 +156,94 @@
         payment_intents = stripe.PaymentIntent.list(**kwargs)
         return [payment_intent.to_dict() for payment_intent in payment_intents]
 
-<<<<<<< HEAD
-
+      
+class RefundsTable(APITable):
+    """The Stripe Refund Table implementation"""
+
+    def select(self, query: ast.Select) -> pd.DataFrame:
+        """
+        Pulls Stripe Refund data.
+
+        Parameters
+        ----------
+        query : ast.Select
+           Given SQL SELECT query
+
+        Returns
+        -------
+        pd.DataFrame
+            Stripe Refunds matching the query
+
+        Raises
+        ------
+        ValueError
+            If the query contains an unsupported condition
+        """
+
+        select_statement_parser = SELECTQueryParser(
+            query,
+            'refunds',
+            self.get_columns()
+        )
+        selected_columns, where_conditions, order_by_conditions, result_limit = select_statement_parser.parse_query()
+
+        refunds_df = pd.json_normalize(self.get_refunds(limit=result_limit))
+        select_statement_executor = SELECTQueryExecutor(
+            refunds_df,
+            selected_columns,
+            where_conditions,
+            order_by_conditions
+        )
+        refunds_df = select_statement_executor.execute_query()
+
+        return refunds_df
+
+    def get_columns(self) -> List[Text]:
+        return pd.json_normalize(self.get_refunds(limit=1)).columns.tolist()
+
+    def get_refunds(self, **kwargs) -> List[Dict]:
+        stripe = self.handler.connect()
+        refunds = stripe.Refund.list(**kwargs)
+        return [refund.to_dict() for refund in refunds ]
+     
+    
 class PayoutsTable(APITable):
     """The Stripe Payouts Table implementation"""
 
     def select(self, query: ast.Select) -> pd.DataFrame:
         """
         Pulls Stripe Payout data.
-=======
-class RefundsTable(APITable):
-    """The Stripe Refund Table implementation"""
-
-    def select(self, query: ast.Select) -> pd.DataFrame:
-        """
-        Pulls Stripe Refund data.
->>>>>>> 926bb803
-
-        Parameters
-        ----------
-        query : ast.Select
-           Given SQL SELECT query
-
-        Returns
-        -------
-        pd.DataFrame
-<<<<<<< HEAD
+
+        Parameters
+        ----------
+        query : ast.Select
+           Given SQL SELECT query
+
+        Returns
+        -------
+        pd.DataFrame
             Stripe Payouts matching the query
-=======
-            Stripe Refunds matching the query
->>>>>>> 926bb803
-
-        Raises
-        ------
-        ValueError
-            If the query contains an unsupported condition
-        """
-
-        select_statement_parser = SELECTQueryParser(
-            query,
-<<<<<<< HEAD
+
+        Raises
+        ------
+        ValueError
+            If the query contains an unsupported condition
+        """
+
+        select_statement_parser = SELECTQueryParser(
+            query,
             'payouts',
-=======
-            'refunds',
->>>>>>> 926bb803
-            self.get_columns()
-        )
-        selected_columns, where_conditions, order_by_conditions, result_limit = select_statement_parser.parse_query()
-
-<<<<<<< HEAD
+            self.get_columns()
+        )
+        selected_columns, where_conditions, order_by_conditions, result_limit = select_statement_parser.parse_query()
+
         payouts_df = pd.json_normalize(self.get_payouts(limit=result_limit))
         select_statement_executor = SELECTQueryExecutor(
             payouts_df,
-=======
-        refunds_df = pd.json_normalize(self.get_refunds(limit=result_limit))
-        select_statement_executor = SELECTQueryExecutor(
-            refunds_df,
->>>>>>> 926bb803
-            selected_columns,
-            where_conditions,
-            order_by_conditions
-        )
-<<<<<<< HEAD
+            selected_columns,
+            where_conditions,
+            order_by_conditions
+        )
         payouts_df = select_statement_executor.execute_query()
 
         return payouts_df
@@ -228,17 +254,4 @@
     def get_payouts(self, **kwargs) -> List[Dict]:
         stripe = self.handler.connect()
         payouts = stripe.Payout.list(**kwargs)
-        return [payout.to_dict() for payout in payouts]
-=======
-        refunds_df = select_statement_executor.execute_query()
-
-        return refunds_df
-
-    def get_columns(self) -> List[Text]:
-        return pd.json_normalize(self.get_refunds(limit=1)).columns.tolist()
-
-    def get_refunds(self, **kwargs) -> List[Dict]:
-        stripe = self.handler.connect()
-        refunds = stripe.Refund.list(**kwargs)
-        return [refund.to_dict() for refund in refunds ]
->>>>>>> 926bb803
+        return [payout.to_dict() for payout in payouts]