--- conflicted
+++ resolved
@@ -11,14 +11,9 @@
 )
 from mindsdb.utilities.config import Config
 from mindsdb.utilities import log
-<<<<<<< HEAD
 from datetime import datetime
 from mindsdb.integrations.utilities.date_utils import parse_utc_date, parse_utc_date_with_limit, parse_local_date
 from mindsdb.integrations.utilities.sql_utils import extract_comparison_conditions, project_dataframe, filter_dataframe
-=======
-from mindsdb.integrations.utilities.date_utils import parse_utc_date_with_limit
-from mindsdb.integrations.utilities.sql_utils import extract_comparison_conditions
->>>>>>> db1fa922
 
 from mindsdb_sql.parser import ast
 
@@ -36,28 +31,21 @@
             if op == 'or':
                 raise NotImplementedError('OR is not supported')
             if arg1 == 'sent_at' and arg2 is not None:
-<<<<<<< HEAD
 
                 date = parse_local_date(arg2)
                 # date = parse_utc_date_with_limit(arg2, 300)
                 
-=======
-                date = parse_utc_date_with_limit(arg2, 300)
->>>>>>> db1fa922
                 if op == '>':
                     params['date_sent_after'] = date
                 elif op == '<':
                     params['date_sent_before'] = date
                 else:
                     raise NotImplementedError
-<<<<<<< HEAD
 
                 # also add to post query filter because date_sent_after=date1 will include date1
                 filters.append([op, arg1, arg2])
 
-            
-=======
->>>>>>> db1fa922
+
             elif arg1 == 'sid':
                 if op == '=':
                     params['sid'] = arg2
@@ -80,15 +68,11 @@
 
             else:
                 filters.append([op, arg1, arg2])
-<<<<<<< HEAD
-
-=======
->>>>>>> db1fa922
+
         if query.limit is not None:
             params['limit'] = query.limit.value
 
         result = self.handler.fetch_messages(params, df=True)
-<<<<<<< HEAD
 
         # filter targets
         result = filter_dataframe(result, filters)
@@ -96,8 +80,6 @@
         # project targets
         result = project_dataframe(result, query.targets, self.get_columns())
 
-=======
->>>>>>> db1fa922
         return result
 
     def get_columns(self):
@@ -309,11 +291,7 @@
                 'body': msg.body,
                 'direction': msg.direction,
                 'msg_status': msg.status,
-<<<<<<< HEAD
                 'sent_at': msg.date_created.replace(tzinfo=None),
-=======
-                'sent_at': msg.date_created,  # datetime.strptime(str(msg.date_sent), '%Y-%m-%d %H:%M:%S%z'),
->>>>>>> db1fa922
                 'account_sid': msg.account_sid,
                 'price': msg.price,
                 'price_unit': msg.price_unit,
