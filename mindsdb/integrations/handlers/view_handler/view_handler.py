--- conflicted
+++ resolved
@@ -1,9 +1,3 @@
-<<<<<<< HEAD
-from contextlib import closing
-
-
-=======
->>>>>>> bee1f599
 from pandas import DataFrame
 
 from mindsdb_sql import parse_sql
