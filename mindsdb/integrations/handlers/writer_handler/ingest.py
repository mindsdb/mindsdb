--- conflicted
+++ resolved
@@ -1,74 +1,10 @@
 import pandas as pd
-<<<<<<< HEAD
-from langchain.text_splitter import RecursiveCharacterTextSplitter
-from langchain.vectorstores import Chroma
-
-from mindsdb.utilities import log
-=======
->>>>>>> 910d705e
 
 from mindsdb.integrations.handlers.rag_handler.ingest import RAGIngestor
 from mindsdb.integrations.handlers.writer_handler.settings import (
     WriterHandlerParameters,
 )
 
-<<<<<<< HEAD
-logger = log.getLogger(__name__)
-
-class Ingestor:
-    def __init__(self, args: dict, df: pd.DataFrame):
-        self.args = args
-        self.df = df
-        self.embeddings_model_name = args.get(
-            "embeddings_model_name", DEFAULT_EMBEDDINGS_MODEL
-        )
-        self.persist_directory = args["chromadb_storage_path"]
-
-        self.chroma_settings = get_chroma_settings(self.persist_directory)
-
-    def split_documents(self):
-        # Load documents and split in chunks
-        logger.info(f"Loading documents from input data")
-
-        text_splitter = RecursiveCharacterTextSplitter(chunk_size=500, chunk_overlap=50)
-        documents = df_to_documents(
-            df=self.df, page_content_columns=self.args["context_columns"]
-        )
-        texts = text_splitter.split_documents(documents)
-        logger.info(f"Loaded {len(documents)} documents from input data")
-        logger.info(f"Split into {len(texts)} chunks of text (max. 500 tokens each)")
-
-        return texts
-
-    def embeddings_to_vectordb(self):
-        start_time = time.time()
-
-        # Load documents and split in chunks
-        texts = self.split_documents()
-
-        # Load embeddings model
-        embeddings_model = load_embeddings_model(self.embeddings_model_name)
-
-        logger.info(f"Creating vectorstore from documents")
-
-        # Create and store locally vectorstore
-        db = Chroma.from_documents(
-            texts,
-            embedding=embeddings_model,
-            persist_directory=self.persist_directory,
-            client_settings=self.chroma_settings,
-            collection_name=self.args.get("collection_name", "langchain"),
-        )
-        db.persist()
-        db = None
-        end_time = time.time()
-        elapsed_time = end_time - start_time
-
-        logger.info(
-            "Fished creating vectorstore from documents. It took: {elapsed_time/60} minutes"
-        )
-=======
->>>>>>> 910d705e
 
 class WriterIngestor(RAGIngestor):
     def __init__(self, args: WriterHandlerParameters, df: pd.DataFrame):
