from typing import Dict, Optional

import pandas as pd

<<<<<<< HEAD
from mindsdb.integrations.libs.base import BaseMLEngine
from mindsdb.utilities import log

from .ingest import Ingestor
from .question_answer import QuestionAnswerer
from .settings import (
=======
from mindsdb.integrations.handlers.writer_handler.evaluate import WriterEvaluator
from mindsdb.integrations.handlers.writer_handler.ingest import WriterIngestor
from mindsdb.integrations.handlers.writer_handler.rag import QuestionAnswerer
from mindsdb.integrations.handlers.writer_handler.settings import (
>>>>>>> 910d705e
    DEFAULT_EMBEDDINGS_MODEL,
    EVAL_COLUMN_NAMES,
    WriterHandlerParameters,
    WriterLLMParameters,
)
from mindsdb.integrations.libs.base import BaseMLEngine
from mindsdb.integrations.utilities.datasets.dataset import (
    load_dataset,
    validate_dataframe,
)
from mindsdb.utilities.log import get_log

# these require no additional arguments

logger = log.getLogger(__name__)

def extract_llm_params(args):
    """extract llm params from input query args"""

    llm_params = {}
    for param in WriterLLMParameters.__fields__:
        if param in args:
            llm_params[param] = args.pop(param)

    args["llm_params"] = llm_params

    return args


class WriterHandler(BaseMLEngine):
    """
    WriterHandler is a MindsDB integration with Writer API LLMs that allows users to run question answering
    on their data by providing a question.

    The User is able to provide data that provides context for the questions, see create() method for more details.

    """

    name = "writer"

    def __init__(self, *args, **kwargs):
        super().__init__(*args, **kwargs)
        self.generative = True

    @staticmethod
    def create_validation(target, args=None, **kwargs):
        if "using" not in args:
            raise Exception(
                "Writer engine requires a USING clause! Refer to its documentation for more details."
            )

    def create(
        self,
        target: str,
        df: pd.DataFrame = pd.DataFrame(),
        args: Optional[Dict] = None,
    ):
        """
        Dispatch is running embeddings and storing in a VectorDB, unless user already has embeddings persisted
        """

        input_args = extract_llm_params(args["using"])

        if "evaluate_dataset" not in input_args and df is not None:
            # if user doesn't provide an evaluation dataset, use the input df from create query
            input_args["evaluate_dataset"] = df.to_dict(orient="records")

        args = WriterHandlerParameters(**input_args)

        # create folder for vector store to persist embeddings
        args.vector_store_storage_path = self.engine_storage.folder_get(
            args.vector_store_folder_name
        )

        if df is not None and args.run_embeddings:
            if "context_columns" not in args:
                # if no context columns provided, use all columns in df
                logger.info("No context columns provided, using all columns in df")
                args.context_columns = df.columns.tolist()

            if "embeddings_model_name" not in args:
                logger.info(
                    f"No embeddings model provided in query, using default model: {DEFAULT_EMBEDDINGS_MODEL}"
                )

            ingestor = WriterIngestor(args=args, df=df)
            ingestor.embeddings_to_vectordb()

        else:
            logger.info("Skipping embeddings and ingestion into Chroma VectorDB")

        export_args = args.dict(exclude={"llm_params"})
        # 'callbacks' aren't json serializable, we do this to avoid errors
        export_args["llm_params"] = args.llm_params.dict(exclude={"callbacks"})

        # for mindsdb cloud, store data in shared file system
        # for cloud version of mindsdb to make it be usable by all mindsdb nodes
        self.engine_storage.folder_sync(args.vector_store_folder_name)

        self.model_storage.json_set("args", export_args)

    def predict(self, df: pd.DataFrame = None, args: dict = None):
        """
        Dispatch is performed depending on the underlying model type. Currently, only question answering
        is supported.
        """

        input_args = self.model_storage.json_get("args")
        args = WriterHandlerParameters(**input_args)

        if args.evaluation_type:
            # if user adds a WHERE clause with 'run_evaluation = true', run evaluation
            if "run_evaluation" in df.columns and df["run_evaluation"].tolist()[0]:
                return self.evaluate(args)
            else:
                logger.info(
                    "Skipping evaluation, running prediction only. "
                    "to run evaluation, add a WHERE clause with 'run_evaluation = true'"
                )

        args.vector_store_storage_path = self.engine_storage.folder_get(
            args.vector_store_folder_name
        )

        # get question answering results
        question_answerer = QuestionAnswerer(args=args)

        # get question from sql query
        # e.g. where question = 'What is the capital of France?'
        response = question_answerer.query(df["question"].tolist()[0])

        return pd.DataFrame(response)

    def evaluate(self, args: WriterHandlerParameters):

        if isinstance(args.evaluate_dataset, list):
            # if user provides a list of dicts, convert to dataframe and validate
            evaluate_df = validate_dataframe(
                pd.DataFrame(args.evaluate_dataset), EVAL_COLUMN_NAMES
            )
        else:
            evaluate_df = load_dataset(
                ml_task_type="question_answering", dataset_name=args.evaluate_dataset
            )
            args.context_columns = "context"

        if args.n_rows_evaluation:
            # if user specifies n_rows_evaluation in create, only use that many rows
            evaluate_df = evaluate_df.head(args.n_rows_evaluation)

        ingestor = WriterIngestor(df=evaluate_df, args=args)
        ingestor.embeddings_to_vectordb()

        evaluator = WriterEvaluator(args=args, df=evaluate_df, rag=QuestionAnswerer)
        df = evaluator.evaluate()

        evaluation_metrics = dict(
            mean_evaluation_metrics=evaluator.mean_evaluation_metrics,
            evaluation_df=df.to_dict(orient="records"),
        )

        self.model_storage.json_set("evaluation", evaluation_metrics)

        return df

    def describe(self, attribute: Optional[str] = None) -> pd.DataFrame:
        """
        Describe the model, or a specific attribute of the model
        """

        if attribute == "evaluation_output":
            evaluation = self.model_storage.json_get("evaluation")
            return pd.DataFrame(evaluation["evaluation_df"])
        elif attribute == "mean_evaluation_metrics":
            evaluation = self.model_storage.json_get("evaluation")
            return pd.DataFrame(evaluation["mean_evaluation_metrics"])
        else:
            raise ValueError(
                f"Attribute {attribute} not supported, try 'evaluation_output' or 'mean_evaluation_metrics'"
            )<|MERGE_RESOLUTION|>--- conflicted
+++ resolved
@@ -2,19 +2,10 @@
 
 import pandas as pd
 
-<<<<<<< HEAD
-from mindsdb.integrations.libs.base import BaseMLEngine
-from mindsdb.utilities import log
-
-from .ingest import Ingestor
-from .question_answer import QuestionAnswerer
-from .settings import (
-=======
 from mindsdb.integrations.handlers.writer_handler.evaluate import WriterEvaluator
 from mindsdb.integrations.handlers.writer_handler.ingest import WriterIngestor
 from mindsdb.integrations.handlers.writer_handler.rag import QuestionAnswerer
 from mindsdb.integrations.handlers.writer_handler.settings import (
->>>>>>> 910d705e
     DEFAULT_EMBEDDINGS_MODEL,
     EVAL_COLUMN_NAMES,
     WriterHandlerParameters,
@@ -25,7 +16,7 @@
     load_dataset,
     validate_dataframe,
 )
-from mindsdb.utilities.log import get_log
+from mindsdb.utilities import log
 
 # these require no additional arguments
 
