--- conflicted
+++ resolved
@@ -50,7 +50,6 @@
 WHERE youtube_video_id = "raWFGQ20OfA"
 ORDER BY display_name ASC
 LIMIT 5;
-<<<<<<< HEAD
 
 Given a channel_id, get information about the channel
 
@@ -59,8 +58,6 @@
 ~~~~
 
 Here, `channel_id` column is mandatory in the where clause.
-=======
-~~~~
 
 Get information about any youtube video using video_id:
 
@@ -68,5 +65,4 @@
 select * from mindsdb_youtube.video where video_id="id"
 ~~~~
 
-`video_id` is a mandatory column in the where clause.
->>>>>>> 5b55d297
+`video_id` is a mandatory column in the where clause.