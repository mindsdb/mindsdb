from typing import Any, List
import ast as py_ast

import pandas as pd
from mindsdb_sql_parser.ast import ASTNode, Select, Insert, Update, Delete, Star
from mindsdb_sql_parser.ast.select.identifier import Identifier

from mindsdb.integrations.utilities.sql_utils import (
    extract_comparison_conditions,
    filter_dataframe,
    sort_dataframe,
    FilterCondition,
    FilterOperator,
    SortColumn,
)
from mindsdb.integrations.libs.base import BaseHandler
from mindsdb.integrations.libs.api_handler_exceptions import TableAlreadyExists, TableNotFound

from mindsdb.integrations.libs.response import HandlerResponse as Response, RESPONSE_TYPE


class FuncParser:
    def from_string(self, query_string):
        body = py_ast.parse(query_string.strip(), mode="eval").body

        if not isinstance(body, py_ast.Call):
            raise RuntimeError(f"Api function not found {query_string}")

        fnc_name = body.func.id

        params = {}
        for keyword in body.keywords:
            name = keyword.arg
            value = self.process(keyword.value)

            params[name] = value

        return fnc_name, params

    def process(self, node):
        if isinstance(node, py_ast.List):
            elements = []
            for node2 in node.elts:
                elements.append(self.process(node2))
            return elements

        if isinstance(node, py_ast.Dict):
            keys = []
            for node2 in node.keys:
                if isinstance(node2, py_ast.Constant):
                    value = node2.value
                elif isinstance(node2, py_ast.Str):  # py37
                    value = node2.s
                else:
                    raise NotImplementedError(f"Unknown dict key {node2}")

                keys.append(value)

            values = []
            for node2 in node.values:
                values.append(self.process(node2))

            return dict(zip(keys, values))

        if isinstance(node, py_ast.Name):
            # special attributes
            name = node.id
            if name == "true":
                return True
            elif name == "false":
                return False
            elif name == "null":
                return None

        if isinstance(node, py_ast.Constant):
            return node.value

        # ---- python 3.7 objects -----
        if isinstance(node, py_ast.Str):
            return node.s

        if isinstance(node, py_ast.Num):
            return node.n

        # -----------------------------

        if isinstance(node, py_ast.UnaryOp):
            if isinstance(node.op, py_ast.USub):
                value = self.process(node.operand)
                return -value

        raise NotImplementedError(f"Unknown node {node}")


class APITable:
    def __init__(self, handler):
        self.handler = handler

    def select(self, query: Select) -> pd.DataFrame:
        """Receive query as AST (abstract syntax tree) and act upon it.

        Args:
            query (ASTNode): sql query represented as AST. Usually it should be ast.Select

        Returns:
            pd.DataFrame
        """

        raise NotImplementedError()

    def insert(self, query: Insert) -> None:
        """Receive query as AST (abstract syntax tree) and act upon it somehow.

        Args:
            query (ASTNode): sql query represented as AST. Usually it should be ast.Insert

        Returns:
            None
        """
        raise NotImplementedError()

    def update(self, query: ASTNode) -> None:
        """Receive query as AST (abstract syntax tree) and act upon it somehow.

        Args:
            query (ASTNode): sql query represented as AST. Usually it should be ast.Update
        Returns:
            None
        """
        raise NotImplementedError()

    def delete(self, query: ASTNode) -> None:
        """Receive query as AST (abstract syntax tree) and act upon it somehow.

        Args:
            query (ASTNode): sql query represented as AST. Usually it should be ast.Delete

        Returns:
            None
        """
        raise NotImplementedError()

    def get_columns(self) -> list:
        """Maps the columns names from the API call resource

        Returns:
            List
        """
        raise NotImplementedError()


class APIResource(APITable):
    def __init__(self, *args, table_name=None, **kwargs):
        self.table_name = table_name
        super().__init__(*args, **kwargs)

    def select(self, query: Select) -> pd.DataFrame:
        """Receive query as AST (abstract syntax tree) and act upon it.

        Args:
            query (ASTNode): sql query represented as AST. Usually it should be ast.Select

        Returns:
            pd.DataFrame
        """

        conditions = self._extract_conditions(query.where)

        limit = None
        if query.limit:
            limit = query.limit.value

        sort = None
        if query.order_by and len(query.order_by) > 0:
            sort = []
            for an_order in query.order_by:
                sort.append(SortColumn(an_order.field.parts[-1], an_order.direction.upper() != "DESC"))

        targets = []
        for col in query.targets:
            if isinstance(col, Identifier):
                targets.append(col.parts[-1])

        kwargs = {"conditions": conditions, "limit": limit, "sort": sort, "targets": targets}
        if self.table_name is not None:
            kwargs["table_name"] = self.table_name

        result = self.list(**kwargs)

        filters = []
        for cond in conditions:
            if not cond.applied:
                filters.append([cond.op.value, cond.column, cond.value])

        result = filter_dataframe(result, filters)

        if sort:
            sort_columns = []
            for idx, a_sort in enumerate(sort):
                if not a_sort.applied:
                    sort_columns.append(query.order_by[idx])

            result = sort_dataframe(result, sort_columns)

        if limit is not None and len(result) > limit:
            result = result[: int(limit)]

        return result

    def list(
        self,
        conditions: List[FilterCondition] = None,
        limit: int = None,
        sort: List[SortColumn] = None,
        targets: List[str] = None,
        **kwargs,
    ):
        """
        List items based on specified conditions, limits, sorting, and targets.

        Args:
            conditions (List[FilterCondition]): Optional. A list of conditions to filter the items. Each condition
                                                should be an instance of the FilterCondition class.
            limit (int): Optional. An integer to limit the number of items to be listed.
            sort (List[SortColumn]): Optional. A list of sorting criteria
            targets (List[str]): Optional. A list of strings representing specific fields

        Raises:
            NotImplementedError: This is an abstract method and should be implemented in a subclass.
        """
        raise NotImplementedError()

    def insert(self, query: Insert) -> None:
        """Receive query as AST (abstract syntax tree) and act upon it somehow.

        Args:
            query (ASTNode): sql query represented as AST. Usually it should be ast.Insert

        Returns:
            None
        """

        columns = [col.name for col in query.columns]

        data = [dict(zip(columns, a_row)) for a_row in query.values]
        kwargs = {}
        if self.table_name is not None:
            kwargs["table_name"] = self.table_name

        self.add(data, **kwargs)

    def add(self, row: List[dict], **kwargs) -> None:
        """
        Add a single item to the dataa collection

        Args:
        r   ow (dict): A dictionary representing the item to be added.

        Raises:
            NotImplementedError: This is an abstract method and should be implemented in a subclass.
        """
        raise NotImplementedError()

    def update(self, query: Update) -> None:
        """Receive query as AST (abstract syntax tree) and act upon it somehow.

        Args:
            query (ASTNode): sql query represented as AST. Usually it should be ast.Update

        Returns:
            None
        """
        conditions = self._extract_conditions(query.where)

        values = {key: val.value for key, val in query.update_columns.items()}

        self.modify(conditions, values)

    def modify(self, conditions: List[FilterCondition], values: dict):
        """
        Modify items based on specified conditions and values.

        Args:
            conditions (List[FilterCondition]): A list of conditions to filter the items. Each condition
                                                should be an instance of the FilterCondition class.
            values (dict): A dictionary of values to be updated.

        Raises:
            NotImplementedError: This is an abstract method and should be implemented in a subclass.
        """
        raise NotImplementedError

    def delete(self, query: Delete) -> None:
        """Receive query as AST (abstract syntax tree) and act upon it somehow.

        Args:
            query (ASTNode): sql query represented as AST. Usually it should be ast.Delete

        Returns:
            None
        """
        conditions = self._extract_conditions(query.where)

        self.remove(conditions)

    def remove(self, conditions: List[FilterCondition]):
        """
        Remove items based on specified conditions.

        Args:
            conditions (List[FilterCondition]): A list of conditions to filter the items. Each condition
                                                should be an instance of the FilterCondition class.

        Raises:
            NotImplementedError: This is an abstract method and should be implemented in a subclass.
        """
        raise NotImplementedError()

    def _extract_conditions(self, where: ASTNode) -> List[FilterCondition]:
<<<<<<< HEAD
        return [
            FilterCondition(i[1], FilterOperator(i[0].upper()), i[2])
            for i in extract_comparison_conditions(where)
        ]
        
        
class MetaAPIResource(APIResource):
    
    # TODO: Add a meta_table_info() method in case metadata cannot be retrieved as expected below?

    def meta_get_tables(self, table_name: str) -> Dict:
        """
        Retrieves table metadata for the API resource.
        
        Args:
            table_name (str): The name given to the table that represents the API resource. This is required because the name for the APIResource is given by the handler.

        Returns:
            Dict: The dictionary should contain the following fields:
            - TABLE_NAME (str): Name of the table.
            - TABLE_TYPE (str): Type of the table, e.g. 'BASE TABLE', 'VIEW', etc. (optional).
            - TABLE_SCHEMA (str): Schema of the table (optional).
            - TABLE_DESCRIPTION (str): Description of the table (optional).
            - ROW_COUNT (int): Estimated number of rows in the table (optional).
        """
        pass

    def meta_get_columns(self, table_name: str) -> List[Dict]:
        """
        Retrieves column metadata for the API resource.

        Args:
            table_name (str): The name given to the table that represents the API resource. This is required because the name for the APIResource is given by the handler.

        Returns:
            List[Dict]: The list should contain dictionaries with the following fields:
            - TABLE_NAME (str): Name of the table.
            - COLUMN_NAME (str): Name of the column.
            - DATA_TYPE (str): Data type of the column, e.g. 'VARCHAR', 'INT', etc.
            - COLUMN_DESCRIPTION (str): Description of the column (optional).
            - IS_NULLABLE (bool): Whether the column can contain NULL values (optional).
            - COLUMN_DEFAULT (str): Default value of the column (optional).
        """
        pass

    def meta_get_column_statistics(self, table_name: str) -> List[Dict]:
        """
        Retrieves column statistics for the API resource.

        Args:
            table_name (str): The name given to the table that represents the API resource. This is required because the name for the APIResource is given by the handler.

        Returns:
            List[Dict]: The list should contain dictionaries with the following fields:
            - TABLE_NAME (str): Name of the table.
            - COLUMN_NAME (str): Name of the column.
            - MOST_COMMON_VALUES (List[str]): Most common values in the column (optional).
            - MOST_COMMON_FREQUENCIES (List[str]): Frequencies of the most common values in the column (optional).
            - NULL_PERCENTAGE: Percentage of NULL values in the column (optional).
            - MINIMUM_VALUE (str): Minimum value in the column (optional).
            - MAXIMUM_VALUE (str): Maximum value in the column (optional).
            - DISTINCT_VALUES_COUNT (int): Count of distinct values in the column (optional).
        """
        pass

    def meta_get_primary_keys(self, table_name: str) -> List[Dict]:
        """
        Retrieves primary key metadata for the API resource.

        Args:
            table_name (str): The name given to the table that represents the API resource. This is required because the name for the APIResource is given by the handler.

        Returns:
            List[Dict]: The list should contain dictionaries with the following fields:
            - TABLE_NAME (str): Name of the table.
            - COLUMN_NAME (str): Name of the column that is part of the primary key.
            - ORDINAL_POSITION (int): Position of the column in the primary key (optional).
            - CONSTRAINT_NAME (str): Name of the primary key constraint (optional).
        """
        pass
    
    def meta_get_foreign_keys(self, table_name: str) -> List[Dict]:
        """
        Retrieves foreign key metadata for the API resource.

        Args:
            table_name (str): The name given to the table that represents the API resource. This is required because the name for the APIResource is given by the handler.

        Returns:
            List[Dict]: The list should contain dictionaries with the following fields:
            - PARENT_TABLE_NAME (str): Name of the parent table.
            - PARENT_COLUMN_NAME (str): Name of the parent column that is part of the foreign key.
            - CHILD_TABLE_NAME (str): Name of the child table.
            - CHILD_COLUMN_NAME (str): Name of the child column that is part of the foreign key.
            - CONSTRAINT_NAME (str): Name of the foreign key constraint (optional).
        """
        pass
=======
        return [FilterCondition(i[1], FilterOperator(i[0].upper()), i[2]) for i in extract_comparison_conditions(where)]
>>>>>>> c0c240f4


class APIHandler(BaseHandler):
    """
    Base class for handlers associated to the applications APIs (e.g. twitter, slack, discord  etc.)
    """

    def __init__(self, name: str):
        super().__init__(name)
        """ constructor
        Args:
            name (str): the handler name
        """

        self._tables = {}

    def _register_table(self, table_name: str, table_class: Any):
        """
        Register the data resource. For e.g if you are using Twitter API it registers the `tweets` resource from `/api/v2/tweets`.
        """
        if table_name in self._tables:
            raise TableAlreadyExists(f"Table with name {table_name} already exists for this handler")
        self._tables[table_name] = table_class

    def _get_table(self, name: Identifier):
        """
        Check if the table name was added to the _register_table
        Args:
            name (Identifier): the table name
        """
        name = name.parts[-1]
        if name not in self._tables:
            raise TableNotFound(f"Table not found: {name}")
        return self._tables[name]

    def query(self, query: ASTNode):
        if isinstance(query, Select):
            table = self._get_table(query.from_table)
            if not hasattr(table, "list"):
                # for back compatibility, targets wasn't passed in previous version
                query.targets = [Star()]
            result = self._get_table(query.from_table).select(query)
        elif isinstance(query, Update):
            result = self._get_table(query.table).update(query)
        elif isinstance(query, Insert):
            result = self._get_table(query.table).insert(query)
        elif isinstance(query, Delete):
            result = self._get_table(query.table).delete(query)
        else:
            raise NotImplementedError

        if result is None:
            return Response(RESPONSE_TYPE.OK)
        elif isinstance(result, pd.DataFrame):
            return Response(RESPONSE_TYPE.TABLE, result)
        else:
            raise NotImplementedError

    def get_columns(self, table_name: str) -> Response:
        """
        Returns a list of entity columns
        Args:
            table_name (str): the table name
        Returns:
            RESPONSE_TYPE.TABLE
        """

        result = self._get_table(Identifier(table_name)).get_columns()

        df = pd.DataFrame(result, columns=["Field"])
        df["Type"] = "str"

        return Response(RESPONSE_TYPE.TABLE, df)

    def get_tables(self) -> Response:
        """
        Return list of entities
        Returns:
            RESPONSE_TYPE.TABLE
        """
        result = list(self._tables.keys())

        df = pd.DataFrame(result, columns=["table_name"])
        df["table_type"] = "BASE TABLE"

        return Response(RESPONSE_TYPE.TABLE, df)


<<<<<<< HEAD
class MetaAPIHandler(APIHandler):
    """
    Base class for handlers associated to the applications APIs (e.g. twitter, slack, discord  etc.)
    
    This class is used when the handler is also needed to store information in the data catalog.
    """
    
    def meta_get_tables(self, table_names: Optional[List[str]] = None) -> Response:
        """
        Retrieves metadata for the specified tables (or all tables if no list is provided).

        Args:
            table_names (List): A list of table names for which to retrieve metadata.

        Returns:
            Response: A response object containing the table metadata.
        """
        df = pd.DataFrame()
        for table_name, table_class in self.table.items():
            if table_names is None or table_name in table_names:
                try:
                    if hasattr(table_class, 'get_meta_tables'):
                        table_metadata = table_class.get_meta_tables(table_name)
                        df = pd.concat([df, pd.DataFrame([table_metadata])], ignore_index=True)
                except Exception as e:
                    logger.error(f"Error retrieving metadata for table {table_name}: {e}")

        return Response(RESPONSE_TYPE.TABLE, df)

    def meta_get_columns(self, table_names: Optional[List[str]] = None) -> Response:
        """
        Retrieves column metadata for the specified tables (or all tables if no list is provided).

        Args:
            table_names (List): A list of table names for which to retrieve column metadata.

        Returns:
            Response: A response object containing the column metadata.
        """
        df = pd.DataFrame()
        for table_name, table_class in self.table.items():
            if table_names is None or table_name in table_names:
                try:
                    if hasattr(table_class, 'get_meta_columns'):
                        column_metadata = table_class.get_meta_columns(table_name)
                        df = pd.concat([df, pd.DataFrame(column_metadata)], ignore_index=True)
                except Exception as e:
                    logger.error(f"Error retrieving column metadata for table {table_name}: {e}")

        return Response(RESPONSE_TYPE.TABLE, df)
    
    def meta_get_column_statistics(self, table_names: Optional[List[str]] = None) -> Response:
        """
        Retrieves column statistics for the specified tables (or all tables if no list is provided).

        Args:
            table_names (List): A list of table names for which to retrieve column statistics.

        Returns:
            Response: A response object containing the column statistics.
        """
        df = pd.DataFrame()
        for table_name, table_class in self.table.items():
            if table_names is None or table_name in table_names:
                try:
                    if hasattr(table_class, 'get_meta_column_statistics'):
                        column_statistics = table_class.get_meta_column_statistics(table_name)
                        df = pd.concat([df, pd.DataFrame(column_statistics)], ignore_index=True)
                except Exception as e:
                    logger.error(f"Error retrieving column statistics for table {table_name}: {e}")

        return Response(RESPONSE_TYPE.TABLE, df)

    def meta_get_primary_keys(self, table_names: Optional[List[str]] = None) -> Response:
        """
        Retrieves primary key metadata for the specified tables (or all tables if no list is provided).

        Args:
            table_names (List): A list of table names for which to retrieve primary key metadata.

        Returns:
            Response: A response object containing the primary key metadata.
        """
        df = pd.DataFrame()
        for table_name, table_class in self.table.items():
            if table_names is None or table_name in table_names:
                try:
                    if hasattr(table_class, 'get_meta_primary_keys'):
                        primary_key_metadata = table_class.get_meta_primary_keys(table_name)
                        df = pd.concat([df, pd.DataFrame(primary_key_metadata)], ignore_index=True)
                except Exception as e:
                    logger.error(f"Error retrieving primary keys for table {table_name}: {e}")

        return Response(RESPONSE_TYPE.TABLE, df)

    def meta_get_foreign_keys(self, table_names: Optional[List[str]] = None) -> Response:
        """
        Retrieves foreign key metadata for the specified tables (or all tables if no list is provided).

        Args:
            table_names (List): A list of table names for which to retrieve foreign key metadata.

        Returns:
            Response: A response object containing the foreign key metadata.
        """
        df = pd.DataFrame()
        for table_name, table_class in self.table.items():
            if table_names is None or table_name in table_names:
                try:
                    if hasattr(table_class, 'get_meta_foreign_keys'):
                        foreign_key_metadata = table_class.get_meta_foreign_keys(table_name)
                        df = pd.concat([df, pd.DataFrame(foreign_key_metadata)], ignore_index=True)
                except Exception as e:
                    logger.error(f"Error retrieving foreign keys for table {table_name}: {e}")

        return Response(RESPONSE_TYPE.TABLE, df)
=======
# TODO: Determine how MetaAPIHandler will interact with the data catalog.
class MetaAPIHandler(APIHandler): ...
>>>>>>> c0c240f4


class APIChatHandler(APIHandler):
    def get_chat_config(self):
        """Return configuration to connect to chatbot

        Returns:
            Dict
        """
        raise NotImplementedError()

    def get_my_user_name(self) -> list:
        """Return configuration to connect to chatbot

        Returns:
            Dict
        """
        raise NotImplementedError()<|MERGE_RESOLUTION|>--- conflicted
+++ resolved
@@ -317,7 +317,6 @@
         raise NotImplementedError()
 
     def _extract_conditions(self, where: ASTNode) -> List[FilterCondition]:
-<<<<<<< HEAD
         return [
             FilterCondition(i[1], FilterOperator(i[0].upper()), i[2])
             for i in extract_comparison_conditions(where)
@@ -415,9 +414,6 @@
             - CONSTRAINT_NAME (str): Name of the foreign key constraint (optional).
         """
         pass
-=======
-        return [FilterCondition(i[1], FilterOperator(i[0].upper()), i[2]) for i in extract_comparison_conditions(where)]
->>>>>>> c0c240f4
 
 
 class APIHandler(BaseHandler):
@@ -506,7 +502,6 @@
         return Response(RESPONSE_TYPE.TABLE, df)
 
 
-<<<<<<< HEAD
 class MetaAPIHandler(APIHandler):
     """
     Base class for handlers associated to the applications APIs (e.g. twitter, slack, discord  etc.)
@@ -623,10 +618,6 @@
                     logger.error(f"Error retrieving foreign keys for table {table_name}: {e}")
 
         return Response(RESPONSE_TYPE.TABLE, df)
-=======
-# TODO: Determine how MetaAPIHandler will interact with the data catalog.
-class MetaAPIHandler(APIHandler): ...
->>>>>>> c0c240f4
 
 
 class APIChatHandler(APIHandler):
