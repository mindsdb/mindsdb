--- conflicted
+++ resolved
@@ -311,7 +311,6 @@
 
         problem_definition = {'target': target}
 
-<<<<<<< HEAD
         training_data_columns_count, training_data_rows_count = 0, 0
         if training_data_df is not None:
             training_data_columns_count = len(training_data_df.columns)
@@ -322,8 +321,6 @@
                 raise Exception(
                     f'Prediction target "{target}" not found in training dataframe: {list(training_data_df.columns)}')
 
-        problem_definition['target'] = target
-=======
         for attr in ['using', 'horizon', 'window']:
             if hasattr(statement, attr) and getattr(statement, attr) is not None:
                 problem_definition[attr] = getattr(statement, attr)
@@ -338,7 +335,6 @@
             for attr in ['order_by', 'group_by', 'horizon', 'window']:
                 if attr in problem_definition:
                     problem_definition['timeseries_settings'][attr] = problem_definition[attr]
->>>>>>> ca61c18b
 
         join_learn_process = False
         if 'join_learn_process' in problem_definition.get('using', {}):
