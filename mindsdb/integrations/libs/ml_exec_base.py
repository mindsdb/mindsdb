"""
This module defines the wrapper for ML engines which abstracts away a lot of complexity.

In particular, three big components are included:

    - `BaseMLEngineExec` class: this class wraps any object that inherits from `BaseMLEngine` and exposes some endpoints
      normally associated with a DB handler (e.g. `native_query`, `get_tables`), as well as other ML-specific behaviors,
      like `learn()` or `predict()`. Note that while these still have to be implemented at the engine level, the burden
      on that class is lesser given that it only needs to return a pandas DataFrame. It's this class that will take said
      output and format it into the HandlerResponse instance that MindsDB core expects.

    - `learn_process` method: handles async dispatch of the `learn` method in an engine, as well as registering all
      models inside of the internal MindsDB registry.

    - `predict_process` method: handles async dispatch of the `predict` method in an engine.

"""

import datetime as dt
from dateutil.parser import parse as parse_datetime
import traceback
import importlib

import pandas as pd

from mindsdb_sql import parse_sql
from mindsdb_sql.parser.ast.base import ASTNode
from mindsdb_sql.parser.ast import Identifier, Select, Show, Star, NativeQuery
from mindsdb_sql.parser.dialects.mindsdb import (
    RetrainPredictor,
    CreatePredictor,
    DropPredictor
)


from mindsdb.integrations.utilities.utils import make_sql_session, get_where_data

from mindsdb.utilities.config import Config
import mindsdb.interfaces.storage.db as db
from mindsdb.integrations.libs.response import (
    HandlerResponse as Response,
    RESPONSE_TYPE
)
from mindsdb import __version__ as mindsdb_version
from mindsdb.utilities.hooks import after_predict as after_predict_hook
from mindsdb.utilities.with_kwargs_wrapper import WithKWArgsWrapper
from mindsdb.interfaces.model.model_controller import ModelController
from mindsdb.interfaces.model.functions import (
    get_model_record,
    get_model_records
)
from mindsdb.api.mysql.mysql_proxy.classes.sql_query import SQLQuery

from mindsdb.integrations.libs.const import PREDICTOR_STATUS
from mindsdb.integrations.utilities.processes import HandlerProcess
from mindsdb.utilities.functions import mark_process
from mindsdb.integrations.utilities.utils import format_exception_error
from mindsdb.interfaces.database.database import DatabaseController
from mindsdb.interfaces.storage.model_fs import ModelStorage, HandlerStorage
from .ml_handler_proc import MLHandlerWrapper, MLHandlerPersistWrapper

import torch.multiprocessing as mp
ctx = mp.get_context('spawn')


@mark_process(name='learn')
def learn_process(class_path, company_id, integration_id, predictor_id, training_data_df, target, problem_definition):
    db.init()

    predictor_record = db.Predictor.query.with_for_update().get(predictor_id)

    predictor_record.training_start_at = dt.datetime.now()
    db.session.commit()

    try:
        module_name, class_name = class_path
        module = importlib.import_module(module_name)
        HandlerClass = getattr(module, class_name)

        handlerStorage = HandlerStorage(company_id, integration_id)
        modelStorage = ModelStorage(company_id, predictor_id)

        ml_handler = HandlerClass(
            engine_storage=handlerStorage,
            model_storage=modelStorage,
        )
        ml_handler.create(target, df=training_data_df, args=problem_definition)
        predictor_record.status = PREDICTOR_STATUS.COMPLETE

    except Exception as e:
        print(traceback.format_exc())
        error_message = format_exception_error(e)

        predictor_record.data = {"error": error_message}
        predictor_record.status = PREDICTOR_STATUS.ERROR
        db.session.commit()

    predictor_record.training_stop_at = dt.datetime.now()
    db.session.commit()

    # region If the process is 'retrain', then need to mark last trained predictor as 'active'
    predictors_records = (
        db.Predictor.query.filter_by(
            name=predictor_record.name,
            project_id=predictor_record.project_id
        )
        .order_by(db.Predictor.created_at)
        .with_for_update()
        .populate_existing()
        .all()
    )
    for predictor_record in predictors_records:
        predictor_record.active = False
    predictor_record = next((x for x in reversed(predictors_records) if x.status == PREDICTOR_STATUS.COMPLETE), None)
    if predictor_record is not None:
        predictor_record.active = True
    else:
        predictors_records[-1].active = True
    db.session.commit()
    # endregion


class BaseMLEngineExec:

    def __init__(self, name, **kwargs):
        """
        ML handler interface converter
        """  # noqa

        self.name = name
        self.config = Config()
        self.handler_controller = kwargs.get('handler_controller')
        self.company_id = kwargs.get('company_id')
        self.fs_store = kwargs.get('file_storage')
        self.storage_factory = kwargs.get('storage_factory')
        self.integration_id = kwargs.get('integration_id')
        self.execution_method = kwargs.get('execution_method')

        self.model_controller = WithKWArgsWrapper(
            ModelController(),
            company_id=self.company_id
        )

        self.database_controller = WithKWArgsWrapper(
            DatabaseController(),
            company_id=self.company_id
        )

        self.parser = parse_sql
        self.dialect = 'mindsdb'

        self.is_connected = True

        self.handler_class = kwargs['handler_class']

    def get_ml_handler(self, predictor_id=None):
        # returns instance or wrapper over it

        company_id, integration_id = self.company_id, self.integration_id

        class_path = [self.handler_class.__module__, self.handler_class.__name__]

        if self.execution_method == 'subprocess':
            handler = MLHandlerWrapper()

            handler.init_handler(class_path, company_id, integration_id, predictor_id)
            return handler

        elif self.execution_method == 'subprocess_keep':
            handler = MLHandlerPersistWrapper()

            handler.init_handler(class_path, company_id, integration_id, predictor_id)
            return handler

        elif self.execution_method == 'remote':
            raise NotImplementedError()

        else:
            handlerStorage = HandlerStorage(company_id, integration_id)
            modelStorage = ModelStorage(company_id, predictor_id)

            ml_handler = self.handler_class(
                engine_storage=handlerStorage,
                model_storage=modelStorage,
            )
            return ml_handler

    def get_tables(self) -> Response:
        """ Returns all models currently registered that belong to the ML engine."""
        all_models = self.model_controller.get_models(integration_id=self.integration_id)
        all_models_names = [[x['name']] for x in all_models]
        response = Response(
            RESPONSE_TYPE.TABLE,
            pd.DataFrame(
                all_models_names,
                columns=['table_name']
            )
        )
        return response

    def get_columns(self, table_name: str) -> Response:
        """ Retrieves standard info about a model, e.g. data types. """  # noqa
        predictor_record = get_model_record(company_id=self.company_id, name=table_name, ml_handler_name=self.name)
        if predictor_record is None:
            return Response(
                RESPONSE_TYPE.ERROR,
                error_message=f"Error: model '{table_name}' does not exist!"
            )

        data = []
        if predictor_record.dtype_dict is not None:
            for key, value in predictor_record.dtype_dict.items():
                data.append((key, value))
        result = Response(
            RESPONSE_TYPE.TABLE,
            pd.DataFrame(
                data,
                columns=['COLUMN_NAME', 'DATA_TYPE']
            )
        )
        return result

    def native_query(self, query: str) -> Response:
        """ Intakes a raw SQL query and returns the answer given by the ML engine. """
        query_ast = self.parser(query, dialect=self.dialect)
        return self.query(query_ast)

    def query(self, query: ASTNode) -> Response:
        """ Intakes a pre-parsed SQL query (via `mindsdb_sql`) and returns the answer given by the ML engine. """
        statement = query

        if type(statement) == Show:
            if statement.category.lower() == 'tables':
                return self.get_tables()
            else:
                response = Response(
                    RESPONSE_TYPE.ERROR,
                    error_message=f"Cant determine how to show '{statement.category}'"
                )
            return response
        if type(statement) == CreatePredictor:
            return self.learn(statement)
        elif type(statement) == RetrainPredictor:
            return self.retrain(statement)
        elif type(statement) == DropPredictor:
            return self.drop(statement)
        elif type(statement) == Select:
            model_name = statement.from_table.parts[-1]
            where_data = get_where_data(statement.where)
            predictions = self.predict(model_name, where_data)
            return Response(
                RESPONSE_TYPE.TABLE,
                data_frame=pd.DataFrame(predictions)
            )
        else:
            raise Exception(f"Query type {type(statement)} not supported")

    def learn(self, statement):
        """ Trains a model given some data-gathering SQL statement. """
        project_name = statement.name.parts[0]
        model_name = statement.name.parts[1]

        existing_projects_meta = self.database_controller.get_dict(filter_type='project')
        if project_name not in existing_projects_meta:
            raise Exception(f"Project '{project_name}' does not exist.")

        project = self.database_controller.get_project(name=project_name)
        project_tables = project.get_tables()
        if model_name in project_tables:
            return Response(
                RESPONSE_TYPE.ERROR,
                error_message=f"Error: model '{model_name}' already exists in project {project_name}!"
            )

        target = statement.targets[0].parts[-1]
        training_data_df = None

        fetch_data_query = None
        data_integration_id = None
        # get data for learn
        if statement.integration_name is not None:
            fetch_data_query = statement.query_str
            integration_name = statement.integration_name.parts[0]

            # get data from integration
            query = Select(
                targets=[Star()],
                from_table=NativeQuery(
                    integration=Identifier(integration_name),
                    query=statement.query_str
                )
            )
            sql_session = make_sql_session(self.company_id)

            # execute as query
            sqlquery = SQLQuery(query, session=sql_session)
            result = sqlquery.fetch(view='dataframe')

            training_data_df = result['result']

            databases_meta = self.database_controller.get_dict()
            data_integration_meta = databases_meta[integration_name]
            # TODO improve here. Suppose that it is view
            if data_integration_meta['type'] == 'project':
                data_integration_id = self.handler_controller.get(name='views')['id']
            else:
                data_integration_id = data_integration_meta['id']

        problem_definition = {'target': target}

        training_data_columns_count, training_data_rows_count = 0, 0
        if training_data_df is not None:
            training_data_columns_count = len(training_data_df.columns)
            training_data_rows_count = len(training_data_df)

            # checks
            if target not in training_data_df.columns:
                raise Exception(
                    f'Prediction target "{target}" not found in training dataframe: {list(training_data_df.columns)}')

        if statement.using is not None:
            problem_definition['using'] = statement.using

        if statement.order_by is not None:
            problem_definition['timeseries_settings'] = {
                'is_timeseries': True,
                'order_by': str(getattr(statement, 'order_by')[0])
            }
            for attr in ['horizon', 'window']:
                if getattr(statement, attr) is not None:
                    problem_definition['timeseries_settings'][attr] = getattr(statement, attr)

            if statement.group_by is not None:
                problem_definition['timeseries_settings']['group_by'] = [str(col) for col in statement.group_by]

        join_learn_process = False
        if 'join_learn_process' in problem_definition.get('using', {}):
            join_learn_process = problem_definition['using']['join_learn_process']
            del problem_definition['using']['join_learn_process']

        # handler-side validation
        if hasattr(self.handler_class, 'create_validation'):
            self.handler_class.create_validation(target, df=training_data_df, args=problem_definition)

        predictor_record = db.Predictor(
            company_id=self.company_id,
            name=model_name,
            integration_id=self.integration_id,
            data_integration_id=data_integration_id,
            fetch_data_query=fetch_data_query,
            mindsdb_version=mindsdb_version,
            to_predict=target,
            learn_args=problem_definition,
            data={'name': model_name},
            project_id=project.id,
            training_data_columns_count=training_data_columns_count,
            training_data_rows_count=training_data_rows_count,
            training_start_at=dt.datetime.now(),
            status=PREDICTOR_STATUS.GENERATING
        )

        db.session.add(predictor_record)
        db.session.commit()

        class_path = [self.handler_class.__module__, self.handler_class.__name__]

        p = HandlerProcess(
            learn_process,
            class_path,
            self.company_id,
            self.integration_id,
            predictor_record.id,
            training_data_df,
            target,
            problem_definition,
        )
        p.start()
        if join_learn_process is True:
            p.join()

        return Response(RESPONSE_TYPE.OK)

    def retrain(self, statement):
        if len(statement.name.parts) != 2:
            raise Exception("Retrain command should contain name of database and name of model")
        database_name, model_name = statement.name.parts

        base_predictor_record = get_model_record(
            name=model_name,
            project_name=database_name,
            company_id=self.company_id,
            active=True
        )

        if base_predictor_record is None:
            return Response(
                RESPONSE_TYPE.ERROR,
                error_message=f"Error: model '{model_name}' does not exists"
            )

        new_predictor_record = db.Predictor(
            company_id=self.company_id,
            name=base_predictor_record.name,
            integration_id=base_predictor_record.integration_id,
            data_integration_id=base_predictor_record.data_integration_id,
            fetch_data_query=base_predictor_record.fetch_data_query,
            mindsdb_version=mindsdb_version,
            to_predict=base_predictor_record.to_predict,
            learn_args=base_predictor_record.learn_args,
            data={'name': base_predictor_record.name},
            active=False,
            status=PREDICTOR_STATUS.GENERATING,
            project_id=base_predictor_record.project_id
        )
        db.session.add(new_predictor_record)
        db.session.commit()

        data_handler_meta = self.handler_controller.get_by_id(base_predictor_record.data_integration_id)
        data_handler = self.handler_controller.get_handler(data_handler_meta['name'])
        ast = self.parser(base_predictor_record.fetch_data_query, dialect=self.dialect)
        response = data_handler.query(ast)
        if response.type == RESPONSE_TYPE.ERROR:
            return response
        if response.type == RESPONSE_TYPE.QUERY:
            sql_session = make_sql_session(self.company_id)
            sqlquery = SQLQuery(response.query.to_string(), session=sql_session)
            result = sqlquery.fetch(view='dataframe')
            training_data_df = result['result']
        else:
            training_data_df = response.data_frame

        new_predictor_record.training_data_columns_count = len(training_data_df.columns)
        new_predictor_record.training_data_rows_count = len(training_data_df)
        db.session.commit()

        class_path = [self.handler_class.__module__, self.handler_class.__name__]

        p = HandlerProcess(
            learn_process,
            class_path,
            self.company_id,
            self.integration_id,
            new_predictor_record.id,
            training_data_df,
            new_predictor_record.to_predict,
            new_predictor_record.learn_args
        )
        p.start()

        return Response(RESPONSE_TYPE.OK)

    def predict(self, model_name: str, data: list, pred_format: str = 'dict', project_name: str = None):
        """ Generates predictions with some model and input data. """
        if isinstance(data, dict):
            data = [data]
        df = pd.DataFrame(data)
        predictor_record = get_model_record(
            company_id=self.company_id, name=model_name,
            ml_handler_name=self.name, project_name=project_name
        )
        if predictor_record is None:
            return Response(
                RESPONSE_TYPE.ERROR,
                error_message=f"Error: model '{model_name}' does not exists!"
            )

        ml_handler = self.get_ml_handler(predictor_record.id)

        args = {
            'pred_format': pred_format
        }
        # FIXME
        if self.handler_class.__name__ == 'LightwoodHandler':
            args['code'] = predictor_record.code
            args['target'] = predictor_record.to_predict[0]
            args['dtype_dict'] = predictor_record.dtype_dict
            args['learn_args'] = predictor_record.learn_args

        predictions = ml_handler.predict(df, args)

        ml_handler.close()

        # mdb indexes
        if '__mindsdb_row_id' not in predictions.columns and '__mindsdb_row_id' in df.columns:
            predictions['__mindsdb_row_id'] = df['__mindsdb_row_id']

        predictions = predictions.to_dict(orient='records')

        after_predict_hook(
            company_id=self.company_id,
            predictor_id=predictor_record.id,
            rows_in_count=df.shape[0],
            columns_in_count=df.shape[1],
            rows_out_count=len(predictions)
        )
        return predictions

    def drop(self, statement):
        """ Deletes a model from the MindsDB registry. """
        if len(statement.name.parts) != 2:
            raise Exception("Command should contain project name and model name: 'DROP project_name.model_name'")
        project_name = statement.name.parts[0]
        model_name = statement.name.parts[1]

        project = self.database_controller.get_project(project_name)

        predictors_records = get_model_records(
            company_id=self.company_id,
            name=model_name,
            ml_handler_name=self.name,
            project_id=project.id,
            active=None,
        )
        if len(predictors_records) == 0:
            return Response(
                RESPONSE_TYPE.ERROR,
                error_message=f"Model '{model_name}' does not exist"
            )

        is_cloud = self.config.get('cloud', False)
        if is_cloud:
            for predictor_record in predictors_records:
                model_data = self.model_controller.get_model_data(predictor_record=predictor_record)
                if (
                    is_cloud is True
                    and model_data.get('status') in ['generating', 'training']
                    and isinstance(model_data.get('created_at'), str) is True
                    and (dt.datetime.now() - parse_datetime(model_data.get('created_at'))) < dt.timedelta(hours=1)
                ):
                    raise Exception('You are unable to delete models currently in progress, please wait before trying again')

        for predictor_record in predictors_records:
            if is_cloud:
                predictor_record.deleted_at = dt.datetime.now()
            else:
                db.session.delete(predictor_record)
<<<<<<< HEAD
            try:
                self.fs_store.delete(f'predictor_{self.company_id}_{predictor_record.id}')
            except Exception as e:
                if 'Path does not exists' in e:
                    pass
=======
            modelStorage = ModelStorage(self.company_id, predictor_record.id)
            modelStorage.delete()
>>>>>>> 9ce5a21d
        db.session.commit()
        return Response(RESPONSE_TYPE.OK)<|MERGE_RESOLUTION|>--- conflicted
+++ resolved
@@ -534,15 +534,7 @@
                 predictor_record.deleted_at = dt.datetime.now()
             else:
                 db.session.delete(predictor_record)
-<<<<<<< HEAD
-            try:
-                self.fs_store.delete(f'predictor_{self.company_id}_{predictor_record.id}')
-            except Exception as e:
-                if 'Path does not exists' in e:
-                    pass
-=======
             modelStorage = ModelStorage(self.company_id, predictor_record.id)
             modelStorage.delete()
->>>>>>> 9ce5a21d
         db.session.commit()
         return Response(RESPONSE_TYPE.OK)