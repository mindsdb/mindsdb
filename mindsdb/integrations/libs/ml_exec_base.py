"""
This module defines the wrapper for ML engines which abstracts away a lot of complexity.

In particular, three big components are included:

    - `BaseMLEngineExec` class: this class wraps any object that inherits from `BaseMLEngine` and exposes some endpoints
      normally associated with a DB handler (e.g. `native_query`, `get_tables`), as well as other ML-specific behaviors,
      like `learn()` or `predict()`. Note that while these still have to be implemented at the engine level, the burden
      on that class is lesser given that it only needs to return a pandas DataFrame. It's this class that will take said
      output and format it into the HandlerResponse instance that MindsDB core expects.

    - `learn_process` method: handles async dispatch of the `learn` method in an engine, as well as registering all
      models inside of the internal MindsDB registry.

    - `predict_process` method: handles async dispatch of the `predict` method in an engine.

"""
<<<<<<< HEAD
=======

>>>>>>> 91a68c39
import datetime as dt
from dateutil.parser import parse as parse_datetime
import traceback
import importlib

import pandas as pd

from mindsdb_sql import parse_sql
from mindsdb_sql.parser.ast.base import ASTNode
from mindsdb_sql.parser.ast import Identifier, Select, Show, Star, NativeQuery
from mindsdb_sql.parser.dialects.mindsdb import (
    RetrainPredictor,
    CreatePredictor,
    DropPredictor
)


from mindsdb.integrations.utilities.utils import make_sql_session, get_where_data

from mindsdb.utilities.config import Config
import mindsdb.interfaces.storage.db as db
from mindsdb.integrations.libs.response import (
    HandlerResponse as Response,
    RESPONSE_TYPE
)
from mindsdb import __version__ as mindsdb_version
from mindsdb.utilities.hooks import after_predict as after_predict_hook
from mindsdb.utilities.with_kwargs_wrapper import WithKWArgsWrapper
from mindsdb.interfaces.model.model_controller import ModelController
from mindsdb.interfaces.model.functions import (
    get_model_record,
    get_model_records
)
from mindsdb.api.mysql.mysql_proxy.classes.sql_query import SQLQuery

from mindsdb.integrations.libs.const import PREDICTOR_STATUS
from mindsdb.integrations.utilities.processes import HandlerProcess
from mindsdb.utilities.functions import mark_process
from mindsdb.integrations.utilities.utils import format_exception_error
<<<<<<< HEAD

from mindsdb.interfaces.storage.model_fs import ModelStorage, HandlerStorage

from .ml_handler_proc import MLHandlerWrapper, MLHandlerPersistWrapper
=======
from mindsdb.interfaces.database.database import DatabaseController
from mindsdb.interfaces.storage.fs import ModelStorage, HandlerStorage
>>>>>>> 91a68c39

import torch.multiprocessing as mp
ctx = mp.get_context('spawn')


@mark_process(name='learn')
def learn_process(class_path, company_id, integration_id, predictor_id, training_data_df, target, problem_definition):
    db.init()

    predictor_record = db.Predictor.query.with_for_update().get(predictor_id)

    predictor_record.training_start_at = dt.datetime.now()
    db.session.commit()

    try:
        module_name, class_name = class_path
        module = importlib.import_module(module_name)
        HandlerClass = getattr(module, class_name)

        handlerStorage = HandlerStorage(company_id, integration_id)
        modelStorage = ModelStorage(company_id, predictor_id)

        ml_handler = HandlerClass(
            engine_storage=handlerStorage,
            model_storage=modelStorage,
        )
        ml_handler.create(target, df=training_data_df, args=problem_definition)
        predictor_record.status = PREDICTOR_STATUS.COMPLETE

    except Exception as e:
        print(traceback.format_exc())
        error_message = format_exception_error(e)

        predictor_record.data = {"error": error_message}
        predictor_record.status = PREDICTOR_STATUS.ERROR
        db.session.commit()

    predictor_record.training_stop_at = dt.datetime.now()
    db.session.commit()

    # region If the process is 'retrain', then need to mark last trained predictor as 'active'
    predictors_records = (
        db.Predictor.query.filter_by(
            name=predictor_record.name,
            project_id=predictor_record.project_id
        )
        .order_by(db.Predictor.created_at)
        .with_for_update()
        .populate_existing()
        .all()
    )
    for predictor_record in predictors_records:
        predictor_record.active = False
    predictor_record = next((x for x in reversed(predictors_records) if x.status == PREDICTOR_STATUS.COMPLETE), None)
    if predictor_record is not None:
        predictor_record.active = True
    else:
        predictors_records[-1].active = True
    db.session.commit()
    # endregion


<<<<<<< HEAD
def get_ml_handler(class_path, company_id, integration_id, predictor_id):
    # returns instance or wrapper over in

    wrapper_type = 'subprocess_keep'
    if wrapper_type == 'none':
        module_name, class_name = class_path
        module = importlib.import_module(module_name)
        klass = getattr(module, class_name)

        handlerStorage = HandlerStorage(company_id, integration_id)
        modelStorage = ModelStorage(company_id, predictor_id)

        ml_handler = klass(
            engine_storage=handlerStorage,
            model_storage=modelStorage,
        )
        return ml_handler
=======
@mark_process(name='predict')
def predict_process(class_path, company_id, integration_id, predictor_id, df, res_queue=None, args: dict = {}):

    module_name, class_name = class_path
    module = importlib.import_module(module_name)
    HandlerClass = getattr(module, class_name)
>>>>>>> 91a68c39

    elif wrapper_type == 'subprocess':
        handler = MLHandlerWrapper()

<<<<<<< HEAD
        handler.init_handler(class_path, company_id, integration_id, predictor_id)
        return handler

    elif wrapper_type == 'subprocess_keep':
        handler = MLHandlerPersistWrapper()
=======
    ml_handler = HandlerClass(
        engine_storage=handlerStorage,
        model_storage=modelStorage,
    )

    # FIXME
    if class_name == 'LightwoodHandler':
        predictor_record = db.Predictor.query.get(predictor_id)
        args['code'] = predictor_record.code
        args['target'] = predictor_record.to_predict[0]
        args['dtype_dict'] = predictor_record.dtype_dict
        args['learn_args'] = predictor_record.learn_args

    predictions = ml_handler.predict(df, args)
>>>>>>> 91a68c39

        handler.init_handler(class_path, company_id, integration_id, predictor_id)
        return handler


    elif wrapper_type == 'remote':
        raise NotImplementedError()


class BaseMLEngineExec:
    def __init__(self, name, **kwargs):
        """
        ML handler interface converter
        """  # noqa

        self.name = name
        self.config = Config()
        self.handler_controller = kwargs.get('handler_controller')
        self.company_id = kwargs.get('company_id')
        self.fs_store = kwargs.get('file_storage')
        self.storage_factory = kwargs.get('storage_factory')
        self.integration_id = kwargs.get('integration_id')

        self.model_controller = WithKWArgsWrapper(
            ModelController(),
            company_id=self.company_id
        )

        self.database_controller = WithKWArgsWrapper(
            DatabaseController(),
            company_id=self.company_id
        )

        self.parser = parse_sql
        self.dialect = 'mindsdb'

        self.is_connected = True

        self.handler_class = kwargs['handler_class']

    def get_tables(self) -> Response:
        """ Returns all models currently registered that belong to the ML engine."""
        all_models = self.model_controller.get_models(integration_id=self.integration_id)
        all_models_names = [[x['name']] for x in all_models]
        response = Response(
            RESPONSE_TYPE.TABLE,
            pd.DataFrame(
                all_models_names,
                columns=['table_name']
            )
        )
        return response

    def get_columns(self, table_name: str) -> Response:
        """ Retrieves standard info about a model, e.g. data types. """  # noqa
        predictor_record = get_model_record(company_id=self.company_id, name=table_name, ml_handler_name=self.name)
        if predictor_record is None:
            return Response(
                RESPONSE_TYPE.ERROR,
                error_message=f"Error: model '{table_name}' does not exist!"
            )

        data = []
        if predictor_record.dtype_dict is not None:
            for key, value in predictor_record.dtype_dict.items():
                data.append((key, value))
        result = Response(
            RESPONSE_TYPE.TABLE,
            pd.DataFrame(
                data,
                columns=['COLUMN_NAME', 'DATA_TYPE']
            )
        )
        return result

    def native_query(self, query: str) -> Response:
        """ Intakes a raw SQL query and returns the answer given by the ML engine. """
        query_ast = self.parser(query, dialect=self.dialect)
        return self.query(query_ast)

    def query(self, query: ASTNode) -> Response:
        """ Intakes a pre-parsed SQL query (via `mindsdb_sql`) and returns the answer given by the ML engine. """
        statement = query

        if type(statement) == Show:
            if statement.category.lower() == 'tables':
                return self.get_tables()
            else:
                response = Response(
                    RESPONSE_TYPE.ERROR,
                    error_message=f"Cant determine how to show '{statement.category}'"
                )
            return response
        if type(statement) == CreatePredictor:
            return self.learn(statement)
        elif type(statement) == RetrainPredictor:
            return self.retrain(statement)
        elif type(statement) == DropPredictor:
            return self.drop(statement)
        elif type(statement) == Select:
            model_name = statement.from_table.parts[-1]
            where_data = get_where_data(statement.where)
            predictions = self.predict(model_name, where_data)
            return Response(
                RESPONSE_TYPE.TABLE,
                data_frame=pd.DataFrame(predictions)
            )
        else:
            raise Exception(f"Query type {type(statement)} not supported")

    def learn(self, statement):
        """ Trains a model given some data-gathering SQL statement. """
        project_name = statement.name.parts[0]
        model_name = statement.name.parts[1]

        existing_projects_meta = self.database_controller.get_dict(filter_type='project')
        if project_name not in existing_projects_meta:
            raise Exception(f"Project '{project_name}' does not exist.")

        project = self.database_controller.get_project(name=project_name)
        project_tables = project.get_tables()
        if model_name in project_tables:
            return Response(
                RESPONSE_TYPE.ERROR,
                error_message=f"Error: model '{model_name}' already exists in project {project_name}!"
            )

        target = statement.targets[0].parts[-1]
<<<<<<< HEAD
        training_data_df = None
=======
        training_data_df = pd.DataFrame()

>>>>>>> 91a68c39
        fetch_data_query = None
        data_integration_id = None
        # get data for learn
        if statement.integration_name is not None:
            fetch_data_query = statement.query_str
            integration_name = statement.integration_name.parts[0]

            # get data from integration
            query = Select(
                targets=[Star()],
                from_table=NativeQuery(
                    integration=Identifier(integration_name),
                    query=statement.query_str
                )
            )
            sql_session = make_sql_session(self.company_id)

            # execute as query
            sqlquery = SQLQuery(query, session=sql_session)
            result = sqlquery.fetch(view='dataframe')

            training_data_df = result['result']

            databases_meta = self.database_controller.get_dict()
            data_integration_meta = databases_meta[integration_name]
            # TODO improve here. Suppose that it is view
            if data_integration_meta['type'] == 'project':
                data_integration_id = self.handler_controller.get(name='views')['id']
            else:
                data_integration_id = data_integration_meta['id']

        if target not in training_data_df.columns:
            raise Exception(f'Prediction target "{target}" not found in training dataframe: {list(training_data_df.columns)}')

        problem_definition = statement.using
        if problem_definition is None:
            problem_definition = {}

        training_data_columns_count, training_data_rows_count = 0, 0
        if training_data_df is not None:
            training_data_columns_count = len(training_data_df.columns)
            training_data_rows_count = len(training_data_df)

            # checks
            if target not in training_data_df.columns:
                raise Exception(
                    f'Prediction target "{target}" not found in training dataframe: {list(training_data_df.columns)}')

        problem_definition['target'] = target

        join_learn_process = False
        if 'join_learn_process' in problem_definition:
            join_learn_process = problem_definition['join_learn_process']
            del problem_definition['join_learn_process']

        predictor_record = db.Predictor(
            company_id=self.company_id,
            name=model_name,
            integration_id=self.integration_id,
            data_integration_id=data_integration_id,
            fetch_data_query=fetch_data_query,
            mindsdb_version=mindsdb_version,
            to_predict=target,
            learn_args=problem_definition,
            data={'name': model_name},
<<<<<<< HEAD
            training_data_columns_count=training_data_columns_count,
            training_data_rows_count=training_data_rows_count,
=======
            project_id=project.id,
            training_data_columns_count=len(training_data_df.columns),
            training_data_rows_count=len(training_data_df),
>>>>>>> 91a68c39
            training_start_at=dt.datetime.now(),
            status=PREDICTOR_STATUS.GENERATING
        )

        db.session.add(predictor_record)
        db.session.commit()

        class_path = [self.handler_class.__module__, self.handler_class.__name__]

        p = HandlerProcess(
            learn_process,
            class_path,
            self.company_id,
            self.integration_id,
            predictor_record.id,
            training_data_df,
            target,
            problem_definition,
        )
        p.start()
        if join_learn_process is True:
            p.join()

        return Response(RESPONSE_TYPE.OK)

    def retrain(self, statement):
        if len(statement.name.parts) != 2:
            raise Exception("Retrain command should contain name of database and name of model")
        database_name, model_name = statement.name.parts

        base_predictor_record = get_model_record(
            name=model_name,
            project_name=database_name,
            company_id=self.company_id,
            active=True
        )

        if base_predictor_record is None:
            return Response(
                RESPONSE_TYPE.ERROR,
                error_message=f"Error: model '{model_name}' does not exists"
            )

        new_predictor_record = db.Predictor(
            company_id=self.company_id,
            name=base_predictor_record.name,
            integration_id=base_predictor_record.integration_id,
            data_integration_id=base_predictor_record.data_integration_id,
            fetch_data_query=base_predictor_record.fetch_data_query,
            mindsdb_version=mindsdb_version,
            to_predict=base_predictor_record.to_predict,
            learn_args=base_predictor_record.learn_args,
            data={'name': base_predictor_record.name},
            active=False,
            status=PREDICTOR_STATUS.GENERATING,
            project_id=base_predictor_record.project_id
        )
        db.session.add(new_predictor_record)
        db.session.commit()

        data_handler_meta = self.handler_controller.get_by_id(base_predictor_record.data_integration_id)
        data_handler = self.handler_controller.get_handler(data_handler_meta['name'])
        ast = self.parser(base_predictor_record.fetch_data_query, dialect=self.dialect)
        response = data_handler.query(ast)
        if response.type == RESPONSE_TYPE.ERROR:
            return response
        if response.type == RESPONSE_TYPE.QUERY:
            sql_session = make_sql_session(self.company_id)
            sqlquery = SQLQuery(response.query.to_string(), session=sql_session)
            result = sqlquery.fetch(view='dataframe')
            training_data_df = result['result']
        else:
            training_data_df = response.data_frame

        new_predictor_record.training_data_columns_count = len(training_data_df.columns)
        new_predictor_record.training_data_rows_count = len(training_data_df)
        db.session.commit()

        class_path = [self.handler_class.__module__, self.handler_class.__name__]

        p = HandlerProcess(
            learn_process,
            class_path,
            self.company_id,
            self.integration_id,
            new_predictor_record.id,
            training_data_df,
            new_predictor_record.to_predict,
            new_predictor_record.learn_args
        )
        p.start()

<<<<<<< HEAD
    @mark_process(name='predict')
    def predict(self, model_name: str, data: list, pred_format: str = 'dict'):
=======
        return Response(RESPONSE_TYPE.OK)

    def predict(self, model_name: str, data: list, pred_format: str = 'dict', project_name: str = None):
>>>>>>> 91a68c39
        """ Generates predictions with some model and input data. """
        if isinstance(data, dict):
            data = [data]
        df = pd.DataFrame(data)
        predictor_record = get_model_record(
            company_id=self.company_id, name=model_name,
            ml_handler_name=self.name, project_name=project_name
        )
        if predictor_record is None:
            return Response(
                RESPONSE_TYPE.ERROR,
                error_message=f"Error: model '{model_name}' does not exists!"
            )

        class_path = [self.handler_class.__module__, self.handler_class.__name__]

<<<<<<< HEAD
        ml_handler = get_ml_handler(class_path, self.company_id, self.integration_id, predictor_record.id)

        predictions = ml_handler.predict(df)

        ml_handler.close()

        # mdb indexes
        if '__mindsdb_row_id' not in predictions.columns and '__mindsdb_row_id' in df.columns:
            predictions['__mindsdb_row_id'] = df['__mindsdb_row_id']

        predictions = predictions.to_dict(orient='records')
=======
        args = {
            'pred_format': pred_format
        }

        is_subprocess = False
        if is_subprocess:
            res_queue = ctx.SimpleQueue()
            p = HandlerProcess(
                predict_process,
                class_path,
                self.company_id,
                self.integration_id,
                predictor_record.id,
                df,
                res_queue,
                args
            )
            p.start()
            p.join()
            predictions = res_queue.get()

        else:
            predictions = predict_process(
                class_path,
                self.company_id,
                self.integration_id,
                predictor_record.id,
                df,
                None,
                args
            )
>>>>>>> 91a68c39

        after_predict_hook(
            company_id=self.company_id,
            predictor_id=predictor_record.id,
            rows_in_count=df.shape[0],
            columns_in_count=df.shape[1],
            rows_out_count=len(predictions)
        )
        return predictions

    def drop(self, statement):
        """ Deletes a model from the MindsDB registry. """
        if len(statement.name.parts) != 2:
            raise Exception("Command should contain project name and model name: 'DROP project_name.model_name'")
        project_name = statement.name.parts[0]
        model_name = statement.name.parts[1]

        project = self.database_controller.get_project(project_name)

        predictors_records = get_model_records(
            company_id=self.company_id,
            name=model_name,
            ml_handler_name=self.name,
            project_id=project.id,
            active=None
        )
        if len(predictors_records) == 0:
            return Response(
                RESPONSE_TYPE.ERROR,
                error_message=f"Model '{model_name}' does not exist"
            )

        is_cloud = self.config.get('cloud', False)
        if is_cloud:
            for predictor_record in predictors_records:
                model_data = self.model_controller.get_model_data(predictor_record=predictor_record)
                if (
                    is_cloud is True
                    and model_data.get('status') in ['generating', 'training']
                    and isinstance(model_data.get('created_at'), str) is True
                    and (dt.datetime.now() - parse_datetime(model_data.get('created_at'))) < dt.timedelta(hours=1)
                ):
                    raise Exception('You are unable to delete models currently in progress, please wait before trying again')

        for predictor_record in predictors_records:
            if is_cloud:
                predictor_record.deleted_at = dt.datetime.now()
            else:
                db.session.delete(predictor_record)
<<<<<<< HEAD
            modelStorage = ModelStorage(self.company_id, predictor_record.id)
            modelStorage.delete()
=======
            fs_storage = self.storage_factory(predictor_record.id)
            fs_storage.complete_removal()
>>>>>>> 91a68c39
        db.session.commit()
        return Response(RESPONSE_TYPE.OK)<|MERGE_RESOLUTION|>--- conflicted
+++ resolved
@@ -15,10 +15,7 @@
     - `predict_process` method: handles async dispatch of the `predict` method in an engine.
 
 """
-<<<<<<< HEAD
-=======
-
->>>>>>> 91a68c39
+
 import datetime as dt
 from dateutil.parser import parse as parse_datetime
 import traceback
@@ -58,15 +55,9 @@
 from mindsdb.integrations.utilities.processes import HandlerProcess
 from mindsdb.utilities.functions import mark_process
 from mindsdb.integrations.utilities.utils import format_exception_error
-<<<<<<< HEAD
-
+from mindsdb.interfaces.database.database import DatabaseController
 from mindsdb.interfaces.storage.model_fs import ModelStorage, HandlerStorage
-
 from .ml_handler_proc import MLHandlerWrapper, MLHandlerPersistWrapper
-=======
-from mindsdb.interfaces.database.database import DatabaseController
-from mindsdb.interfaces.storage.fs import ModelStorage, HandlerStorage
->>>>>>> 91a68c39
 
 import torch.multiprocessing as mp
 ctx = mp.get_context('spawn')
@@ -129,68 +120,8 @@
     # endregion
 
 
-<<<<<<< HEAD
-def get_ml_handler(class_path, company_id, integration_id, predictor_id):
-    # returns instance or wrapper over in
-
-    wrapper_type = 'subprocess_keep'
-    if wrapper_type == 'none':
-        module_name, class_name = class_path
-        module = importlib.import_module(module_name)
-        klass = getattr(module, class_name)
-
-        handlerStorage = HandlerStorage(company_id, integration_id)
-        modelStorage = ModelStorage(company_id, predictor_id)
-
-        ml_handler = klass(
-            engine_storage=handlerStorage,
-            model_storage=modelStorage,
-        )
-        return ml_handler
-=======
-@mark_process(name='predict')
-def predict_process(class_path, company_id, integration_id, predictor_id, df, res_queue=None, args: dict = {}):
-
-    module_name, class_name = class_path
-    module = importlib.import_module(module_name)
-    HandlerClass = getattr(module, class_name)
->>>>>>> 91a68c39
-
-    elif wrapper_type == 'subprocess':
-        handler = MLHandlerWrapper()
-
-<<<<<<< HEAD
-        handler.init_handler(class_path, company_id, integration_id, predictor_id)
-        return handler
-
-    elif wrapper_type == 'subprocess_keep':
-        handler = MLHandlerPersistWrapper()
-=======
-    ml_handler = HandlerClass(
-        engine_storage=handlerStorage,
-        model_storage=modelStorage,
-    )
-
-    # FIXME
-    if class_name == 'LightwoodHandler':
-        predictor_record = db.Predictor.query.get(predictor_id)
-        args['code'] = predictor_record.code
-        args['target'] = predictor_record.to_predict[0]
-        args['dtype_dict'] = predictor_record.dtype_dict
-        args['learn_args'] = predictor_record.learn_args
-
-    predictions = ml_handler.predict(df, args)
->>>>>>> 91a68c39
-
-        handler.init_handler(class_path, company_id, integration_id, predictor_id)
-        return handler
-
-
-    elif wrapper_type == 'remote':
-        raise NotImplementedError()
-
-
 class BaseMLEngineExec:
+
     def __init__(self, name, **kwargs):
         """
         ML handler interface converter
@@ -203,6 +134,7 @@
         self.fs_store = kwargs.get('file_storage')
         self.storage_factory = kwargs.get('storage_factory')
         self.integration_id = kwargs.get('integration_id')
+        self.execution_method = kwargs.get('execution_method')
 
         self.model_controller = WithKWArgsWrapper(
             ModelController(),
@@ -220,6 +152,38 @@
         self.is_connected = True
 
         self.handler_class = kwargs['handler_class']
+
+    def get_ml_handler(self, predictor_id=None):
+        # returns instance or wrapper over it
+
+        company_id, integration_id = self.company_id, self.integration_id
+
+        class_path = [self.handler_class.__module__, self.handler_class.__name__]
+
+        if self.execution_method == 'subprocess':
+            handler = MLHandlerWrapper()
+
+            handler.init_handler(class_path, company_id, integration_id, predictor_id)
+            return handler
+
+        elif self.execution_method == 'subprocess_keep':
+            handler = MLHandlerPersistWrapper()
+
+            handler.init_handler(class_path, company_id, integration_id, predictor_id)
+            return handler
+
+        elif self.execution_method == 'remote':
+            raise NotImplementedError()
+
+        else:
+            handlerStorage = HandlerStorage(company_id, integration_id)
+            modelStorage = ModelStorage(company_id, predictor_id)
+
+            ml_handler = self.handler_class(
+                engine_storage=handlerStorage,
+                model_storage=modelStorage,
+            )
+            return ml_handler
 
     def get_tables(self) -> Response:
         """ Returns all models currently registered that belong to the ML engine."""
@@ -309,12 +273,8 @@
             )
 
         target = statement.targets[0].parts[-1]
-<<<<<<< HEAD
-        training_data_df = None
-=======
         training_data_df = pd.DataFrame()
 
->>>>>>> 91a68c39
         fetch_data_query = None
         data_integration_id = None
         # get data for learn
@@ -380,14 +340,9 @@
             to_predict=target,
             learn_args=problem_definition,
             data={'name': model_name},
-<<<<<<< HEAD
+            project_id=project.id,
             training_data_columns_count=training_data_columns_count,
             training_data_rows_count=training_data_rows_count,
-=======
-            project_id=project.id,
-            training_data_columns_count=len(training_data_df.columns),
-            training_data_rows_count=len(training_data_df),
->>>>>>> 91a68c39
             training_start_at=dt.datetime.now(),
             status=PREDICTOR_STATUS.GENERATING
         )
@@ -480,14 +435,9 @@
         )
         p.start()
 
-<<<<<<< HEAD
-    @mark_process(name='predict')
-    def predict(self, model_name: str, data: list, pred_format: str = 'dict'):
-=======
         return Response(RESPONSE_TYPE.OK)
 
     def predict(self, model_name: str, data: list, pred_format: str = 'dict', project_name: str = None):
->>>>>>> 91a68c39
         """ Generates predictions with some model and input data. """
         if isinstance(data, dict):
             data = [data]
@@ -502,12 +452,19 @@
                 error_message=f"Error: model '{model_name}' does not exists!"
             )
 
-        class_path = [self.handler_class.__module__, self.handler_class.__name__]
-
-<<<<<<< HEAD
-        ml_handler = get_ml_handler(class_path, self.company_id, self.integration_id, predictor_record.id)
-
-        predictions = ml_handler.predict(df)
+        ml_handler = self.get_ml_handler(predictor_record.id)
+
+        args = {
+            'pred_format': pred_format
+        }
+        # FIXME
+        if self.handler_class.__name__ == 'LightwoodHandler':
+            args['code'] = predictor_record.code
+            args['target'] = predictor_record.to_predict[0]
+            args['dtype_dict'] = predictor_record.dtype_dict
+            args['learn_args'] = predictor_record.learn_args
+
+        predictions = ml_handler.predict(df, args)
 
         ml_handler.close()
 
@@ -516,39 +473,6 @@
             predictions['__mindsdb_row_id'] = df['__mindsdb_row_id']
 
         predictions = predictions.to_dict(orient='records')
-=======
-        args = {
-            'pred_format': pred_format
-        }
-
-        is_subprocess = False
-        if is_subprocess:
-            res_queue = ctx.SimpleQueue()
-            p = HandlerProcess(
-                predict_process,
-                class_path,
-                self.company_id,
-                self.integration_id,
-                predictor_record.id,
-                df,
-                res_queue,
-                args
-            )
-            p.start()
-            p.join()
-            predictions = res_queue.get()
-
-        else:
-            predictions = predict_process(
-                class_path,
-                self.company_id,
-                self.integration_id,
-                predictor_record.id,
-                df,
-                None,
-                args
-            )
->>>>>>> 91a68c39
 
         after_predict_hook(
             company_id=self.company_id,
@@ -573,7 +497,7 @@
             name=model_name,
             ml_handler_name=self.name,
             project_id=project.id,
-            active=None
+            active=None,
         )
         if len(predictors_records) == 0:
             return Response(
@@ -598,12 +522,7 @@
                 predictor_record.deleted_at = dt.datetime.now()
             else:
                 db.session.delete(predictor_record)
-<<<<<<< HEAD
             modelStorage = ModelStorage(self.company_id, predictor_record.id)
             modelStorage.delete()
-=======
-            fs_storage = self.storage_factory(predictor_record.id)
-            fs_storage.complete_removal()
->>>>>>> 91a68c39
         db.session.commit()
         return Response(RESPONSE_TYPE.OK)