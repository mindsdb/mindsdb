import importlib
import traceback
import datetime as dt

from mindsdb_sql import parse_sql
from mindsdb_sql.parser.ast import Identifier, Select, Star, NativeQuery

from mindsdb.api.executor import SQLQuery
import mindsdb.utilities.profiler as profiler
from mindsdb.utilities.functions import mark_process
from mindsdb.utilities.config import Config
from mindsdb.utilities.context import context as ctx
from mindsdb.utilities import log
import mindsdb.interfaces.storage.db as db
from mindsdb.interfaces.storage.model_fs import ModelStorage, HandlerStorage
from mindsdb.interfaces.model.functions import get_model_records
from mindsdb.integrations.utilities.utils import format_exception_error
from mindsdb.integrations.utilities.sql_utils import make_sql_session
from mindsdb.integrations.libs.const import PREDICTOR_STATUS
from mindsdb.integrations.libs.ml_handler_process.handlers_cacher import handlers_cacher

logger = log.getLogger(__name__)


@mark_process(name='learn')
def learn_process(data_integration_ref: dict, problem_definition: dict, fetch_data_query: str,
                  project_name: str, model_id: int, integration_id: int, base_model_id: int,
                  set_active: bool, module_path: str):
    ctx.profiling = {
        'level': 0,
        'enabled': True,
        'pointer': None,
        'tree': None
    }
    profiler.set_meta(query='learn_process', api='http', environment=Config().get('environment'))
    with profiler.Context('learn_process'):
        from mindsdb.interfaces.database.database import DatabaseController

        try:
            target = problem_definition.get('target', None)
            training_data_df = None
            if data_integration_ref is not None:
                database_controller = DatabaseController()
                sql_session = make_sql_session()
                if data_integration_ref['type'] == 'integration':
                    integration_name = database_controller.get_integration(data_integration_ref['id'])['name']
                    query = Select(
                        targets=[Star()],
                        from_table=NativeQuery(
                            integration=Identifier(integration_name),
                            query=fetch_data_query
                        )
                    )
                    sqlquery = SQLQuery(query, session=sql_session)
                if data_integration_ref['type'] == 'system':
                    query = Select(
                        targets=[Star()],
                        from_table=NativeQuery(
                            integration=Identifier('log'),
                            query=fetch_data_query
                        )
                    )
                    sqlquery = SQLQuery(query, session=sql_session)
                elif data_integration_ref['type'] == 'project':
                    query_ast = parse_sql(fetch_data_query, dialect='mindsdb')
<<<<<<< HEAD
=======
                    view_meta = project.query_view(query_ast)
                    sqlquery = SQLQuery(view_meta['query_ast'], session=sql_session)
                elif data_integration_ref['type'] == 'project':
                    query_ast = parse_sql(fetch_data_query, dialect='mindsdb')
>>>>>>> a1362ed4
                    sqlquery = SQLQuery(query_ast, session=sql_session)

                result = sqlquery.fetch(view='dataframe')
                training_data_df = result['result']

            training_data_columns_count, training_data_rows_count = 0, 0
            if training_data_df is not None:
                training_data_columns_count = len(training_data_df.columns)
                training_data_rows_count = len(training_data_df)

            predictor_record = db.Predictor.query.with_for_update().get(model_id)
            predictor_record.training_data_columns_count = training_data_columns_count
            predictor_record.training_data_rows_count = training_data_rows_count
            db.session.commit()

            module = importlib.import_module(module_path)

            # check if module is imported successfully and raise exception if not
            if module.import_error is not None:
                raise module.import_error

            handlerStorage = HandlerStorage(integration_id)
            modelStorage = ModelStorage(model_id)
            modelStorage.fileStorage.push()     # FIXME

            kwargs = {}
            if base_model_id is not None:
                kwargs['base_model_storage'] = ModelStorage(base_model_id)
                kwargs['base_model_storage'].fileStorage.pull()
            ml_handler = module.Handler(
                engine_storage=handlerStorage,
                model_storage=modelStorage,
                **kwargs
            )
            handlers_cacher[predictor_record.id] = ml_handler

            if not ml_handler.generative:
                if training_data_df is not None and target not in training_data_df.columns:
                    raise Exception(
                        f'Prediction target "{target}" not found in training dataframe: {list(training_data_df.columns)}')

            # create new model
            if base_model_id is None:
                with profiler.Context('create'):
                    ml_handler.create(target, df=training_data_df, args=problem_definition)

            # fine-tune (partially train) existing model
            else:
                # load model from previous version, use it as starting point
                with profiler.Context('finetune'):
                    problem_definition['base_model_id'] = base_model_id
                    ml_handler.finetune(df=training_data_df, args=problem_definition)

            predictor_record.status = PREDICTOR_STATUS.COMPLETE
            predictor_record.active = set_active
            db.session.commit()
            # if retrain and set_active after success creation
            if set_active is True:
                models = get_model_records(
                    name=predictor_record.name,
                    project_id=predictor_record.project_id,
                    active=None
                )
                for model in models:
                    model.active = False
                models = [x for x in models if x.status == PREDICTOR_STATUS.COMPLETE]
                models.sort(key=lambda x: x.created_at)
                models[-1].active = True
        except Exception as e:
            logger.error(traceback.format_exc())
            error_message = format_exception_error(e)

            predictor_record = db.Predictor.query.with_for_update().get(model_id)
            predictor_record.data = {"error": error_message}
            predictor_record.status = PREDICTOR_STATUS.ERROR
            db.session.commit()

        predictor_record.training_stop_at = dt.datetime.now()
        db.session.commit()<|MERGE_RESOLUTION|>--- conflicted
+++ resolved
@@ -61,15 +61,13 @@
                         )
                     )
                     sqlquery = SQLQuery(query, session=sql_session)
-                elif data_integration_ref['type'] == 'project':
+                elif data_integration_ref['type'] == 'view':
+                    project = database_controller.get_project(project_name)
                     query_ast = parse_sql(fetch_data_query, dialect='mindsdb')
-<<<<<<< HEAD
-=======
                     view_meta = project.query_view(query_ast)
                     sqlquery = SQLQuery(view_meta['query_ast'], session=sql_session)
                 elif data_integration_ref['type'] == 'project':
                     query_ast = parse_sql(fetch_data_query, dialect='mindsdb')
->>>>>>> a1362ed4
                     sqlquery = SQLQuery(query_ast, session=sql_session)
 
                 result = sqlquery.fetch(view='dataframe')
