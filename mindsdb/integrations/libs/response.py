<<<<<<< HEAD
from dataclasses import dataclass, fields

=======
from typing import Optional
>>>>>>> 4806dd44
from pandas import DataFrame

from mindsdb.utilities import log
from mindsdb.api.executor.data_types.response_type import RESPONSE_TYPE
from mindsdb_sql_parser.ast import ASTNode


logger = log.getLogger(__name__)


@dataclass(frozen=True)
class _INFORMATION_SCHEMA_COLUMNS_NAMES:
    """Set of DataFrame columns that must be returned when calling `handler.get_columns(...)`.
    These column names match the standard INFORMATION_SCHEMA.COLUMNS structure
    used in SQL databases to describe table metadata.
    """
    COLUMN_NAME: str = 'COLUMN_NAME'
    DATA_TYPE: str = 'DATA_TYPE'
    ORDINAL_POSITION: str = 'ORDINAL_POSITION'
    COLUMN_DEFAULT: str = 'COLUMN_DEFAULT'
    IS_NULLABLE: str = 'IS_NULLABLE'
    CHARACTER_MAXIMUM_LENGTH: str = 'CHARACTER_MAXIMUM_LENGTH'
    CHARACTER_OCTET_LENGTH: str = 'CHARACTER_OCTET_LENGTH'
    NUMERIC_PRECISION: str = 'NUMERIC_PRECISION'
    NUMERIC_SCALE: str = 'NUMERIC_SCALE'
    DATETIME_PRECISION: str = 'DATETIME_PRECISION'
    CHARACTER_SET_NAME: str = 'CHARACTER_SET_NAME'
    COLLATION_NAME: str = 'COLLATION_NAME'
    MYSQL_DATA_TYPE: str = 'MYSQL_DATA_TYPE'


IS_COLUMNS_NAMES = _INFORMATION_SCHEMA_COLUMNS_NAMES()
IS_COLUMNS_NAMES_SET = set(f.name for f in fields(IS_COLUMNS_NAMES))



class HandlerResponse:
    def __init__(self, resp_type: RESPONSE_TYPE, data_frame: DataFrame = None, query: ASTNode = 0, error_code: int = 0,
                 error_message: Optional[str] = None, affected_rows: Optional[int] = None) -> None:
        self.resp_type = resp_type
        self.query = query
        self.data_frame = data_frame
        self.error_code = error_code
        self.error_message = error_message
        self.affected_rows = affected_rows
        if isinstance(self.affected_rows, int) is False or self.affected_rows < 0:
            self.affected_rows = 0

    @property
    def type(self):
        return self.resp_type

    def to_columns_table_response(self) -> None:
        """Transform the response to a `columns table` response.
        NOTE: original dataframe will be mutated
        """
        if self.resp_type == RESPONSE_TYPE.COLUMNS_TABLE:
            return
        if self.resp_type != RESPONSE_TYPE.TABLE:
            raise ValueError(f"Cannot convert {self.resp_type} to {RESPONSE_TYPE.COLUMNS_TABLE}")
        # region validate df
        self.data_frame.columns = [name.upper() for name in self.data_frame.columns]
        current_columns_set = set(self.data_frame.columns)
        if IS_COLUMNS_NAMES_SET != current_columns_set:
            raise ValueError(
                f'Columns set for INFORMATION_SCHEMA.COLUMNS is wrong: {list(current_columns_set)}'
            )
        # endregion

        self.resp_type = RESPONSE_TYPE.COLUMNS_TABLE

    def to_json(self):
        try:
            data = None
            if self.data_frame is not None:
                data = self.data_frame.to_json(orient="split", index=False, date_format="iso")
        except Exception as e:
            logger.error("%s.to_json: error - %s", self.__class__.__name__, e)
            data = None
        return  {"type": self.resp_type,
                 "query": self.query,
                 "data_frame": data,
                 "error_code": self.error_code,
                 "error": self.error_message}

    def __repr__(self):
        return "%s: resp_type=%s, query=%s, data_frame=%s, err_code=%s, error=%s, affected_rows=%s" % (
                self.__class__.__name__,
                self.resp_type,
                self.query,
                self.data_frame,
                self.error_code,
                self.error_message,
                self.affected_rows
            )


class HandlerStatusResponse:
    def __init__(self, success: bool = True,
                 error_message: str = None,
                 redirect_url: str = None,
                 copy_storage: str = None
    ) -> None:
        self.success = success
        self.error_message = error_message
        self.redirect_url = redirect_url
        self.copy_storage = copy_storage

    def to_json(self):
        data = {"success": self.success, "error": self.error_message}
        if self.redirect_url is not None:
            data['redirect_url'] = self.redirect_url
        return data

    def __repr__(self):
        return f"{self.__class__.__name__}: success={self.success},\
              error={self.error_message},\
              redirect_url={self.redirect_url}"<|MERGE_RESOLUTION|>--- conflicted
+++ resolved
@@ -1,9 +1,5 @@
-<<<<<<< HEAD
 from dataclasses import dataclass, fields
 
-=======
-from typing import Optional
->>>>>>> 4806dd44
 from pandas import DataFrame
 
 from mindsdb.utilities import log
@@ -42,7 +38,7 @@
 
 class HandlerResponse:
     def __init__(self, resp_type: RESPONSE_TYPE, data_frame: DataFrame = None, query: ASTNode = 0, error_code: int = 0,
-                 error_message: Optional[str] = None, affected_rows: Optional[int] = None) -> None:
+                 error_message: str | None = None, affected_rows: int | None = None) -> None:
         self.resp_type = resp_type
         self.query = query
         self.data_frame = data_frame
