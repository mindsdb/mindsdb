import ast
import hashlib
from enum import Enum
from typing import Dict, List, Optional

import pandas as pd
from mindsdb_sql_parser.ast import (
    BinaryOperation,
    Constant,
    CreateTable,
    Delete,
    DropTables,
    Insert,
    Select,
    Star,
    Tuple,
    Update,
)
from mindsdb_sql_parser.ast.base import ASTNode

from mindsdb.integrations.libs.response import RESPONSE_TYPE, HandlerResponse
from mindsdb.utilities import log
from mindsdb.integrations.utilities.sql_utils import FilterCondition, FilterOperator

from mindsdb.integrations.utilities.query_traversal import query_traversal
from .base import BaseHandler

LOG = log.getLogger(__name__)


class VectorHandlerException(Exception): ...


class TableField(Enum):
    """
    Enum for table fields.
    """

    ID = "id"
    CONTENT = "content"
    EMBEDDINGS = "embeddings"
    METADATA = "metadata"
    SEARCH_VECTOR = "search_vector"
    DISTANCE = "distance"
    RELEVANCE = "relevance"


class DistanceFunction(Enum):
    SQUARED_EUCLIDEAN_DISTANCE = ("<->",)
    NEGATIVE_DOT_PRODUCT = ("<#>",)
    COSINE_DISTANCE = "<=>"


class VectorStoreHandler(BaseHandler):
    """
    Base class for handlers associated to vector databases.
    """

    SCHEMA = [
        {
            "name": TableField.ID.value,
            "data_type": "string",
        },
        {
            "name": TableField.CONTENT.value,
            "data_type": "string",
        },
        {
            "name": TableField.EMBEDDINGS.value,
            "data_type": "list",
        },
        {
            "name": TableField.METADATA.value,
            "data_type": "json",
        },
        {
            "name": TableField.DISTANCE.value,
            "data_type": "float",
        },
    ]

    def validate_connection_parameters(self, name, **kwargs):
        """Create validation for input parameters."""

        return NotImplementedError()

    def __del__(self):
        if self.is_connected is True:
            self.disconnect()

    def disconnect(self):
        pass

    def _value_or_self(self, value):
        if isinstance(value, Constant):
            return value.value
        else:
            return value

    def extract_conditions(self, where_statement) -> Optional[List[FilterCondition]]:
        conditions = []
        # parse conditions
        if where_statement is not None:
            # dfs to get all binary operators in the where statement
            def _extract_comparison_conditions(node, **kwargs):
                if isinstance(node, BinaryOperation):
                    # if the op is and, continue
                    # TODO: need to handle the OR case
                    if node.op.upper() == "AND":
                        return
                    op = FilterOperator(node.op.upper())
                    # unquote the left hand side
                    left_hand = node.args[0].parts[-1].strip("`")
                    if isinstance(node.args[1], Constant):
                        if left_hand == TableField.SEARCH_VECTOR.value:
                            right_hand = ast.literal_eval(node.args[1].value)
                        else:
                            right_hand = node.args[1].value
                    elif isinstance(node.args[1], Tuple):
                        # Constant could be actually a list i.e. [1.2, 3.2]
                        right_hand = [item.value for item in node.args[1].items]
                    else:
                        raise Exception(f"Unsupported right hand side: {node.args[1]}")
                    conditions.append(FilterCondition(column=left_hand, op=op, value=right_hand))

            query_traversal(where_statement, _extract_comparison_conditions)

        else:
            conditions = None

        return conditions

    def _convert_metadata_filters(self, conditions, allowed_metadata_columns=None):
        if conditions is None:
            return
        # try to treat conditions that are not in TableField as metadata conditions
        for condition in conditions:
<<<<<<< HEAD
            if self._is_metadata_condition(condition):
                # check restriction
                if allowed_metadata_columns is not None:
                    # system columns are underscored, skip them
                    if condition.column not in allowed_metadata_columns and not condition.column.startswith("_"):
                        raise ValueError(f"Column is not found: {condition.column}")

                # convert if required
                if not condition.column.startswith(TableField.METADATA.value):
                    condition.column = TableField.METADATA.value + "." + condition.column
=======
            if not self._is_condition_allowed(condition):
                condition.column = TableField.METADATA.value + "." + condition.column
>>>>>>> d42322f0

    def _is_columns_allowed(self, columns: List[str]) -> bool:
        """
        Check if columns are allowed.
        """
        allowed_columns = set([col["name"] for col in self.SCHEMA])
        return set(columns).issubset(allowed_columns)

    def _is_metadata_condition(self, condition: FilterCondition) -> bool:
        allowed_field_values = set([field.value for field in TableField])
        if condition.column in allowed_field_values:
            return False
        return True

    def _dispatch_create_table(self, query: CreateTable):
        """
        Dispatch create table query to the appropriate method.
        """
        # parse key arguments
        table_name = query.name.parts[-1]
        if_not_exists = getattr(query, "if_not_exists", False)
        return self.create_table(table_name, if_not_exists=if_not_exists)

    def _dispatch_drop_table(self, query: DropTables):
        """
        Dispatch drop table query to the appropriate method.
        """
        table_name = query.tables[0].parts[-1]
        if_exists = getattr(query, "if_exists", False)

        return self.drop_table(table_name, if_exists=if_exists)

    def _dispatch_insert(self, query: Insert):
        """
        Dispatch insert query to the appropriate method.
        """
        # parse key arguments
        table_name = query.table.parts[-1]
        columns = [column.name for column in query.columns]

        if not self._is_columns_allowed(columns):
            raise Exception(f"Columns {columns} not allowed.Allowed columns are {[col['name'] for col in self.SCHEMA]}")

        # get content column if it is present
        if TableField.CONTENT.value in columns:
            content_col_index = columns.index("content")
            content = [self._value_or_self(row[content_col_index]) for row in query.values]
        else:
            content = None

        # get id column if it is present
        ids = None
        if TableField.ID.value in columns:
            id_col_index = columns.index("id")
            ids = [self._value_or_self(row[id_col_index]) for row in query.values]
        elif TableField.CONTENT.value is None:
            raise Exception("Content or id is required!")

        # get embeddings column if it is present
        if TableField.EMBEDDINGS.value in columns:
            embeddings_col_index = columns.index("embeddings")
            embeddings = [ast.literal_eval(self._value_or_self(row[embeddings_col_index])) for row in query.values]
        else:
            raise Exception("Embeddings column is required!")

        if TableField.METADATA.value in columns:
            metadata_col_index = columns.index("metadata")
            metadata = [ast.literal_eval(self._value_or_self(row[metadata_col_index])) for row in query.values]
        else:
            metadata = None

        # create dataframe
        data = {
            TableField.CONTENT.value: content,
            TableField.EMBEDDINGS.value: embeddings,
            TableField.METADATA.value: metadata,
        }
        if ids is not None:
            data[TableField.ID.value] = ids

        return self.do_upsert(table_name, pd.DataFrame(data))

    def dispatch_update(self, query: Update, conditions: List[FilterCondition] = None):
        """
        Dispatch update query to the appropriate method.
        """
        table_name = query.table.parts[-1]

        row = {}
        for k, v in query.update_columns.items():
            k = k.lower()
            if isinstance(v, Constant):
                v = v.value
            if k == TableField.EMBEDDINGS.value and isinstance(v, str):
                # it could be embeddings in string
                try:
                    v = ast.literal_eval(v)
                except Exception:
                    pass
            row[k] = v

        if conditions is None:
            where_statement = query.where
            conditions = self.extract_conditions(where_statement)

        for condition in conditions:
            if condition.op != FilterOperator.EQUAL:
                raise NotImplementedError

            row[condition.column] = condition.value

        # checks
        if TableField.EMBEDDINGS.value not in row:
            raise Exception("Embeddings column is required!")

        if TableField.CONTENT.value not in row:
            raise Exception("Content is required!")

        # store
        df = pd.DataFrame([row])

        return self.do_upsert(table_name, df)

    def do_upsert(self, table_name, df):
        """Upsert data into table, handling document updates and deletions.

        Args:
            table_name (str): Name of the table
            df (pd.DataFrame): DataFrame containing the data to upsert

        The function handles three cases:
        1. New documents: Insert them
        2. Updated documents: Delete old chunks and insert new ones
        """
        id_col = TableField.ID.value
        content_col = TableField.CONTENT.value

        def gen_hash(v):
            return hashlib.md5(str(v).encode()).hexdigest()

        if id_col not in df.columns:
            # generate for all
            df[id_col] = df[content_col].apply(gen_hash)
        else:
            # generate for empty
            for i in range(len(df)):
                if pd.isna(df.loc[i, id_col]):
                    df.loc[i, id_col] = gen_hash(df.loc[i, content_col])

        # remove duplicated ids
        df = df.drop_duplicates([TableField.ID.value])

        # id is string TODO is it ok?
        df[id_col] = df[id_col].apply(str)

        if hasattr(self, "upsert"):
            self.upsert(table_name, df)
            return

        # find existing ids
        res = self.select(
            table_name,
            columns=[id_col],
            conditions=[FilterCondition(column=id_col, op=FilterOperator.IN, value=list(df[id_col]))],
        )
        existed_ids = list(res[id_col])

        # update existed
        df_update = df[df[id_col].isin(existed_ids)]
        df_insert = df[~df[id_col].isin(existed_ids)]

        if not df_update.empty:
            try:
                self.update(table_name, df_update, [id_col])
            except NotImplementedError:
                # not implemented? do it with delete and insert
                conditions = [FilterCondition(column=id_col, op=FilterOperator.IN, value=list(df[id_col]))]
                self.delete(table_name, conditions)
                self.insert(table_name, df_update)
        if not df_insert.empty:
            self.insert(table_name, df_insert)

    def dispatch_delete(self, query: Delete, conditions: List[FilterCondition] = None):
        """
        Dispatch delete query to the appropriate method.
        """
        # parse key arguments
        table_name = query.table.parts[-1]
        if conditions is None:
            where_statement = query.where
            conditions = self.extract_conditions(where_statement)
        self._convert_metadata_filters(conditions)

        # dispatch delete
        return self.delete(table_name, conditions=conditions)

    def dispatch_select(
        self, query: Select, conditions: List[FilterCondition] = None, allowed_metadata_columns: List[str] = None
    ):
        """
        Dispatch select query to the appropriate method.
        """
        # parse key arguments
        table_name = query.from_table.parts[-1]
        # if targets are star, select all columns
        if isinstance(query.targets[0], Star):
            columns = [col["name"] for col in self.SCHEMA]
        else:
            columns = [col.parts[-1] for col in query.targets]

        if not self._is_columns_allowed(columns):
            raise Exception(f"Columns {columns} not allowed.Allowed columns are {[col['name'] for col in self.SCHEMA]}")

        # check if columns are allowed
        if conditions is None:
            where_statement = query.where
            conditions = self.extract_conditions(where_statement)
        self._convert_metadata_filters(conditions, allowed_metadata_columns=allowed_metadata_columns)

        # get offset and limit
        offset = query.offset.value if query.offset is not None else None
        limit = query.limit.value if query.limit is not None else None

        # dispatch select
        try:
            return self.select(
                table_name,
                columns=columns,
                conditions=conditions,
                offset=offset,
                limit=limit,
            )
        except Exception as e:
            handler_engine = self.__class__.name
            raise VectorHandlerException(f"Error in {handler_engine} database: {e}")

    def _dispatch(self, query: ASTNode) -> HandlerResponse:
        """
        Parse and Dispatch query to the appropriate method.
        """
        dispatch_router = {
            CreateTable: self._dispatch_create_table,
            DropTables: self._dispatch_drop_table,
            Insert: self._dispatch_insert,
            Update: self.dispatch_update,
            Delete: self.dispatch_delete,
            Select: self.dispatch_select,
        }
        if type(query) in dispatch_router:
            resp = dispatch_router[type(query)](query)
            if resp is not None:
                return HandlerResponse(resp_type=RESPONSE_TYPE.TABLE, data_frame=resp)
            else:
                return HandlerResponse(resp_type=RESPONSE_TYPE.OK)

        else:
            raise NotImplementedError(f"Query type {type(query)} not implemented.")

    def query(self, query: ASTNode) -> HandlerResponse:
        """
        Receive query as AST (abstract syntax tree) and act upon it somehow.

        Args:
            query (ASTNode): sql query represented as AST. May be any kind
                of query: SELECT, INSERT, DELETE, etc

        Returns:
            HandlerResponse
        """
        return self._dispatch(query)

    def create_table(self, table_name: str, if_not_exists=True) -> HandlerResponse:
        """Create table

        Args:
            table_name (str): table name
            if_not_exists (bool): if True, do nothing if table exists

        Returns:
            HandlerResponse
        """
        raise NotImplementedError()

    def drop_table(self, table_name: str, if_exists=True) -> HandlerResponse:
        """Drop table

        Args:
            table_name (str): table name
            if_exists (bool): if True, do nothing if table does not exist

        Returns:
            HandlerResponse
        """
        raise NotImplementedError()

    def insert(self, table_name: str, data: pd.DataFrame) -> HandlerResponse:
        """Insert data into table

        Args:
            table_name (str): table name
            data (pd.DataFrame): data to insert
            columns (List[str]): columns to insert

        Returns:
            HandlerResponse
        """
        raise NotImplementedError()

    def update(self, table_name: str, data: pd.DataFrame, key_columns: List[str] = None):
        """Update data in table

        Args:
            table_name (str): table name
            data (pd.DataFrame): data to update
            key_columns (List[str]): key to  to update

        Returns:
            HandlerResponse
        """
        raise NotImplementedError()

    def delete(self, table_name: str, conditions: List[FilterCondition] = None) -> HandlerResponse:
        """Delete data from table

        Args:
            table_name (str): table name
            conditions (List[FilterCondition]): conditions to delete

        Returns:
            HandlerResponse
        """
        raise NotImplementedError()

    def select(
        self,
        table_name: str,
        columns: List[str] = None,
        conditions: List[FilterCondition] = None,
        offset: int = None,
        limit: int = None,
    ) -> pd.DataFrame:
        """Select data from table

        Args:
            table_name (str): table name
            columns (List[str]): columns to select
            conditions (List[FilterCondition]): conditions to select

        Returns:
            HandlerResponse
        """
        raise NotImplementedError()

    def get_columns(self, table_name: str) -> HandlerResponse:
        # return a fixed set of columns
        data = pd.DataFrame(self.SCHEMA)
        data.columns = ["COLUMN_NAME", "DATA_TYPE"]
        return HandlerResponse(
            resp_type=RESPONSE_TYPE.DATA,
            data_frame=data,
        )

    def hybrid_search(
        self,
        table_name: str,
        embeddings: List[float],
        query: str = None,
        metadata: Dict[str, str] = None,
        distance_function=DistanceFunction.COSINE_DISTANCE,
        **kwargs,
    ) -> pd.DataFrame:
        """
        Executes a hybrid search, combining semantic search and one or both of keyword/metadata search.

        For insight on the query construction, see: https://docs.pgvecto.rs/use-case/hybrid-search.html#advanced-search-merge-the-results-of-full-text-search-and-vector-search.

        Args:
            table_name(str): Name of underlying table containing content, embeddings, & metadata
            embeddings(List[float]): Embedding vector to perform semantic search against
            query(str): User query to convert into keywords for keyword search
            metadata(Dict[str, str]): Metadata filters to filter content rows against
            distance_function(DistanceFunction): Distance function used to compare embeddings vectors for semantic search

        Returns:
            df(pd.DataFrame): Hybrid search result, sorted by hybrid search rank
        """
        raise NotImplementedError(f"Hybrid search not supported for VectorStoreHandler {self.name}")

    def create_index(self, *args, **kwargs):
        """
        Create an index on the specified table.
        """
        raise NotImplementedError(f"create_index not supported for VectorStoreHandler {self.name}")<|MERGE_RESOLUTION|>--- conflicted
+++ resolved
@@ -135,7 +135,6 @@
             return
         # try to treat conditions that are not in TableField as metadata conditions
         for condition in conditions:
-<<<<<<< HEAD
             if self._is_metadata_condition(condition):
                 # check restriction
                 if allowed_metadata_columns is not None:
@@ -146,10 +145,6 @@
                 # convert if required
                 if not condition.column.startswith(TableField.METADATA.value):
                     condition.column = TableField.METADATA.value + "." + condition.column
-=======
-            if not self._is_condition_allowed(condition):
-                condition.column = TableField.METADATA.value + "." + condition.column
->>>>>>> d42322f0
 
     def _is_columns_allowed(self, columns: List[str]) -> bool:
         """
