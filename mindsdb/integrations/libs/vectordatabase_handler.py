import ast
import hashlib
from enum import Enum
from typing import Dict, List, Optional
import datetime as dt

import pandas as pd
from mindsdb_sql_parser.ast import (
    BinaryOperation,
    Constant,
    CreateTable,
    Delete,
    DropTables,
    Insert,
    Select,
    Star,
    Tuple,
    Update,
)
from mindsdb_sql_parser.ast.base import ASTNode

from mindsdb.integrations.libs.response import RESPONSE_TYPE, HandlerResponse
from mindsdb.utilities import log
from mindsdb.integrations.utilities.sql_utils import FilterCondition, FilterOperator

from mindsdb.integrations.utilities.query_traversal import query_traversal
from .base import BaseHandler

LOG = log.getLogger(__name__)


class TableField(Enum):
    """
    Enum for table fields.
    """

    ID = "id"
    CONTENT = "content"
    EMBEDDINGS = "embeddings"
    METADATA = "metadata"
    SEARCH_VECTOR = "search_vector"
    DISTANCE = "distance"
    RELEVANCE = "relevance"


class DistanceFunction(Enum):
    SQUARED_EUCLIDEAN_DISTANCE = '<->',
    NEGATIVE_DOT_PRODUCT = '<#>',
    COSINE_DISTANCE = '<=>'


class VectorStoreHandler(BaseHandler):
    """
    Base class for handlers associated to vector databases.
    """

    SCHEMA = [
        {
            "name": TableField.ID.value,
            "data_type": "string",
        },
        {
            "name": TableField.CONTENT.value,
            "data_type": "string",
        },
        {
            "name": TableField.EMBEDDINGS.value,
            "data_type": "list",
        },
        {
            "name": TableField.METADATA.value,
            "data_type": "json",
        },
        {
            "name": TableField.DISTANCE.value,
            "data_type": "float",
        },
    ]

    def validate_connection_parameters(self, name, **kwargs):
        """Create validation for input parameters."""

        return NotImplementedError()

    def __del__(self):
        if self.is_connected is True:
            self.disconnect()

    def disconnect(self):
        pass

    def _value_or_self(self, value):
        if isinstance(value, Constant):
            return value.value
        else:
            return value

    def extract_conditions(self, where_statement) -> Optional[List[FilterCondition]]:
        conditions = []
        # parse conditions
        if where_statement is not None:
            # dfs to get all binary operators in the where statement
            def _extract_comparison_conditions(node, **kwargs):
                if isinstance(node, BinaryOperation):
                    # if the op is and, continue
                    # TODO: need to handle the OR case
                    if node.op.upper() == "AND":
                        return
                    op = FilterOperator(node.op.upper())
                    # unquote the left hand side
                    left_hand = node.args[0].parts[-1].strip("`")
                    if isinstance(node.args[1], Constant):
                        if left_hand == TableField.SEARCH_VECTOR.value:
                            right_hand = ast.literal_eval(node.args[1].value)
                        else:
                            right_hand = node.args[1].value
                    elif isinstance(node.args[1], Tuple):
                        # Constant could be actually a list i.e. [1.2, 3.2]
                        right_hand = [item.value for item in node.args[1].items]
                    else:
                        raise Exception(f"Unsupported right hand side: {node.args[1]}")
                    conditions.append(
                        FilterCondition(column=left_hand, op=op, value=right_hand)
                    )

            query_traversal(where_statement, _extract_comparison_conditions)

        else:
            conditions = None

        return conditions

    def _convert_metadata_filters(self, conditions):
        if conditions is None:
            return
        # try to treat conditions that are not in TableField as metadata conditions
        for condition in conditions:
            if not self._is_condition_allowed(condition):
                condition.column = (
                    TableField.METADATA.value + "." + condition.column
                )

    def _is_columns_allowed(self, columns: List[str]) -> bool:
        """
        Check if columns are allowed.
        """
        allowed_columns = set([col["name"] for col in self.SCHEMA])
        return set(columns).issubset(allowed_columns)

    def _is_condition_allowed(self, condition: FilterCondition) -> bool:
        allowed_field_values = set([field.value for field in TableField])
        if condition.column in allowed_field_values:
            return True
        else:
            # check if column is a metadata column
            if condition.column.startswith(TableField.METADATA.value):
                return True
            else:
                return False

    def _dispatch_create_table(self, query: CreateTable):
        """
        Dispatch create table query to the appropriate method.
        """
        # parse key arguments
        table_name = query.name.parts[-1]
        if_not_exists = getattr(query, "if_not_exists", False)
        return self.create_table(table_name, if_not_exists=if_not_exists)

    def _dispatch_drop_table(self, query: DropTables):
        """
        Dispatch drop table query to the appropriate method.
        """
        table_name = query.tables[0].parts[-1]
        if_exists = getattr(query, "if_exists", False)

        return self.drop_table(table_name, if_exists=if_exists)

    def _dispatch_insert(self, query: Insert):
        """
        Dispatch insert query to the appropriate method.
        """
        # parse key arguments
        table_name = query.table.parts[-1]
        columns = [column.name for column in query.columns]

        if not self._is_columns_allowed(columns):
            raise Exception(
                f"Columns {columns} not allowed."
                f"Allowed columns are {[col['name'] for col in self.SCHEMA]}"
            )

        # get content column if it is present
        if TableField.CONTENT.value in columns:
            content_col_index = columns.index("content")
            content = [
                self._value_or_self(row[content_col_index]) for row in query.values
            ]
        else:
            content = None

        # get id column if it is present
        ids = None
        if TableField.ID.value in columns:
            id_col_index = columns.index("id")
            ids = [self._value_or_self(row[id_col_index]) for row in query.values]
        elif TableField.CONTENT.value is None:
            raise Exception("Content or id is required!")

        # get embeddings column if it is present
        if TableField.EMBEDDINGS.value in columns:
            embeddings_col_index = columns.index("embeddings")
            embeddings = [
                ast.literal_eval(self._value_or_self(row[embeddings_col_index]))
                for row in query.values
            ]
        else:
            raise Exception("Embeddings column is required!")

        if TableField.METADATA.value in columns:
            metadata_col_index = columns.index("metadata")
            metadata = [
                ast.literal_eval(self._value_or_self(row[metadata_col_index]))
                for row in query.values
            ]
        else:
            metadata = None

        # create dataframe
        data = {
            TableField.CONTENT.value: content,
            TableField.EMBEDDINGS.value: embeddings,
            TableField.METADATA.value: metadata,
        }
        if ids is not None:
            data[TableField.ID.value] = ids

        return self.do_upsert(table_name, pd.DataFrame(data))

    def dispatch_update(self, query: Update, conditions: List[FilterCondition] = None):
        """
        Dispatch update query to the appropriate method.
        """
        table_name = query.table.parts[-1]

        row = {}
        for k, v in query.update_columns.items():
            k = k.lower()
            if isinstance(v, Constant):
                v = v.value
            if k == TableField.EMBEDDINGS.value and isinstance(v, str):
                # it could be embeddings in string
                try:
                    v = ast.literal_eval(v)
                except Exception:
                    pass
            row[k] = v

        if conditions is None:
            where_statement = query.where
            conditions = self.extract_conditions(where_statement)

        for condition in conditions:
            if condition.op != FilterOperator.EQUAL:
                raise NotImplementedError

            row[condition.column] = condition.value

        # checks
        if TableField.EMBEDDINGS.value not in row:
            raise Exception("Embeddings column is required!")

        if TableField.CONTENT.value not in row:
            raise Exception("Content is required!")

        # store
        df = pd.DataFrame([row])

        return self.do_upsert(table_name, df)

    def set_metadata_cur_time(self, df, col_name):
        metadata_col = TableField.METADATA.value
        cur_date = dt.datetime.now().strftime("%Y-%m-%d %H:%M:%S")

        def set_time(meta):
            meta[col_name] = cur_date

        df[metadata_col].apply(set_time)

    def do_upsert(self, table_name, df):
        """Upsert data into table, handling document updates and deletions.

        Args:
            table_name (str): Name of the table
            df (pd.DataFrame): DataFrame containing the data to upsert

        The function handles three cases:
        1. New documents: Insert them
        2. Updated documents: Delete old chunks and insert new ones
        """
        id_col = TableField.ID.value
        metadata_col = TableField.METADATA.value
        content_col = TableField.CONTENT.value

        def gen_hash(v):
            return hashlib.md5(str(v).encode()).hexdigest()

        if id_col not in df.columns:
            # generate for all
            df[id_col] = df[content_col].apply(gen_hash)
        else:
            # generate for empty
            for i in range(len(df)):
                if pd.isna(df.loc[i, id_col]):
                    df.loc[i, id_col] = gen_hash(df.loc[i, content_col])

        # remove duplicated ids
        df = df.drop_duplicates([TableField.ID.value])

        # id is string TODO is it ok?
        df[id_col] = df[id_col].apply(str)

        # set updated_at
<<<<<<< HEAD
        self.set_metadata_cur_time(df, 'updated_at')
=======
        self.set_metadata_cur_time(df, '_updated_at')
>>>>>>> f5f71224

        if hasattr(self, 'upsert'):
            self.upsert(table_name, df)
            return

        # find existing ids
        df_existed = self.select(
            table_name,
            columns=[id_col, metadata_col],
            conditions=[
                FilterCondition(column=id_col, op=FilterOperator.IN, value=list(df[id_col]))
            ]
        )
        existed_ids = list(df_existed[id_col])

        # update existed
        df_update = df[df[id_col].isin(existed_ids)]
        df_insert = df[~df[id_col].isin(existed_ids)]

        if not df_update.empty:
            # get values of existed `created_at` and return them to metadata
            created_dates = {
<<<<<<< HEAD
                row[id_col]: row[metadata_col].get('created_at')
=======
                row[id_col]: row[metadata_col].get('_created_at')
>>>>>>> f5f71224
                for _, row in df_existed.iterrows()
            }

            def keep_created_at(row):
                val = created_dates.get(row[id_col])
                if val:
<<<<<<< HEAD
                    row[metadata_col]['created_at'] = val
=======
                    row[metadata_col]['_created_at'] = val
>>>>>>> f5f71224
                return row

            df_update.apply(keep_created_at, axis=1)

            try:
                self.update(table_name, df_update, [id_col])
            except NotImplementedError:
                # not implemented? do it with delete and insert
                conditions = [FilterCondition(
                    column=id_col,
                    op=FilterOperator.IN,
                    value=list(df[id_col])
                )]
                self.delete(table_name, conditions)
                self.insert(table_name, df_update)
        if not df_insert.empty:
            # set created_at
<<<<<<< HEAD
            self.set_metadata_cur_time(df_insert, 'created_at')
=======
            self.set_metadata_cur_time(df_insert, '_created_at')
>>>>>>> f5f71224

            self.insert(table_name, df_insert)

    def dispatch_delete(self, query: Delete, conditions: List[FilterCondition] = None):
        """
        Dispatch delete query to the appropriate method.
        """
        # parse key arguments
        table_name = query.table.parts[-1]
        if conditions is None:
            where_statement = query.where
            conditions = self.extract_conditions(where_statement)
        self._convert_metadata_filters(conditions)

        # dispatch delete
        return self.delete(table_name, conditions=conditions)

    def dispatch_select(self, query: Select, conditions: List[FilterCondition] = None):
        """
        Dispatch select query to the appropriate method.
        """
        # parse key arguments
        table_name = query.from_table.parts[-1]
        # if targets are star, select all columns
        if isinstance(query.targets[0], Star):
            columns = [col["name"] for col in self.SCHEMA]
        else:
            columns = [col.parts[-1] for col in query.targets]

        if not self._is_columns_allowed(columns):
            raise Exception(
                f"Columns {columns} not allowed."
                f"Allowed columns are {[col['name'] for col in self.SCHEMA]}"
            )

        # check if columns are allowed
        if conditions is None:
            where_statement = query.where
            conditions = self.extract_conditions(where_statement)
        self._convert_metadata_filters(conditions)

        # get offset and limit
        offset = query.offset.value if query.offset is not None else None
        limit = query.limit.value if query.limit is not None else None

        # dispatch select
        return self.select(
            table_name,
            columns=columns,
            conditions=conditions,
            offset=offset,
            limit=limit,
        )

    def _dispatch(self, query: ASTNode) -> HandlerResponse:
        """
        Parse and Dispatch query to the appropriate method.
        """
        dispatch_router = {
            CreateTable: self._dispatch_create_table,
            DropTables: self._dispatch_drop_table,
            Insert: self._dispatch_insert,
            Update: self.dispatch_update,
            Delete: self.dispatch_delete,
            Select: self.dispatch_select,
        }
        if type(query) in dispatch_router:
            resp = dispatch_router[type(query)](query)
            if resp is not None:
                return HandlerResponse(
                    resp_type=RESPONSE_TYPE.TABLE,
                    data_frame=resp
                )
            else:
                return HandlerResponse(resp_type=RESPONSE_TYPE.OK)

        else:
            raise NotImplementedError(f"Query type {type(query)} not implemented.")

    def query(self, query: ASTNode) -> HandlerResponse:
        """
        Receive query as AST (abstract syntax tree) and act upon it somehow.

        Args:
            query (ASTNode): sql query represented as AST. May be any kind
                of query: SELECT, INSERT, DELETE, etc

        Returns:
            HandlerResponse
        """
        return self._dispatch(query)

    def create_table(self, table_name: str, if_not_exists=True) -> HandlerResponse:
        """Create table

        Args:
            table_name (str): table name
            if_not_exists (bool): if True, do nothing if table exists

        Returns:
            HandlerResponse
        """
        raise NotImplementedError()

    def drop_table(self, table_name: str, if_exists=True) -> HandlerResponse:
        """Drop table

        Args:
            table_name (str): table name
            if_exists (bool): if True, do nothing if table does not exist

        Returns:
            HandlerResponse
        """
        raise NotImplementedError()

    def insert(
        self, table_name: str, data: pd.DataFrame
    ) -> HandlerResponse:
        """Insert data into table

        Args:
            table_name (str): table name
            data (pd.DataFrame): data to insert
            columns (List[str]): columns to insert

        Returns:
            HandlerResponse
        """
        raise NotImplementedError()

    def update(
        self, table_name: str, data: pd.DataFrame, key_columns: List[str] = None
    ):
        """Update data in table

        Args:
            table_name (str): table name
            data (pd.DataFrame): data to update
            key_columns (List[str]): key to  to update

        Returns:
            HandlerResponse
        """
        raise NotImplementedError()

    def delete(
        self, table_name: str, conditions: List[FilterCondition] = None
    ) -> HandlerResponse:
        """Delete data from table

        Args:
            table_name (str): table name
            conditions (List[FilterCondition]): conditions to delete

        Returns:
            HandlerResponse
        """
        raise NotImplementedError()

    def select(
        self,
        table_name: str,
        columns: List[str] = None,
        conditions: List[FilterCondition] = None,
        offset: int = None,
        limit: int = None,
    ) -> pd.DataFrame:
        """Select data from table

        Args:
            table_name (str): table name
            columns (List[str]): columns to select
            conditions (List[FilterCondition]): conditions to select

        Returns:
            HandlerResponse
        """
        raise NotImplementedError()

    def get_columns(self, table_name: str) -> HandlerResponse:
        # return a fixed set of columns
        data = pd.DataFrame(self.SCHEMA)
        data.columns = ["COLUMN_NAME", "DATA_TYPE"]
        return HandlerResponse(
            resp_type=RESPONSE_TYPE.DATA,
            data_frame=data,
        )

    def hybrid_search(
        self,
        table_name: str,
        embeddings: List[float],
        query: str = None,
        metadata: Dict[str, str] = None,
        distance_function=DistanceFunction.COSINE_DISTANCE,
        **kwargs
    ) -> pd.DataFrame:
        '''
        Executes a hybrid search, combining semantic search and one or both of keyword/metadata search.

        For insight on the query construction, see: https://docs.pgvecto.rs/use-case/hybrid-search.html#advanced-search-merge-the-results-of-full-text-search-and-vector-search.

        Args:
            table_name(str): Name of underlying table containing content, embeddings, & metadata
            embeddings(List[float]): Embedding vector to perform semantic search against
            query(str): User query to convert into keywords for keyword search
            metadata(Dict[str, str]): Metadata filters to filter content rows against
            distance_function(DistanceFunction): Distance function used to compare embeddings vectors for semantic search

        Returns:
            df(pd.DataFrame): Hybrid search result, sorted by hybrid search rank
        '''
        raise NotImplementedError(f'Hybrid search not supported for VectorStoreHandler {self.name}')

    def create_index(self, *args, **kwargs):
        """
        Create an index on the specified table.
        """
        raise NotImplementedError(f'create_index not supported for VectorStoreHandler {self.name}')<|MERGE_RESOLUTION|>--- conflicted
+++ resolved
@@ -321,11 +321,7 @@
         df[id_col] = df[id_col].apply(str)
 
         # set updated_at
-<<<<<<< HEAD
-        self.set_metadata_cur_time(df, 'updated_at')
-=======
         self.set_metadata_cur_time(df, '_updated_at')
->>>>>>> f5f71224
 
         if hasattr(self, 'upsert'):
             self.upsert(table_name, df)
@@ -348,22 +344,14 @@
         if not df_update.empty:
             # get values of existed `created_at` and return them to metadata
             created_dates = {
-<<<<<<< HEAD
-                row[id_col]: row[metadata_col].get('created_at')
-=======
                 row[id_col]: row[metadata_col].get('_created_at')
->>>>>>> f5f71224
                 for _, row in df_existed.iterrows()
             }
 
             def keep_created_at(row):
                 val = created_dates.get(row[id_col])
                 if val:
-<<<<<<< HEAD
-                    row[metadata_col]['created_at'] = val
-=======
                     row[metadata_col]['_created_at'] = val
->>>>>>> f5f71224
                 return row
 
             df_update.apply(keep_created_at, axis=1)
@@ -381,11 +369,7 @@
                 self.insert(table_name, df_update)
         if not df_insert.empty:
             # set created_at
-<<<<<<< HEAD
-            self.set_metadata_cur_time(df_insert, 'created_at')
-=======
             self.set_metadata_cur_time(df_insert, '_created_at')
->>>>>>> f5f71224
 
             self.insert(table_name, df_insert)
 
