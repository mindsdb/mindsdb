--- conflicted
+++ resolved
@@ -308,29 +308,20 @@
         # id is string TODO is it ok?
         df[id_col] = df[id_col].apply(str)
 
-<<<<<<< HEAD
         # set updated_at
         self.set_metadata_cur_time(df, '_updated_at')
 
         if hasattr(self, 'upsert'):
-=======
-        if hasattr(self, "upsert"):
->>>>>>> 85a403df
             self.upsert(table_name, df)
             return
 
         # find existing ids
         df_existed = self.select(
             table_name,
-<<<<<<< HEAD
             columns=[id_col, metadata_col],
             conditions=[
                 FilterCondition(column=id_col, op=FilterOperator.IN, value=list(df[id_col]))
             ]
-=======
-            columns=[id_col],
-            conditions=[FilterCondition(column=id_col, op=FilterOperator.IN, value=list(df[id_col]))],
->>>>>>> 85a403df
         )
         existed_ids = list(df_existed[id_col])
 
