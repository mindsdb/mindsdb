--- conflicted
+++ resolved
@@ -1,10 +1,5 @@
 from threading import Thread
 import walrus
-<<<<<<< HEAD
-from mindsdb.utilities.config import STOP_THREADS_EVENT
-from mindsdb.utilities.log import log
-=======
->>>>>>> a21d096c
 from mindsdb.integrations.base import StreamIntegration
 from mindsdb.streams.redis.redis_stream import RedisStream
 from mindsdb.interfaces.storage.db import session, Stream
@@ -35,52 +30,18 @@
     than classical Integration."""
     def __init__(self, config, name):
         StreamIntegration.__init__(self, config, name)
-<<<<<<< HEAD
         integration_info = self.config['integrations'][self.name]
-        # self.host = integration_info.get('host')
-        # self.port = integration_info.get('port', 6379)
-        # self.db = integration_info.get('db', 0)
 
         self.connection_info = integration_info.get("connection", {})
         self.advanced_info = integration_info.get("advanced", {})
         self.connection_params = {}
         self.connection_params.update(self.connection_info)
         self.connection_params.update(self.advanced_info)
-=======
-        intergration_info = self.config['integrations'][self.name]
-        self.host = intergration_info.get('host')
-        self.port = intergration_info.get('port', 6379)
-        self.db = intergration_info.get('db', 0)
-        self.control_stream_name = intergration_info.get('stream')
-        self.user = intergration_info.get('user', None)
-        self.password = intergration_info.get('password', None)
->>>>>>> a21d096c
         self.client = self._get_connection()
 
 
         self.control_stream_name = integration_info.get('stream')
         self.control_stream = self.client.Stream(self.control_stream_name)
-<<<<<<< HEAD
-
-    def should_i_exist(self):
-        config_record = session.query(Configuration).filter_by(company_id=self.company_id).first()
-        if config_record is None:
-            return False
-        integrations = json.loads(config_record.data)["integrations"]
-        if self.name not in integrations:
-            return False
-        return True
-
-    def setup(self):
-        """Launches streams stored in db and
-        Launches a worker in separate thread which waits
-        data from control stream and creates a particular Streams."""
-
-        self.start_stored_streams()
-        # launch worker which reads control steam and spawn streams
-        self.start()
-=======
->>>>>>> a21d096c
 
     def start(self):
         Thread(target=Redis.work, args=(self, )).start()
@@ -101,7 +62,6 @@
                 to_launch.start()
                 self.streams[stream.name] = to_launch.stop_event
 
-<<<<<<< HEAD
     def delete_all_streams(self):
         for stream in self.stream:
             self.streams[stream].set()
@@ -109,42 +69,19 @@
         session.query(Stream).filter_by(company_id=self.company_id, integration=self.name).delete()
         session.commit()
 
-    def delete_stream(self, predictor):
-        """Deletes stream from database and stops it work by
-        setting up a special threading.Event flag."""
-        stream_name = f"{self.name}_{predictor}"
-        log.error(f"Integration {self.name}: deleting {stream_name}")
-        session.query(Stream).filter_by(company_id=self.company_id, integration=self.name, name=stream_name).delete()
-        session.commit()
-        if stream_name in self.streams:
-            self.streams[stream_name].set()
-            del self.streams[stream_name]
-
     def work(self):
         """Creates a Streams by receiving initial information from control stream."""
-        log.error(f"INTEGRATION HAS BEEN CREATED: {self.connection_params}")
-        log.error(f"Integration {self.name}: start listening {self.control_stream_name} redis stream")
-        while not self.stop_event.wait(0.5):
-            try:
-                # break if no record about this integration has found in db
-                if not self.should_i_exist():
-                    self.delete_all_streams()
-                    break
-                # First, lets check that there are no new records in db, created via HTTP API for e.g.
-                self.start_stored_streams()
-=======
-    def work(self):
-        """Creates a Streams by receiving initial information from control stream."""
+        self.log.error(f"INTEGRATION HAS BEEN CREATED: {self.connection_params}")
         self.log.error(f"Integration {self.name}: start listening {self.control_stream_name} redis stream")
         while not self.stop_event.wait(0.5):
             try:
                 # break if no record about this integration has found in db
                 if not self.exist_in_db():
+                    self.delete_all_streams()
                     break
                 # First, lets check that there are no new records in db, created via HTTP API for e.g.
                 self.start_stored_streams()
                 # stop streams which have been deleted from db.
->>>>>>> a21d096c
                 self.stop_deleted_streams()
                 # Checking new incoming records(requests) for new stream.
                 # Could't use blocking reading here, because this loop must
@@ -179,13 +116,7 @@
 
     def store_stream(self, stream):
         """Stories a created stream."""
-<<<<<<< HEAD
-        stream_name = f"{self.name}_{stream.predictor}"
-        stream_rec = Stream(name=stream_name, connection_params=self.connection_info, advanced_params=self.advanced_info,
-=======
-        stream_rec = Stream(name=stream.name, host=stream.host,
-                            port=stream.port, db=stream.db,
->>>>>>> a21d096c
+        stream_rec = Stream(name=stream.name, connection_params=self.connection_info, advanced_params=self.advanced_info,
                             _type=stream._type, predictor=stream.predictor,
                             integration=self.name, company_id=self.company_id,
                             stream_in=stream.stream_in_name, stream_out=stream.stream_out_name)
@@ -207,11 +138,7 @@
         stream_out = kwargs.get('output_stream')
         predictor_name = kwargs.get('predictor')
         stream_type = kwargs.get('type', 'forecast')
-<<<<<<< HEAD
-        return RedisStream(self.connection_info, self.advanced_info,
-=======
-        return RedisStream(name, self.host, self.port, self.db,
->>>>>>> a21d096c
+        return RedisStream(name, self.connection_info, self.advanced_info,
                            stream_in, stream_out, predictor_name,
                            stream_type)
 
