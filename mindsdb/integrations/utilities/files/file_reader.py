from dataclasses import dataclass, astuple
import traceback
import json
import csv
from io import BytesIO, StringIO, IOBase
from pathlib import Path
import codecs
from typing import List, Generator

import filetype
import pandas as pd
from charset_normalizer import from_bytes

from mindsdb.utilities import log

logger = log.getLogger(__name__)

DEFAULT_CHUNK_SIZE = 500
DEFAULT_CHUNK_OVERLAP = 250


<<<<<<< HEAD
class FileDetectError(Exception): ...
=======
class FileProcessingError(Exception): ...


@dataclass(frozen=True, slots=True)
class _SINGLE_PAGE_FORMAT:
    CSV: str = "csv"
    JSON: str = "json"
    TXT: str = "txt"
    PDF: str = "pdf"
    PARQUET: str = "parquet"


SINGLE_PAGE_FORMAT = _SINGLE_PAGE_FORMAT()


@dataclass(frozen=True, slots=True)
class _MULTI_PAGE_FORMAT:
    XLSX: str = "xlsx"


MULTI_PAGE_FORMAT = _MULTI_PAGE_FORMAT()
>>>>>>> 9b0fe5a6


def decode(file_obj: IOBase) -> StringIO:
    file_obj.seek(0)
    byte_str = file_obj.read()
    # Move it to StringIO
    try:
        # Handle Microsoft's BOM "special" UTF-8 encoding
        if byte_str.startswith(codecs.BOM_UTF8):
            data_str = StringIO(byte_str.decode("utf-8-sig"))
        else:
            file_encoding_meta = from_bytes(
                byte_str[: 32 * 1024],
                steps=32,  # Number of steps/block to extract from my_byte_str
                chunk_size=1024,  # Set block size of each extraction)
                explain=False,
            )
            best_meta = file_encoding_meta.best()
            errors = "strict"
            if best_meta is not None:
                encoding = file_encoding_meta.best().encoding

                try:
                    data_str = StringIO(byte_str.decode(encoding, errors))
                except UnicodeDecodeError:
                    encoding = "utf-8"
                    errors = "replace"

                    data_str = StringIO(byte_str.decode(encoding, errors))
            else:
                encoding = "utf-8"
                errors = "replace"

                data_str = StringIO(byte_str.decode(encoding, errors))
    except Exception as e:
        logger.error(traceback.format_exc())
        raise FileProcessingError("Could not load into string") from e

    return data_str


class FormatDetector:
<<<<<<< HEAD
    supported_formats = ["parquet", "csv", "xlsx", "pdf", "json", "txt"]
    multipage_formats = ["xlsx"]

    def __init__(self, path: str = None, name: str = None, file: IOBase = None):
=======
    supported_formats = astuple(SINGLE_PAGE_FORMAT) + astuple(MULTI_PAGE_FORMAT)
    multipage_formats = astuple(MULTI_PAGE_FORMAT)

    def __init__(
        self,
        path: str | None = None,
        name: str | None = None,
        file: IOBase | None = None,
    ):
>>>>>>> 9b0fe5a6
        """
        File format detector
        One of these arguments has to be passed: `path` or `file`

        :param path: path to the file
        :param name: name of the file
        :param file: file descriptor (via open(...), of BytesIO(...))
        """
        if path is not None:
            file = open(path, "rb")

        elif file is not None:
            if name is None:
                if hasattr(file, "name"):
                    path = file.name
                else:
                    path = "file"
        else:
<<<<<<< HEAD
            raise FileDetectError("Wrong arguments: path or file is required")
=======
            raise FileProcessingError("Wrong arguments: path or file is required")
>>>>>>> 9b0fe5a6

        if name is None:
            name = Path(path).name

        self.name = name
        self.file_obj = file
        self.format = None

        self.parameters = {}

    def get_format(self) -> str:
        if self.format is not None:
            return self.format

        format = self.get_format_by_name()
        if format is not None:
            if format not in self.supported_formats:
<<<<<<< HEAD
                raise FileDetectError(f"Not supported format: {format}")
=======
                raise FileProcessingError(f"Not supported format: {format}")
>>>>>>> 9b0fe5a6

        if format is None and self.file_obj is not None:
            format = self.get_format_by_content()
            self.file_obj.seek(0)

        if format is None:
<<<<<<< HEAD
            raise FileDetectError(f"Unable to detect format: {self.name}")
=======
            raise FileProcessingError(f"Unable to detect format: {self.name}")
>>>>>>> 9b0fe5a6

        self.format = format
        return format

    def get_format_by_name(self):
        extension = Path(self.name).suffix.strip(".").lower()
        if extension == "tsv":
            extension = "csv"
            self.parameters["delimiter"] = "\t"

        return extension or None

    def get_format_by_content(self):
        if self.is_parquet(self.file_obj):
            return SINGLE_PAGE_FORMAT.PARQUET

        file_type = filetype.guess(self.file_obj)
        if file_type is not None:
            if file_type.mime in {
                "application/vnd.openxmlformats-officedocument.spreadsheetml.sheet",
                "application/vnd.ms-excel",
            }:
<<<<<<< HEAD
                return "xlsx"

            if file_type.mime == "application/pdf":
                return "pdf"
=======
                return MULTI_PAGE_FORMAT.XLSX

            if file_type.mime == "application/pdf":
                return SINGLE_PAGE_FORMAT.PDF
>>>>>>> 9b0fe5a6

        file_obj = decode(self.file_obj)

        if self.is_json(file_obj):
            return SINGLE_PAGE_FORMAT.JSON

        if self.is_csv(file_obj):
            return SINGLE_PAGE_FORMAT.CSV

    @staticmethod
    def is_json(data_obj: StringIO) -> bool:
        # see if its JSON
        data_obj.seek(0)
        text = data_obj.read(100).strip()
        data_obj.seek(0)
        if len(text) > 0:
            # it looks like a json, then try to parse it
            if text.startswith("{") or text.startswith("["):
                try:
                    json.loads(data_obj.read())
                    return True
                except Exception:
                    return False
        return False

    @classmethod
    def is_csv(cls, data_obj: StringIO) -> bool:
        data_obj.seek(0)
        sample = data_obj.readline()  # trying to get dialect from header
        try:
            data_obj.seek(0)
            csv.Sniffer().sniff(sample)

            # Avoid a false-positive for json files
            if cls.is_json(data_obj):
                return False
            return True
        except Exception:
            return False

    @staticmethod
    def is_parquet(data: IOBase) -> bool:
        # Check first and last 4 bytes equal to PAR1.
        # Refer: https://parquet.apache.org/docs/file-format/
        parquet_sig = b"PAR1"
        data.seek(0, 0)
        start_meta = data.read(4)
        data.seek(-4, 2)
        end_meta = data.read()
        data.seek(0)
        if start_meta == parquet_sig and end_meta == parquet_sig:
            return True
        return False


<<<<<<< HEAD
=======
def format_column_names(df: pd.DataFrame):
    df.columns = [column.strip(" \t") for column in df.columns]
    if len(df.columns) != len(set(df.columns)) or any(len(column_name) == 0 for column_name in df.columns):
        raise FileProcessingError("Each column should have a unique and non-empty name.")


>>>>>>> 9b0fe5a6
class FileReader(FormatDetector):
    def _get_fnc(self):
        format = self.get_format()
        func = getattr(self, f"read_{format}", None)
        if func is None:
<<<<<<< HEAD
            raise FileDetectError(f"Unsupported format: {format}")
        return func
=======
            raise FileProcessingError(f"Unsupported format: {format}")

        if format in astuple(MULTI_PAGE_FORMAT):

            def format_multipage(*args, **kwargs):
                for page_number, df in func(*args, **kwargs):
                    format_column_names(df)
                    yield page_number, df

            return format_multipage

        def format_singlepage(*args, **kwargs) -> pd.DataFrame:
            """Check that the columns have unique not-empty names"""
            df = func(*args, **kwargs)
            format_column_names(df)
            return df

        return format_singlepage
>>>>>>> 9b0fe5a6

    def get_pages(self, **kwargs) -> List[str]:
        """
        Get list of tables in file
        """
        format = self.get_format()
        if format not in self.multipage_formats:
            # only one table
            return ["main"]

        func = self._get_fnc()
        self.file_obj.seek(0)

        return [name for name, _ in func(self.file_obj, only_names=True, **kwargs)]

    def get_contents(self, **kwargs) -> dict[str, pd.DataFrame]:
        """
        Get all info(pages with content) from file as dict: {tablename, content}
        """
        func = self._get_fnc()
        self.file_obj.seek(0)

        format = self.get_format()
        if format not in self.multipage_formats:
            # only one table
            return {"main": func(self.file_obj, name=self.name, **kwargs)}

        return {name: df for name, df in func(self.file_obj, **kwargs)}

    def get_page_content(self, page_name: str | None = None, **kwargs) -> pd.DataFrame:
        """
        Get content of a single table
        """
        func = self._get_fnc()
        self.file_obj.seek(0)

        format = self.get_format()
        if format not in self.multipage_formats:
            # only one table
            return func(self.file_obj, name=self.name, **kwargs)

        for _, df in func(self.file_obj, name=self.name, page_name=page_name, **kwargs):
            return df

    @staticmethod
    def _get_csv_dialect(buffer, delimiter: str | None = None) -> csv.Dialect | None:
        sample = buffer.readline()  # trying to get dialect from header
        buffer.seek(0)
        try:
            if isinstance(sample, bytes):
                sample = sample.decode()

            if delimiter is not None:
                accepted_csv_delimiters = [delimiter]
            else:
                accepted_csv_delimiters = [",", "\t", ";"]
            try:
                dialect = csv.Sniffer().sniff(sample, delimiters=accepted_csv_delimiters)
                dialect.doublequote = True  # assume that all csvs have " as string escape
            except Exception:
                dialect = csv.reader(sample).dialect
                if dialect.delimiter not in accepted_csv_delimiters:
<<<<<<< HEAD
                    raise Exception(f"CSV delimeter '{dialect.delimiter}' is not supported")
=======
                    raise FileProcessingError(f"CSV delimeter '{dialect.delimiter}' is not supported")
>>>>>>> 9b0fe5a6

        except csv.Error:
            dialect = None
        return dialect

    @classmethod
    def read_csv(cls, file_obj: BytesIO, delimiter: str | None = None, **kwargs) -> pd.DataFrame:
        file_obj = decode(file_obj)
        dialect = cls._get_csv_dialect(file_obj, delimiter=delimiter)
        return pd.read_csv(file_obj, sep=dialect.delimiter, index_col=False)

    @staticmethod
    def read_txt(file_obj: BytesIO, name: str | None = None, **kwargs) -> pd.DataFrame:
        # the lib is heavy, so import it only when needed
        from langchain_text_splitters import RecursiveCharacterTextSplitter

        file_obj = decode(file_obj)

        try:
            from langchain_core.documents import Document
        except ImportError:
<<<<<<< HEAD
            raise ImportError(
=======
            raise FileProcessingError(
>>>>>>> 9b0fe5a6
                "To import TXT document please install 'langchain-community':\n    pip install langchain-community"
            )
        text = file_obj.read()

        metadata = {"source_file": name, "file_format": "txt"}
        documents = [Document(page_content=text, metadata=metadata)]

        text_splitter = RecursiveCharacterTextSplitter(
            chunk_size=DEFAULT_CHUNK_SIZE, chunk_overlap=DEFAULT_CHUNK_OVERLAP
        )

        docs = text_splitter.split_documents(documents)
        return pd.DataFrame([{"content": doc.page_content, "metadata": doc.metadata} for doc in docs])

    @staticmethod
    def read_pdf(file_obj: BytesIO, name: str | None = None, **kwargs) -> pd.DataFrame:
        # the libs are heavy, so import it only when needed
        import fitz  # pymupdf
        from langchain_text_splitters import RecursiveCharacterTextSplitter

        with fitz.open(stream=file_obj.read()) as pdf:  # open pdf
            text = chr(12).join([page.get_text() for page in pdf])

        text_splitter = RecursiveCharacterTextSplitter(
            chunk_size=DEFAULT_CHUNK_SIZE, chunk_overlap=DEFAULT_CHUNK_OVERLAP
        )

        split_text = text_splitter.split_text(text)

        return pd.DataFrame(
            {
                "content": split_text,
                "metadata": [{"file_format": "pdf", "source_file": name}] * len(split_text),
            }
        )

    @staticmethod
    def read_json(file_obj: BytesIO, **kwargs) -> pd.DataFrame:
        file_obj = decode(file_obj)
        file_obj.seek(0)
        json_doc = json.loads(file_obj.read())
        return pd.json_normalize(json_doc, max_level=0)

    @staticmethod
    def read_parquet(file_obj: BytesIO, **kwargs) -> pd.DataFrame:
        return pd.read_parquet(file_obj)

    @staticmethod
    def read_xlsx(
        file_obj: BytesIO,
        page_name: str | None = None,
        only_names: bool = False,
        **kwargs,
    ) -> Generator[tuple[str, pd.DataFrame | None], None, None]:
        with pd.ExcelFile(file_obj) as xls:
            if page_name is not None:
                # return specific page
                yield page_name, pd.read_excel(xls, sheet_name=page_name)

            for page_name in xls.sheet_names:
                if only_names:
                    # extract only pages names
                    df = None
                else:
                    df = pd.read_excel(xls, sheet_name=page_name)
                yield page_name, df<|MERGE_RESOLUTION|>--- conflicted
+++ resolved
@@ -19,9 +19,6 @@
 DEFAULT_CHUNK_OVERLAP = 250
 
 
-<<<<<<< HEAD
-class FileDetectError(Exception): ...
-=======
 class FileProcessingError(Exception): ...
 
 
@@ -43,7 +40,6 @@
 
 
 MULTI_PAGE_FORMAT = _MULTI_PAGE_FORMAT()
->>>>>>> 9b0fe5a6
 
 
 def decode(file_obj: IOBase) -> StringIO:
@@ -86,12 +82,6 @@
 
 
 class FormatDetector:
-<<<<<<< HEAD
-    supported_formats = ["parquet", "csv", "xlsx", "pdf", "json", "txt"]
-    multipage_formats = ["xlsx"]
-
-    def __init__(self, path: str = None, name: str = None, file: IOBase = None):
-=======
     supported_formats = astuple(SINGLE_PAGE_FORMAT) + astuple(MULTI_PAGE_FORMAT)
     multipage_formats = astuple(MULTI_PAGE_FORMAT)
 
@@ -101,7 +91,6 @@
         name: str | None = None,
         file: IOBase | None = None,
     ):
->>>>>>> 9b0fe5a6
         """
         File format detector
         One of these arguments has to be passed: `path` or `file`
@@ -120,11 +109,7 @@
                 else:
                     path = "file"
         else:
-<<<<<<< HEAD
-            raise FileDetectError("Wrong arguments: path or file is required")
-=======
             raise FileProcessingError("Wrong arguments: path or file is required")
->>>>>>> 9b0fe5a6
 
         if name is None:
             name = Path(path).name
@@ -142,22 +127,14 @@
         format = self.get_format_by_name()
         if format is not None:
             if format not in self.supported_formats:
-<<<<<<< HEAD
-                raise FileDetectError(f"Not supported format: {format}")
-=======
                 raise FileProcessingError(f"Not supported format: {format}")
->>>>>>> 9b0fe5a6
 
         if format is None and self.file_obj is not None:
             format = self.get_format_by_content()
             self.file_obj.seek(0)
 
         if format is None:
-<<<<<<< HEAD
-            raise FileDetectError(f"Unable to detect format: {self.name}")
-=======
             raise FileProcessingError(f"Unable to detect format: {self.name}")
->>>>>>> 9b0fe5a6
 
         self.format = format
         return format
@@ -180,17 +157,10 @@
                 "application/vnd.openxmlformats-officedocument.spreadsheetml.sheet",
                 "application/vnd.ms-excel",
             }:
-<<<<<<< HEAD
-                return "xlsx"
-
-            if file_type.mime == "application/pdf":
-                return "pdf"
-=======
                 return MULTI_PAGE_FORMAT.XLSX
 
             if file_type.mime == "application/pdf":
                 return SINGLE_PAGE_FORMAT.PDF
->>>>>>> 9b0fe5a6
 
         file_obj = decode(self.file_obj)
 
@@ -246,24 +216,17 @@
         return False
 
 
-<<<<<<< HEAD
-=======
 def format_column_names(df: pd.DataFrame):
     df.columns = [column.strip(" \t") for column in df.columns]
     if len(df.columns) != len(set(df.columns)) or any(len(column_name) == 0 for column_name in df.columns):
         raise FileProcessingError("Each column should have a unique and non-empty name.")
 
 
->>>>>>> 9b0fe5a6
 class FileReader(FormatDetector):
     def _get_fnc(self):
         format = self.get_format()
         func = getattr(self, f"read_{format}", None)
         if func is None:
-<<<<<<< HEAD
-            raise FileDetectError(f"Unsupported format: {format}")
-        return func
-=======
             raise FileProcessingError(f"Unsupported format: {format}")
 
         if format in astuple(MULTI_PAGE_FORMAT):
@@ -282,7 +245,6 @@
             return df
 
         return format_singlepage
->>>>>>> 9b0fe5a6
 
     def get_pages(self, **kwargs) -> List[str]:
         """
@@ -345,11 +307,7 @@
             except Exception:
                 dialect = csv.reader(sample).dialect
                 if dialect.delimiter not in accepted_csv_delimiters:
-<<<<<<< HEAD
-                    raise Exception(f"CSV delimeter '{dialect.delimiter}' is not supported")
-=======
                     raise FileProcessingError(f"CSV delimeter '{dialect.delimiter}' is not supported")
->>>>>>> 9b0fe5a6
 
         except csv.Error:
             dialect = None
@@ -371,11 +329,7 @@
         try:
             from langchain_core.documents import Document
         except ImportError:
-<<<<<<< HEAD
-            raise ImportError(
-=======
             raise FileProcessingError(
->>>>>>> 9b0fe5a6
                 "To import TXT document please install 'langchain-community':\n    pip install langchain-community"
             )
         text = file_obj.read()
