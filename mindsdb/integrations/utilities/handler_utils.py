import os
from typing import Dict

from mindsdb.interfaces.storage.model_fs import HandlerStorage
from mindsdb.utilities.config import Config

"""Contains utilities to be used by handlers."""


def get_api_key(
    api_name: str,
    create_args: Dict[str, str],
    engine_storage: HandlerStorage,
    strict: bool = True,
):
    """Gets the API key needed to use an ML Handler.

    Args:
        api_name (str): Name of the API (e.g. openai, anthropic)
        create_args (Dict[str, str]): Args user passed to the created model with USING keyword
        engine_storage (HandlerStorage): Engine storage for the ML handler
        strict (bool): Whether or not to require the API key

    Returns:
        api_key (str): The API key

    API_KEY preference order:
        1. provided at model creation
        2. provided at engine creation
        3. api key env variable
        4. api_key setting in config.json
    """
    # 1
<<<<<<< HEAD
    if f"{api_name.lower()}_api_key" in create_args:
        return create_args[f"{api_name.lower()}_api_key"]
=======
    if "api_key" in create_args:
        return create_args["api_key"]
    if "using" in create_args and "api_key" in create_args["using"]:
        return create_args["using"]["api_key"]
>>>>>>> 1c9e1663
    # 2
    connection_args = engine_storage.get_connection_args()
    if f"{api_name.lower()}_api_key" in connection_args:
        return connection_args[f"{api_name.lower()}_api_key"]
    # 3
    api_key = os.getenv(f"{api_name.lower()}_api_key")
    if api_key is not None:
        return api_key
    # 4
    config = Config()
    api_cfg = config.get(api_name, {})
    if f"{api_name.lower()}_api_key" in api_cfg:
        return api_cfg[f"{api_name.lower()}_api_key"]

    if strict:
        raise Exception(
            f"Missing API key '{api_name.lower()}_api_key'. Either re-create this ML_ENGINE specifying the '{api_name.lower()}_api_key' parameter, or re-create this model and pass the API key with `USING` syntax."
        )  # noqa
    return None<|MERGE_RESOLUTION|>--- conflicted
+++ resolved
@@ -31,15 +31,11 @@
         4. api_key setting in config.json
     """
     # 1
-<<<<<<< HEAD
     if f"{api_name.lower()}_api_key" in create_args:
         return create_args[f"{api_name.lower()}_api_key"]
-=======
-    if "api_key" in create_args:
-        return create_args["api_key"]
-    if "using" in create_args and "api_key" in create_args["using"]:
-        return create_args["using"]["api_key"]
->>>>>>> 1c9e1663
+
+    if "using" in create_args and f"{api_name.lower()}_api_key" in create_args["using"]:
+        return create_args["using"][f"{api_name.lower()}_api_key"]
     # 2
     connection_args = engine_storage.get_connection_args()
     if f"{api_name.lower()}_api_key" in connection_args:
