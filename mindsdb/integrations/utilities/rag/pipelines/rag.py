--- conflicted
+++ resolved
@@ -10,16 +10,12 @@
 from mindsdb.integrations.utilities.rag.chains.map_reduce_summarizer_chain import create_map_reduce_documents_chain, MapReduceSummarizerChain
 from mindsdb.integrations.utilities.rag.retrievers.auto_retriever import AutoRetriever
 from mindsdb.integrations.utilities.rag.retrievers.multi_vector_retriever import MultiVectorRetriever
-<<<<<<< HEAD
 from mindsdb.integrations.utilities.rag.rerankers.reranker_compressor import LLMReranker
 from mindsdb.integrations.utilities.rag.settings import (RAGPipelineModel,
                                                          DEFAULT_AUTO_META_PROMPT_TEMPLATE,
                                                          SearchKwargs, SearchType,
-                                                         RerankerConfig)
-=======
-from mindsdb.integrations.utilities.rag.rerankers.reranker_compressor import LLMReranker, RerankerConfig
-from mindsdb.integrations.utilities.rag.settings import RAGPipelineModel, DEFAULT_AUTO_META_PROMPT_TEMPLATE, SearchKwargs, SearchType, SummarizationConfig, VectorStoreConfig
->>>>>>> 3f4ad068
+                                                         RerankerConfig,
+                                                         SummarizationConfig, VectorStoreConfig)
 from mindsdb.integrations.utilities.rag.settings import DEFAULT_RERANKER_FLAG
 
 from mindsdb.integrations.utilities.rag.vector_store import VectorStoreOperator
@@ -148,24 +144,16 @@
         )
         retriever = vector_store_operator.vector_store.as_retriever()
         retriever = cls._apply_search_kwargs(retriever, config.search_kwargs, config.search_type)
-<<<<<<< HEAD
-        if config.reranker:
-            config.reranker_config = RerankerConfig(
-                model=config.reranker_config.model,
-                base_url=config.reranker_config.base_url,
-                filtering_threshold=config.reranker_config.filtering_threshold
-            )
-            return cls(retriever, config.rag_prompt_template, config.llm, reranker=True, reranker_config=config.reranker_config)
-        return cls(retriever, config.rag_prompt_template, config.llm)
-=======
+
         return cls(
             retriever,
             config.rag_prompt_template,
             config.llm,
             vector_store_config=config.vector_store_config,
+            reranker=config.reranker,
+            reranker_config=config.reranker_config,
             summarization_config=config.summarization_config
         )
->>>>>>> 3f4ad068
 
     @classmethod
     def from_auto_retriever(cls, config: RAGPipelineModel):
@@ -178,6 +166,8 @@
             retriever,
             config.rag_prompt_template,
             config.llm,
+            reranker_config=config.reranker_config,
+            reranker=config.reranker,
             vector_store_config=config.vector_store_config,
             summarization_config=config.summarization_config
         )
@@ -190,6 +180,8 @@
             retriever,
             config.rag_prompt_template,
             config.llm,
+            reranker_config=config.reranker_config,
+            reranker=config.reranker,
             vector_store_config=config.vector_store_config,
             summarization_config=config.summarization_config
         )