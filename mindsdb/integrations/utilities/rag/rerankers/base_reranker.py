from __future__ import annotations

import re
import json
import asyncio
import logging
import math
import os
import random
from abc import ABC
from typing import Any, List, Optional, Tuple

from openai import AsyncOpenAI, AsyncAzureOpenAI
from pydantic import BaseModel

from mindsdb.integrations.utilities.rag.settings import (
    DEFAULT_RERANKING_MODEL,
    DEFAULT_LLM_ENDPOINT,
    DEFAULT_RERANKER_N,
    DEFAULT_RERANKER_LOGPROBS,
    DEFAULT_RERANKER_TOP_LOGPROBS,
    DEFAULT_RERANKER_MAX_TOKENS,
    DEFAULT_VALID_CLASS_TOKENS,
<<<<<<< HEAD
    RerankerMode,
=======
>>>>>>> 75082b4e
)
from mindsdb.integrations.libs.base import BaseMLEngine

log = logging.getLogger(__name__)


def get_event_loop():
    try:
        loop = asyncio.get_running_loop()
    except RuntimeError:
        # If no running loop exists, create a new one
        loop = asyncio.new_event_loop()
        asyncio.set_event_loop(loop)
    return loop


class BaseLLMReranker(BaseModel, ABC):
    filtering_threshold: float = 0.0  # Default threshold for filtering
    provider: str = "openai"
    model: str = DEFAULT_RERANKING_MODEL  # Model to use for reranking
    temperature: float = 0.0  # Temperature for the model
    api_key: Optional[str] = None
    base_url: Optional[str] = None
    api_version: Optional[str] = None
    num_docs_to_keep: Optional[int] = None  # How many of the top documents to keep after reranking & compressing.
    method: str = "multi-class"  # Scoring method: 'multi-class' or 'binary'
    mode: RerankerMode = RerankerMode.POINTWISE
    _api_key_var: str = "OPENAI_API_KEY"
    client: Optional[AsyncOpenAI | BaseMLEngine] = None
    _semaphore: Optional[asyncio.Semaphore] = None
    max_concurrent_requests: int = 20
    max_retries: int = 4
    retry_delay: float = 1.0
    request_timeout: float = 20.0  # Timeout for API requests
    early_stop: bool = True  # Whether to enable early stopping
    early_stop_threshold: float = 0.8  # Confidence threshold for early stopping
    n: int = DEFAULT_RERANKER_N  # Number of completions to generate
    logprobs: bool = DEFAULT_RERANKER_LOGPROBS  # Whether to include log probabilities
    top_logprobs: int = DEFAULT_RERANKER_TOP_LOGPROBS  # Number of top log probabilities to include
    max_tokens: int = DEFAULT_RERANKER_MAX_TOKENS  # Maximum tokens to generate
    valid_class_tokens: List[str] = DEFAULT_VALID_CLASS_TOKENS

    class Config:
        arbitrary_types_allowed = True
        extra = "allow"

    def __init__(self, **kwargs):
        super().__init__(**kwargs)
        self._semaphore = asyncio.Semaphore(self.max_concurrent_requests)
        self._init_client()

    def _init_client(self):
        if self.client is None:
            if self.provider == "azure_openai":
                azure_api_key = self.api_key or os.getenv("AZURE_OPENAI_API_KEY")
                azure_api_endpoint = self.base_url or os.environ.get("AZURE_OPENAI_ENDPOINT")
                azure_api_version = self.api_version or os.environ.get("AZURE_OPENAI_API_VERSION")
                self.client = AsyncAzureOpenAI(
                    api_key=azure_api_key,
                    azure_endpoint=azure_api_endpoint,
                    api_version=azure_api_version,
                    timeout=self.request_timeout,
                    max_retries=2,
                )
            elif self.provider in ("openai", "ollama"):
                if self.provider == "ollama":
                    self.method = "no-logprobs"
                    if self.api_key is None:
                        self.api_key = "n/a"

                api_key_var: str = "OPENAI_API_KEY"
                openai_api_key = self.api_key or os.getenv(api_key_var)
                if not openai_api_key:
                    raise ValueError(f"OpenAI API key not found in environment variable {api_key_var}")

                base_url = self.base_url or DEFAULT_LLM_ENDPOINT
                self.client = AsyncOpenAI(
                    api_key=openai_api_key, base_url=base_url, timeout=self.request_timeout, max_retries=2
                )
            else:
                # try to use litellm
                from mindsdb.api.executor.controllers.session_controller import SessionController

                session = SessionController()
                module = session.integration_controller.get_handler_module("litellm")

                if module is None or module.Handler is None:
                    raise ValueError(f'Unable to use "{self.provider}" provider. Litellm handler is not installed')

                self.client = module.Handler
                self.method = "no-logprobs"

    async def _call_llm(self, messages):
        if self.provider in ("azure_openai", "openai", "ollama"):
            return await self.client.chat.completions.create(
                model=self.model,
                messages=messages,
            )
        else:
            kwargs = self.model_extra.copy()

            if self.base_url is not None:
                kwargs["api_base"] = self.base_url

            if self.api_key is not None:
                kwargs["api_key"] = self.api_key

            return await self.client.acompletion(self.provider, model=self.model, messages=messages, args=kwargs)

    async def _rank(self, query_document_pairs: List[Tuple[str, str]], rerank_callback=None) -> List[Tuple[str, float]]:
        ranked_results = []

        # Process in larger batches for better throughput
        batch_size = min(self.max_concurrent_requests * 2, len(query_document_pairs))
        for i in range(0, len(query_document_pairs), batch_size):
            batch = query_document_pairs[i : i + batch_size]

            results = await asyncio.gather(
                *[
                    self._backoff_wrapper(query=query, document=document, rerank_callback=rerank_callback)
                    for (query, document) in batch
                ],
                return_exceptions=True,
            )

            for idx, result in enumerate(results):
                if isinstance(result, Exception):
                    log.error(f"Error processing document {i + idx}: {str(result)}")
                    raise RuntimeError(f"Error during reranking: {result}") from result

                score = result["relevance_score"]

                ranked_results.append((batch[idx][1], score))

                # Check if we should stop early
                try:
                    high_scoring_docs = [r for r in ranked_results if r[1] >= self.filtering_threshold]
                    can_stop_early = (
                        self.early_stop  # Early stopping is enabled
                        and self.num_docs_to_keep  # We have a target number of docs
                        and len(high_scoring_docs) >= self.num_docs_to_keep  # Found enough good docs
                        and score >= self.early_stop_threshold  # Current doc is good enough
                    )

                    if can_stop_early:
                        log.info(f"Early stopping after finding {self.num_docs_to_keep} documents with high confidence")
                        return ranked_results
                except Exception as e:
                    # Don't let early stopping errors stop the whole process
                    log.warning(f"Error in early stopping check: {e}")

        return ranked_results

    async def _backoff_wrapper(self, query: str, document: str, rerank_callback=None) -> Any:
        async with self._semaphore:
            for attempt in range(self.max_retries):
                try:
                    if self.method == "multi-class":
                        rerank_data = await self.search_relevancy_score(query, document)
                    elif self.method == "no-logprobs":
                        rerank_data = await self.search_relevancy_no_logprob(query, document)
                    else:
                        rerank_data = await self.search_relevancy(query, document)
                    if rerank_callback is not None:
                        rerank_callback(rerank_data)
                    return rerank_data

                except Exception as e:
                    if attempt == self.max_retries - 1:
                        log.error(f"Failed after {self.max_retries} attempts: {str(e)}")
                        raise
                    # Exponential backoff with jitter
                    retry_delay = self.retry_delay * (2**attempt) + random.uniform(0, 0.1)
                    await asyncio.sleep(retry_delay)

    async def search_relevancy(self, query: str, document: str) -> Any:
        response = await self.client.chat.completions.create(
            model=self.model,
            messages=[
                {
                    "role": "system",
                    "content": "Rate the relevance of the document to the query. Respond with 'yes' or 'no'.",
                },
                {"role": "user", "content": f"Query: {query}\nDocument: {document}\nIs this document relevant?"},
            ],
            temperature=self.temperature,
            n=1,
            logprobs=True,
            max_tokens=1,
        )

        # Extract response and logprobs
        answer = response.choices[0].message.content
        logprob = response.choices[0].logprobs.content[0].logprob

        # Convert answer to score using the model's confidence
        if answer.lower().strip() == "yes":
            score = logprob  # If yes, use the model's confidence
        elif answer.lower().strip() == "no":
            score = 1 - logprob  # If no, invert the confidence
        else:
            score = 0.5 * logprob  # For unclear answers, reduce confidence

        rerank_data = {
            "document": document,
            "relevance_score": score,
        }

        return rerank_data

    async def search_relevancy_no_logprob(self, query: str, document: str) -> Any:
        prompt = (
            f"Score the relevance between search query and user message on scale between 0 and 100 per cents. "
            f"Consider semantic meaning, key concepts, and contextual relevance. "
            f"Return ONLY a numerical score between 0 and 100 per cents. No other text. Stop after sending a number. "
            f"Search query: {query}"
        )

        response = await self._call_llm(
            messages=[{"role": "system", "content": prompt}, {"role": "user", "content": document}],
        )

        answer = response.choices[0].message.content

        try:
            value = re.findall(r"[\d]+", answer)[0]
            score = float(value) / 100
            score = max(0.0, min(score, 1.0))
        except (ValueError, IndexError):
            score = 0.0

        rerank_data = {
            "document": document,
            "relevance_score": score,
        }

        return rerank_data

    async def search_relevancy_score(self, query: str, document: str) -> Any:
        """
        This method is used to score the relevance of a document to a query.

        Args:
            query: The query to score the relevance of.
            document: The document to score the relevance of.

        Returns:
            A dictionary with the document and the relevance score.
        """

        log.debug("Start search_relevancy_score")
        log.debug(f"Reranker query: {query[:5]}")
        log.debug(f"Reranker document: {document[:50]}")
        log.debug(f"Reranker model: {self.model}")
        log.debug(f"Reranker temperature: {self.temperature}")
        log.debug(f"Reranker n: {self.n}")
        log.debug(f"Reranker logprobs: {self.logprobs}")
        log.debug(f"Reranker top_logprobs: {self.top_logprobs}")
        log.debug(f"Reranker max_tokens: {self.max_tokens}")
        log.debug(f"Reranker valid_class_tokens: {self.valid_class_tokens}")

        response = await self.client.chat.completions.create(
            model=self.model,
            messages=[
                {
                    "role": "system",
                    "content": """
                    You are an intelligent assistant that evaluates how relevant a given document chunk is to a user's search query.
                    Your task is to analyze the similarity between the search query and the document chunk, and return **only the class label** that best represents the relevance:

                    - "class_1": Not relevant (score between 0.0 and 0.25)
                    - "class_2": Slightly relevant (score between 0.25 and 0.5)
                    - "class_3": Moderately relevant (score between 0.5 and 0.75)
                    - "class_4": Highly relevant (score between 0.75 and 1.0)

                    Respond with only one of: "class_1", "class_2", "class_3", or "class_4".

                    Examples:

                    Search query: "How to reset a router to factory settings?"
                    Document chunk: "Computers often come with customizable parental control settings."
                    Score: class_1

                    Search query: "Symptoms of vitamin D deficiency"
                    Document chunk: "Vitamin D deficiency has been linked to fatigue, bone pain, and muscle weakness."
                    Score: class_4

                    Search query: "Best practices for onboarding remote employees"
                    Document chunk: "An employee handbook can be useful for new hires, outlining company policies and benefits."
                    Score: class_2

                    Search query: "Benefits of mindfulness meditation"
                    Document chunk: "Practicing mindfulness has shown to reduce stress and improve focus in multiple studies."
                    Score: class_3

                    Search query: "What is Kubernetes used for?"
                    Document chunk: "Kubernetes is an open-source system for automating deployment, scaling, and management of containerized applications."
                    Score: class_4

                    Search query: "How to bake sourdough bread at home"
                    Document chunk: "The French Revolution began in 1789 and radically transformed society."
                    Score: class_1

                    Search query: "Machine learning algorithms for image classification"
                    Document chunk: "Convolutional Neural Networks (CNNs) are particularly effective in image classification tasks."
                    Score: class_4

                    Search query: "How to improve focus while working remotely"
                    Document chunk: "Creating a dedicated workspace and setting a consistent schedule can significantly improve focus during remote work."
                    Score: class_4

                    Search query: "Carbon emissions from electric vehicles vs gas cars"
                    Document chunk: "Electric vehicles produce zero emissions while driving, but battery production has environmental impacts."
                    Score: class_3

                    Search query: "Time zones in the United States"
                    Document chunk: "The U.S. is divided into six primary time zones: Eastern, Central, Mountain, Pacific, Alaska, and Hawaii-Aleutian."
                    Score: class_4
                 """,
                },
                {
                    "role": "user",
                    "content": f"""
                    Now evaluate the following pair:

                    Search query: {query}
                    Document chunk: {document}

                    Which class best represents the relevance?
                """,
                },
            ],
            temperature=self.temperature,
            n=self.n,
            logprobs=self.logprobs,
            top_logprobs=self.top_logprobs,
            max_tokens=self.max_tokens,
        )

        # Extract response and logprobs
        token_logprobs = response.choices[0].logprobs.content

        # Find the token that contains the class number
        # Instead of just taking the last token, search for the actual class number token
        class_token_logprob = None
        for token_logprob in reversed(token_logprobs):
            if token_logprob.token in self.valid_class_tokens:
                class_token_logprob = token_logprob
                break

        # If we couldn't find a class token, fall back to the last non-empty token
        if class_token_logprob is None:
            log.warning("No class token logprob found, using the last token as fallback")
            class_token_logprob = token_logprobs[-1]

        top_logprobs = class_token_logprob.top_logprobs

        # Create a map of 'class_1' -> probability, using token combinations
        class_probs = {}
        for top_token in top_logprobs:
            full_label = f"class_{top_token.token}"
            prob = math.exp(top_token.logprob)
            class_probs[full_label] = prob
        # Optional: normalize in case some are missing
        total_prob = sum(class_probs.values())
        class_probs = {k: v / total_prob for k, v in class_probs.items()}
        # Assign weights to classes
        class_weights = {"class_1": 0.25, "class_2": 0.5, "class_3": 0.75, "class_4": 1.0}
        # Compute the final smooth score
        score = sum(class_weights.get(class_label, 0) * prob for class_label, prob in class_probs.items())
        if score is not None:
            if score > 1.0:
                score = 1.0
            elif score < 0.0:
                score = 0.0

        rerank_data = {"document": document, "relevance_score": score}
        log.debug(f"Reranker score: {score}")
        log.debug("End search_relevancy_score")
        return rerank_data

    def get_scores(self, query: str, documents: list[str]):
        query_document_pairs = [(query, doc) for doc in documents]
        # Create event loop and run async code

        documents_and_scores = get_event_loop().run_until_complete(self._rank(query_document_pairs))

        scores = [score for _, score in documents_and_scores]
        return scores


def _strip_code_fences(text: str) -> str:
    """Strip code fences from text, handling cases where first line has content after fence."""
    stripped = text.strip()
    if stripped.startswith("```") and stripped.endswith("```"):
        lines = stripped.splitlines()
        # Check if first line has content after the fence (e.g., ```json)
        first_line = lines[0] if lines else ""
        if first_line.strip() == "```" or (first_line.startswith("```") and len(first_line.strip()) > 3):
            # Drop first fence line (with or without language specifier)
            lines = lines[1:]
        # Drop trailing fence lines
        while lines and lines[-1].strip().startswith("```"):
            lines.pop()
        stripped = "\n".join(lines).strip()
    return stripped


class ListwiseLLMReranker(BaseLLMReranker):
    mode: RerankerMode = RerankerMode.LISTWISE
    max_document_characters: int = 3000
    max_documents_per_batch: int = 50  # Maximum documents to rank in a single LLM call
    document_separator: str = "\n---DOCUMENT_SEPARATOR---\n"  # Unique separator to avoid conflicts

    async def _rank(self, query_document_pairs: List[Tuple[str, str]], rerank_callback=None) -> List[Tuple[str, float]]:
        if not query_document_pairs:
            return []

        query = query_document_pairs[0][0]
        documents = [document for _, document in query_document_pairs]

        # Handle large document sets by batching
        if len(documents) > self.max_documents_per_batch:
            log.info(f"Batching {len(documents)} documents into groups of {self.max_documents_per_batch}")
            return await self._rank_with_batching(query, documents, rerank_callback)

        messages = self._build_messages(query, documents)
        ranked_results: List[Tuple[str, float]] = []

        for attempt in range(self.max_retries):
            try:
                response = await self._call_llm(messages)
                content = response.choices[0].message.content
                scores = self._extract_scores(content, len(documents))
                ranked_results = list(zip(documents, scores))

                if rerank_callback is not None:
                    for doc, score in sorted(ranked_results, key=lambda item: item[1], reverse=True):
                        rerank_callback({"document": doc, "relevance_score": score})

                return ranked_results
            except Exception as exc:
                if attempt == self.max_retries - 1:
                    log.error(f"Failed listwise reranking after {self.max_retries} attempts: {exc}")
                    raise
                retry_delay = self.retry_delay * (2**attempt) + random.uniform(0, 0.1)
                await asyncio.sleep(retry_delay)

        return ranked_results

    async def _rank_with_batching(
        self, query: str, documents: List[str], rerank_callback=None
    ) -> List[Tuple[str, float]]:
        """Rank documents in batches to avoid overwhelming the LLM with too many documents."""
        batch_size = self.max_documents_per_batch
        num_batches = (len(documents) + batch_size - 1) // batch_size

        all_results: List[Tuple[str, float]] = []

        for batch_idx in range(num_batches):
            start_idx = batch_idx * batch_size
            end_idx = min(start_idx + batch_size, len(documents))
            batch_docs = documents[start_idx:end_idx]

            # Create query-document pairs for this batch
            batch_pairs = [(query, doc) for doc in batch_docs]

            # Rank this batch
            batch_results = await self._rank_single_batch(batch_pairs, rerank_callback)
            all_results.extend(batch_results)

        # Sort all results by score to get final ranking
        all_results.sort(key=lambda item: item[1], reverse=True)
        return all_results

    async def _rank_single_batch(
        self, query_document_pairs: List[Tuple[str, str]], rerank_callback=None
    ) -> List[Tuple[str, float]]:
        """Rank a single batch of documents."""
        query = query_document_pairs[0][0]
        documents = [document for _, document in query_document_pairs]

        messages = self._build_messages(query, documents)

        for attempt in range(self.max_retries):
            try:
                response = await self._call_llm(messages)
                content = response.choices[0].message.content
                scores = self._extract_scores(content, len(documents))
                return list(zip(documents, scores))
            except Exception as exc:
                if attempt == self.max_retries - 1:
                    log.error(f"Failed listwise reranking batch after {self.max_retries} attempts: {exc}")
                    raise
                retry_delay = self.retry_delay * (2**attempt) + random.uniform(0, 0.1)
                await asyncio.sleep(retry_delay)

        return []

    def _build_messages(self, query: str, documents: List[str]) -> List[dict]:
        document_blocks = []
        for idx, document in enumerate(documents, start=1):
            # Remove any existing 'Document [N]:' prefix from content
            cleaned_doc = self._clean_document_prefix(document)
            truncated = self._truncate_document(cleaned_doc)
            document_blocks.append(f"Document {idx}:\n{truncated}")

        docs_text = self.document_separator.join(document_blocks)
        system_prompt = (
            "You are an expert reranker. Given a user query and a list of candidate "
            "documents, you must rank the documents from most to least relevant. "
            'Only respond with JSON following the schema: {"ranking": ['
            '{"doc_index": <1-based document index>, "score": <float between 0 and 1>}]}.'
        )

        user_prompt = dedent(
            f"""
            Query:
            {query}

            Documents:
            {docs_text}

            Return the ranking as JSON. Make sure every document appears once. Scores must be between 0 and 1.
            """
        ).strip()

        return [
            {"role": "system", "content": system_prompt},
            {"role": "user", "content": user_prompt},
        ]

    def _clean_document_prefix(self, document: str) -> str:
        """Remove 'Document [N]:' prefix if present in the document content."""
        pattern = r"^Document\s+\d+:\s*"
        return re.sub(pattern, "", document, count=1)

    def _truncate_document(self, document: str) -> str:
        if len(document) <= self.max_document_characters:
            return document
        return document[: self.max_document_characters] + "..."

    def _extract_scores(self, content: str, num_documents: int) -> List[float]:
        sanitized = _strip_code_fences(content)
        fallback_scores = self._fallback_scores(num_documents)
        parsed_scores = fallback_scores.copy()

        try:
            parsed = json.loads(sanitized)
        except json.JSONDecodeError as exc:
            log.warning(f"Failed to parse listwise reranker response as JSON: {exc}. Using fallback scores.")
            return parsed_scores

        ranking = parsed.get("ranking", []) if isinstance(parsed, dict) else parsed
        if not isinstance(ranking, list):
            log.warning("Listwise reranker response missing 'ranking' list. Using fallback scores.")
            return parsed_scores

        assignment_order = 0
        assigned: dict[int, float] = {}

        for rank_position, entry in enumerate(ranking):
            doc_index: Optional[int] = None
            score: Optional[float] = None

            if isinstance(entry, dict):
                doc_index = entry.get("doc_index")
                score = entry.get("score")
            elif isinstance(entry, (list, tuple)) and entry:
                doc_index = entry[0]
                if len(entry) > 1:
                    score = entry[1]
            elif isinstance(entry, int):
                doc_index = entry

            if doc_index is None:
                continue

            if isinstance(doc_index, str) and doc_index.isdigit():
                doc_index = int(doc_index)

            if not isinstance(doc_index, int):
                continue

            # Accept either 0-based or 1-based indices
            if doc_index <= 0:
                adjusted_index = doc_index
            else:
                adjusted_index = doc_index - 1

            if adjusted_index < 0 or adjusted_index >= num_documents:
                continue

            normalized_score = self._normalize_score(score)
            if normalized_score is None:
                normalized_score = fallback_scores[min(rank_position, num_documents - 1)]

            assigned[adjusted_index] = normalized_score
            assignment_order = max(assignment_order, rank_position + 1)

        next_rank = assignment_order
        for doc_idx in range(num_documents):
            if doc_idx in assigned:
                parsed_scores[doc_idx] = assigned[doc_idx]
            else:
                parsed_scores[doc_idx] = fallback_scores[min(next_rank, num_documents - 1)]
                next_rank += 1

        return parsed_scores

    def _normalize_score(self, score: Any) -> Optional[float]:
        if score is None:
            return None
        try:
            value = float(score)
        except (TypeError, ValueError):
            return None

        if math.isnan(value) or math.isinf(value):
            return None

        if value > 1:
            value = 1.0
        elif value < 0:
            value = 0.0

        return value

    def _fallback_scores(self, length: int) -> List[float]:
        if length <= 0:
            return []
        return [max(0.0, (length - idx) / length) for idx in range(length)]<|MERGE_RESOLUTION|>--- conflicted
+++ resolved
@@ -21,10 +21,7 @@
     DEFAULT_RERANKER_TOP_LOGPROBS,
     DEFAULT_RERANKER_MAX_TOKENS,
     DEFAULT_VALID_CLASS_TOKENS,
-<<<<<<< HEAD
     RerankerMode,
-=======
->>>>>>> 75082b4e
 )
 from mindsdb.integrations.libs.base import BaseMLEngine
 
@@ -540,7 +537,7 @@
             '{"doc_index": <1-based document index>, "score": <float between 0 and 1>}]}.'
         )
 
-        user_prompt = dedent(
+        user_prompt = (
             f"""
             Query:
             {query}
