--- conflicted
+++ resolved
@@ -321,16 +321,13 @@
             )
         from .langchain_agent import LangchainAgent
 
-<<<<<<< HEAD
-        model = None
-        if agent.model_name is not None:
-            model_name_no_version, version = db.Predictor.get_name_and_version(agent.model_name)
-            try:
-                model = self.model_controller.get_model(model_name_no_version, version=version, project_name=project_name)
-            except PredictorRecordNotFound:
-                raise ValueError(f'Model with name {agent.model_name} not found')
-
-        lang_agent = LangchainAgent(agent, model=model)
+        model, provider = self.check_model_provider(agent.model_name, agent.provider)
+        # update old agents
+        if agent.provider is None and provider is not None:
+            agent.provider = provider
+            db.session.commit()
+
+        lang_agent = LangchainAgent(agent, model)
         return lang_agent.get_completion(messages, trace_id, observation_id)
 
     def _get_completion_stream(
@@ -369,14 +366,4 @@
                 raise ValueError(f'Model with name {agent.model_name} not found')
 
         lang_agent = LangchainAgent(agent, model=model)
-        return lang_agent.get_completion(messages, trace_id, observation_id, stream=True)
-=======
-        model, provider = self.check_model_provider(agent.model_name, agent.provider)
-        # update old agents
-        if agent.provider is None and provider is not None:
-            agent.provider = provider
-            db.session.commit()
-
-        lang_agent = LangchainAgent(agent, model)
-        return lang_agent.get_completion(messages, trace_id, observation_id)
->>>>>>> 698c2a60
+        return lang_agent.get_completion(messages, trace_id, observation_id, stream=True)