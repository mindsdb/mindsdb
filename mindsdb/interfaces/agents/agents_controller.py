from typing import Dict, List

from langchain_core.tools import BaseTool
from sqlalchemy.orm.attributes import flag_modified
import pandas as pd

from mindsdb.interfaces.model.functions import PredictorRecordNotFound
from mindsdb.interfaces.storage.db import Predictor
from mindsdb.interfaces.model.model_controller import ModelController
from mindsdb.interfaces.skills.skills_controller import SkillsController
from mindsdb.interfaces.storage import db
from mindsdb.interfaces.database.projects import ProjectController
from mindsdb.utilities.context import context as ctx

from .constants import ASSISTANT_COLUMN, SUPPORTED_PROVIDERS, PROVIDER_TO_MODELS
from .langchain_agent import get_llm_provider


class AgentsController:
    '''Handles CRUD operations at the database level for Agents'''

    assistant_column = ASSISTANT_COLUMN

    def __init__(
<<<<<<< HEAD
            self,
            datahub,
            project_controller: ProjectController = None,
            skills_controller: SkillsController = None,
            model_controller: ModelController = None
=======
        self,
        project_controller: ProjectController = None,
        skills_controller: SkillsController = None,
        model_controller: ModelController = None
>>>>>>> 95c74880
    ):
        if project_controller is None:
            project_controller = ProjectController()
        if skills_controller is None:
            skills_controller = SkillsController()
        if model_controller is None:
            model_controller = ModelController()
        self.project_controller = project_controller
        self.skills_controller = skills_controller
        self.model_controller = model_controller

    def check_model_provider(self, model_name: str, provider: str = None) -> (dict, str):
        '''
        Checks if a model is supported by a provider.

        Parameters:
            model_name (str): The name of the model
            provider (str): The provider to check

        Returns:
            model (dict): The model object
            provider (str): The provider of the model
        '''
        model = None

        if not provider:
            # If provider is not given, get it from the model name
            provider = get_llm_provider({"model_name": model_name})

        if provider == 'mindsdb':
            if not model_name:
                raise ValueError('Model name is required for provider mindsdb')

            model_name_no_version, model_version = Predictor.get_name_and_version(model_name)
            try:
                model = self.model_controller.get_model(model_name_no_version, version=model_version)
            except PredictorRecordNotFound:
                raise ValueError(f'Model with name does not exist: {model_name}')

        elif provider not in SUPPORTED_PROVIDERS and model_name not in PROVIDER_TO_MODELS.get(provider, []):
            raise ValueError(f'Model with name does not exist for provider {provider}: {model_name}')

        return model, provider

    def get_agent(self, agent_name: str, project_name: str = 'mindsdb') -> db.Agents:
        '''
        Gets an agent by name.

        Parameters:
            agent_name (str): The name of the agent
            project_name (str): The name of the containing project - must exist

        Returns:
            agent (db.Agents): The database agent object
        '''

        project = self.project_controller.get(name=project_name)
        agent = db.Agents.query.filter(
            db.Agents.name == agent_name,
            db.Agents.project_id == project.id,
            db.Agents.company_id == ctx.company_id
        ).first()
        return agent

    def get_agent_by_id(self, id: int, project_name: str = 'mindsdb') -> db.Agents:
        '''
        Gets an agent by id.

        Parameters:
            id (int): The id of the agent
            project_name (str): The name of the containing project - must exist

        Returns:
            agent (db.Agents): The database agent object
        '''

        project = self.project_controller.get(name=project_name)
        agent = db.Agents.query.filter(
            db.Agents.id == id,
            db.Agents.project_id == project.id,
            db.Agents.company_id == ctx.company_id
        ).first()
        return agent

    def get_agents(self, project_name: str) -> List[dict]:
        """
        Gets all agents in a project.

        Parameters:
            project_name (str): The name of the containing project - must exist

        Returns:
            all-agents (List[db.Agents]): List of database agent object
        """

        all_agents = db.Agents.query.filter(
            db.Agents.company_id == ctx.company_id
        )

        if project_name is not None:
            project = self.project_controller.get(name=project_name)

            all_agents = all_agents.filter(db.Agents.project_id == project.id)

        return all_agents.all()

    def add_agent(
            self,
            name: str,
            project_name: str,
            model_name: str,
            skills: List[str],
            provider: str = None,
            params: Dict[str, str] = {}) -> db.Agents:
        '''
        Adds an agent to the database.

        Parameters:
            name (str): The name of the new agent
            project_name (str): The containing project
            model_name (str): The name of the existing ML model the agent will use
            skills (List[str]): List of existing skill names to add to the new agent
            provider (str): The provider of the model
            params (Dict[str, str]): Parameters to use when running the agent

        Returns:
            agent (db.Agents): The created agent

        Raises:
            ValueError: Agent with given name already exists, or skill/model with given name does not exist.
        '''
        if project_name is None:
            project_name = 'mindsdb'
        project = self.project_controller.get(name=project_name)

        agent = self.get_agent(name, project_name)

        if agent is not None:
            raise ValueError(f'Agent with name already exists: {name}')

        _, provider = self.check_model_provider(model_name, provider)

        agent = db.Agents(
            name=name,
            project_id=project.id,
            company_id=ctx.company_id,
            user_class=ctx.user_class,
            model_name=model_name,
            provider=provider,
            params=params,
        )
        skills_to_add = []
        # Check if given skills exist.
        for skill in skills:
            existing_skill = self.skills_controller.get_skill(skill, project_name)
            if existing_skill is None:
                raise ValueError(f'Skill with name does not exist: {skill}')
            skills_to_add.append(existing_skill)
        agent.skills = skills_to_add

        db.session.add(agent)
        db.session.commit()

        return agent

    def update_agent(
            self,
            agent_name: str,
            project_name: str = 'mindsdb',
            name: str = None,
            model_name: str = None,
            skills_to_add: List[str] = None,
            skills_to_remove: List[str] = None,
            params: Dict[str, str] = None):
        '''
        Updates an agent in the database.

        Parameters:
            agent_name (str): The name of the new agent, or existing agent to update
            project_name (str): The containing project
            name (str): The updated name of the agent
            model_name (str): The name of the existing ML model the agent will use
            skills_to_add (List[str]): List of skill names to add to the agent
            skills_to_remove (List[str]): List of skill names to remove from the agent
            params: (Dict[str, str]): Parameters to use when running the agent

        Returns:
            agent (db.Agents): The created or updated agent

        Raises:
            ValueError: Agent with name not found, agent with new name already exists, or model/skill does not exist.
        '''

        existing_agent = self.get_agent(agent_name, project_name=project_name)
        if existing_agent is None:
            raise ValueError(f'Agent with name not found: {agent_name}')

        if name is not None and name != agent_name:
            # Check to see if updated name already exists
            agent_with_new_name = self.get_agent(name, project_name=project_name)
            if agent_with_new_name is not None:
                raise ValueError(f'Agent with updated name already exists: {name}')

        # check model and provider
        self.check_model_provider(model_name, existing_agent.provider)

        # Check if given skills exist.
        new_skills = []
        for skill in skills_to_add:
            existing_skill = self.skills_controller.get_skill(skill, project_name)
            if existing_skill is None:
                raise ValueError(f'Skill with name does not exist: {skill}')
            new_skills.append(existing_skill)
        existing_agent.skills += new_skills

        removed_skills = []
        for skill in existing_agent.skills:
            if skill.name in skills_to_remove:
                removed_skills.append(skill)
        for skill_to_remove in removed_skills:
            existing_agent.skills.remove(skill_to_remove)

        if params is not None:
            # Merge params on update
            existing_params = existing_agent.params or {}
            existing_params.update(params)
            # Remove None values entirely.
            params = {k: v for k, v in existing_params.items() if v is not None}
            existing_agent.params = params
            # Some versions of SQL Alchemy won't handle JSON updates correctly without this.
            # See: https://docs.sqlalchemy.org/en/20/orm/session_api.html#sqlalchemy.orm.attributes.flag_modified
            flag_modified(existing_agent, 'params')
        db.session.commit()

        return existing_agent

    def delete_agent(self, agent_name: str, project_name: str = 'mindsdb'):
        '''
        Deletes an agent by name.

        Parameters:
            agent_name (str): The name of the agent to delete
            project_name (str): The name of the containing project

        Raises:
            ValueError: Agent does not exist.
        '''

        agent = self.get_agent(agent_name, project_name)
        if agent is None:
            raise ValueError(f'Agent with name does not exist: {agent_name}')
        db.session.delete(agent)
        db.session.commit()

    def get_completion(
            self,
            agent: db.Agents,
            messages: List[Dict[str, str]],
            trace_id: str = None,
            observation_id: str = None,
            project_name: str = 'mindsdb',
            tools: List[BaseTool] = None) -> pd.DataFrame:
        '''
        Queries an agent to get a completion.

        Parameters:
            agent (db.Agents): Existing agent to get completion from
            messages (List[Dict[str, str]]): Chat history to send to the agent
            project_name (str): Project the agent belongs to (default mindsdb)
            tools (List[BaseTool]): Tools to use while getting the completion

        Returns:
            pd.DataFrame (pd.DataFrame): Completion as a DataFrame

        Raises:
            ValueError: Agent's model does not exist.
        '''

        from .langchain_agent import LangchainAgent

        model, _ = self.check_model_provider(agent.model_name, agent.provider)

        lang_agent = LangchainAgent(agent, model)
        return lang_agent.get_completion(messages, trace_id, observation_id)<|MERGE_RESOLUTION|>--- conflicted
+++ resolved
@@ -22,18 +22,10 @@
     assistant_column = ASSISTANT_COLUMN
 
     def __init__(
-<<<<<<< HEAD
-            self,
-            datahub,
-            project_controller: ProjectController = None,
-            skills_controller: SkillsController = None,
-            model_controller: ModelController = None
-=======
         self,
         project_controller: ProjectController = None,
         skills_controller: SkillsController = None,
         model_controller: ModelController = None
->>>>>>> 95c74880
     ):
         if project_controller is None:
             project_controller = ProjectController()
@@ -207,6 +199,7 @@
             model_name: str = None,
             skills_to_add: List[str] = None,
             skills_to_remove: List[str] = None,
+            provider: str = None,
             params: Dict[str, str] = None):
         '''
         Updates an agent in the database.
@@ -218,6 +211,7 @@
             model_name (str): The name of the existing ML model the agent will use
             skills_to_add (List[str]): List of skill names to add to the agent
             skills_to_remove (List[str]): List of skill names to remove from the agent
+            provider (str): The provider of the model
             params: (Dict[str, str]): Parameters to use when running the agent
 
         Returns:
@@ -237,8 +231,12 @@
             if agent_with_new_name is not None:
                 raise ValueError(f'Agent with updated name already exists: {name}')
 
-        # check model and provider
-        self.check_model_provider(model_name, existing_agent.provider)
+        if model_name or provider:
+            # check model and provider
+            model, provider = self.check_model_provider(model_name, provider)
+            # Update model and provider
+            existing_agent.model_name = model_name
+            existing_agent.provider = provider
 
         # Check if given skills exist.
         new_skills = []
