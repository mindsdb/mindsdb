from concurrent.futures import as_completed, TimeoutError
from typing import Dict, Iterable, List
import os
import re

from langchain.agents import AgentExecutor
from langchain.agents.initialize import initialize_agent
from langchain.chains.conversation.memory import ConversationSummaryBufferMemory
from langchain.schema import SystemMessage
from langchain_community.chat_models import ChatAnthropic, ChatOpenAI, ChatAnyscale, ChatLiteLLM, ChatOllama
from langchain_core.prompts import PromptTemplate
from langchain_core.tools import Tool
from langfuse import Langfuse
from langfuse.callback import CallbackHandler

import numpy as np
import pandas as pd

from mindsdb.integrations.handlers.openai_handler.constants import CHAT_MODELS as OPEN_AI_CHAT_MODELS
from mindsdb.integrations.libs.llm.utils import get_llm_config
from mindsdb.integrations.utilities.handler_utils import get_api_key
from mindsdb.integrations.handlers.langchain_embedding_handler.langchain_embedding_handler import construct_model_from_args
from mindsdb.utilities import log
from mindsdb.utilities.context_executor import ContextThreadPoolExecutor
from mindsdb.interfaces.storage import db

from .mindsdb_chat_model import ChatMindsdb
from .log_callback_handler import LogCallbackHandler
from .langfuse_callback_handler import LangfuseCallbackHandler
from .tools import _build_retrieval_tool
from .safe_output_parser import SafeOutputParser

from .constants import (
    DEFAULT_AGENT_TIMEOUT_SECONDS,
    DEFAULT_AGENT_TYPE,
    DEFAULT_MAX_ITERATIONS,
    DEFAULT_MAX_TOKENS,
    SUPPORTED_PROVIDERS,
    ANTHROPIC_CHAT_MODELS,
    OLLAMA_CHAT_MODELS,
    USER_COLUMN,
    ASSISTANT_COLUMN
)
from ..skills.skill_tool import skill_tool, SkillType
from ...integrations.utilities.rag.settings import DEFAULT_RAG_PROMPT_TEMPLATE

_PARSING_ERROR_PREFIXES = ['An output parsing error occurred', 'Could not parse LLM output']

logger = log.getLogger(__name__)


def get_llm_provider(args: Dict) -> str:
    if 'provider' in args:
        return args['provider']
    if args['model_name'] in ANTHROPIC_CHAT_MODELS:
        return 'anthropic'
    if args['model_name'] in OPEN_AI_CHAT_MODELS:
        return 'openai'
    if args['model_name'] in OLLAMA_CHAT_MODELS:
        return 'ollama'
    raise ValueError("Invalid model name. Please define a supported llm provider")


def get_embedding_model_provider(args: Dict) -> str:
    if 'embedding_model_provider' in args:
        return args['embedding_model_provider']
    if 'embedding_model_provider' not in args:
        logger.warning('No embedding model provider specified. trying to use llm provider.')
        return args.get('embedding_model_provider', get_llm_provider(args))
    raise ValueError("Invalid model name. Please define provider")


def get_chat_model_params(args: Dict) -> Dict:
    model_config = args.copy()
    # Include API keys.
    model_config['api_keys'] = {
        p: get_api_key(p, model_config, None, strict=False) for p in SUPPORTED_PROVIDERS
    }
    llm_config = get_llm_config(args.get('provider', get_llm_provider(args)), model_config)
    config_dict = llm_config.model_dump()
    config_dict = {k: v for k, v in config_dict.items() if v is not None}
    return config_dict


def create_chat_model(args: Dict):
    model_kwargs = get_chat_model_params(args)

    def _get_tiktoken_model_name(model: str) -> str:
        if model.startswith('gpt-4'):
            return 'gpt-4'
        return model

    if args['provider'] == 'anthropic':
        return ChatAnthropic(**model_kwargs)
    if args['provider'] == 'openai':
        # Some newer GPT models (e.g. gpt-4o when released) don't have token counting support yet.
        # By setting this manually in ChatOpenAI, we count tokens like compatible GPT models.
        model_kwargs['tiktoken_model_name'] = _get_tiktoken_model_name(model_kwargs.get('model_name'))
        return ChatOpenAI(**model_kwargs)
    if args['provider'] == 'anyscale':
        return ChatAnyscale(**model_kwargs)
    if args['provider'] == 'litellm':
        return ChatLiteLLM(**model_kwargs)
    if args['provider'] == 'ollama':
        return ChatOllama(**model_kwargs)
    if args['provider'] == 'mindsdb':
        return ChatMindsdb(**model_kwargs)
    raise ValueError(f'Unknown provider: {args["provider"]}')


class LangchainAgent:
<<<<<<< HEAD
    def __init__(self, agent: db.Agents, model=None):
=======
    def __init__(self, agent: db.Agents, model):

        self.llm = None
        self.embedding_model = None
>>>>>>> 698c2a60
        self.agent = agent
        args = agent.params.copy()
        args['model_name'] = agent.model_name
        args['provider'] = agent.provider

        # agent is using current langchain model
        if agent.provider == 'mindsdb':
            args['model_name'] = agent.model_name

            # get prompt
            prompt_template = model['problem_definition'].get('using', {}).get('prompt_template')
            if prompt_template is not None:
                # only update prompt_template if it is set on the model
                args['prompt_template'] = prompt_template

        if args.get('prompt_template') is None:
            if args.get('mode') == 'retrieval':
                args['prompt_template'] = DEFAULT_RAG_PROMPT_TEMPLATE
            else:
                raise ValueError('Please provide a `prompt_template` or set `mode=retrieval`')

        self.args = args
        self.trace_id = None
        self.observation_id = None
        self.langfuse_callback_handler = None

    def get_completion(self, messages, trace_id, observation_id, stream: bool = False):
        if stream:
            return self._get_completion_stream(messages, trace_id, observation_id)
        self.trace_id = trace_id
        self.observation_id = observation_id

        args = self.args

        df = pd.DataFrame(messages)

        # Back compatibility for old models
        self.provider = args.get('provider', get_llm_provider(args))

        df = df.reset_index(drop=True)
        agent = self.create_agent(df, args)
        # Use last message as prompt, remove other questions.
        user_column = args.get('user_column', USER_COLUMN)
        df.iloc[:-1, df.columns.get_loc(user_column)] = None
        return self.run_agent(df, agent, args)

<<<<<<< HEAD
    def _get_completion_stream(self, messages: List[dict], trace_id: str, observation_id: str) -> Iterable[Dict]:
        '''
        Gets a completion as a stream of chunks from given messages.

        Args:
            messages (List[dict]): Messages to get completion chunks for
            trace_id (str): Langfuse trace ID to use
            observation_id (str): Langfuse parent observation Id to use

        Returns:
            chunks (Iterable[object]): Completion chunks
        '''
        self.trace_id = trace_id
        self.observation_id = observation_id

        args = self.args

        df = pd.DataFrame(messages)

        # Back compatibility for old models
        self.provider = args.get('provider', get_llm_provider(args))

        self.embedding_model_provider = args.get('embedding_model', get_embedding_model_provider(args))

        df = df.reset_index(drop=True)
        agent = self.create_agent(df, args)
        # Use last message as prompt, remove other questions.
        user_column = args.get('user_column', USER_COLUMN)
        df.iloc[:-1, df.columns.get_loc(user_column)] = None
        return self.stream_agent(df, agent, args)
=======
    def set_embedding_model(self, args):
        # Set up embeddings model if needed.

        embeddings_args = args.pop('embedding_model_args', {})

        # no embedding model args provided, use default provider.
        if not embeddings_args:
            embeddings_provider = get_embedding_model_provider(args)
            logger.warning("'embedding_model_args' not found in input params, "
                           f"Trying to use LLM provider: {embeddings_provider}"
                           )
            embeddings_args['class'] = embeddings_provider
            # Include API keys if present.
            embeddings_args.update({k: v for k, v in args.items() if 'api_key' in k})

        # create embeddings model
        self.embedding_model = construct_model_from_args(embeddings_args)

    def create_agent(self, df: pd.DataFrame, args: Dict = None) -> AgentExecutor:
>>>>>>> 698c2a60

    def create_agent(self, df: pd.DataFrame, args: Dict = None) -> AgentExecutor:
        # Set up tools.
        llm = create_chat_model(args)
        self.llm = llm
        if args.get('mode') == 'retrieval':
            self.set_embedding_model(args)
            self.args.pop('mode')

        tools = []
        skills = self.agent.skills or []
        for skill in skills:
            tools += self.langchain_tools_from_skill(skill, {}, llm)

        # Prefer prediction prompt template over original if provided.
        prompt_template = args['prompt_template']

        # Set up memory.
        memory = ConversationSummaryBufferMemory(llm=llm,
                                                 input_key='input',
                                                 output_key='output',
                                                 max_token_limit=args.get('max_tokens', DEFAULT_MAX_TOKENS),
                                                 memory_key='chat_history')
        memory.chat_memory.messages.insert(0, SystemMessage(content=prompt_template))
        # User - Assistant conversation. All except the last message.
        user_column = args.get('user_column', USER_COLUMN)
        assistant_column = args.get('assistant_column', ASSISTANT_COLUMN)
        for row in df[:-1].to_dict('records'):
            question = row[user_column]
            answer = row[assistant_column]
            if question:
                memory.chat_memory.add_user_message(question)
            if answer:
                memory.chat_memory.add_ai_message(answer)

        agent_type = args.get('agent_type', DEFAULT_AGENT_TYPE)
        agent_executor = initialize_agent(
            tools,
            llm,
            agent=agent_type,
            # Use custom output parser to handle flaky LLMs that don't ALWAYS conform to output format.
            agent_kwargs={'output_parser': SafeOutputParser()},
            # Calls the agent’s LLM Chain one final time to generate a final answer based on the previous steps
            early_stopping_method='generate',
            handle_parsing_errors=self._handle_parsing_errors,
            # Timeout per agent invocation.
            max_execution_time=args.get('timeout_seconds', args.get('timeout_seconds', DEFAULT_AGENT_TIMEOUT_SECONDS)),
            max_iterations=args.get('max_iterations', args.get('max_iterations', DEFAULT_MAX_ITERATIONS)),
            memory=memory,
            verbose=args.get('verbose', args.get('verbose', True))
        )
        return agent_executor

    def langchain_tools_from_skill(self, skill, pred_args, llm):
        # Makes Langchain compatible tools from a skill
        tools = skill_tool.get_tools_from_skill(skill, llm)

        all_tools = []
        for tool in tools:
            if skill.type == SkillType.RETRIEVAL.value:
                pred_args['embedding_model'] = self.embedding_model
                pred_args['llm'] = self.llm
                all_tools.append(_build_retrieval_tool(tool, pred_args, skill))
                continue
            if isinstance(tool, dict):
                all_tools.append(Tool(
                    name=tool['name'],
                    func=tool['func'],
                    description=tool['description'],
                    return_direct=True
                ))
                continue
            all_tools.append(tool)
        return all_tools

    def _get_agent_callbacks(self, args: Dict) -> List:
        all_callbacks = [LogCallbackHandler(logger)]
        are_langfuse_args_present = 'langfuse_public_key' in args and 'langfuse_secret_key' in args and 'langfuse_host' in args
        if self.langfuse_callback_handler is None and are_langfuse_args_present:
            self.langfuse_callback_handler = CallbackHandler(
                args['langfuse_public_key'],
                args['langfuse_secret_key'],
                host=args['langfuse_host']
            )
            # Check credentials.
            if not self.langfuse_callback_handler.auth_check():
                logger.error(f'Incorrect Langfuse credentials provided to Langchain handler. Full args: {args}')
        if self.langfuse_callback_handler is not None:
            all_callbacks.append(self.langfuse_callback_handler)
        if self.trace_id or self.observation_id is None:
            return all_callbacks
        # Trace LLM chains & tools using Langfuse.
        langfuse = Langfuse(
            public_key=os.getenv('LANGFUSE_PUBLIC_KEY'),
            secret_key=os.getenv('LANGFUSE_SECRET_KEY'),
            host=os.getenv('LANGFUSE_HOST')
        )
        langfuse_cb_handler = LangfuseCallbackHandler(langfuse, self.trace_id, self.observation_id)
        all_callbacks.append(langfuse_cb_handler)
        return all_callbacks

    def _handle_parsing_errors(self, error: Exception) -> str:
        response = str(error)
        for p in _PARSING_ERROR_PREFIXES:
            if response.startswith(p):
                # As a somewhat dirty workaround, we accept the output formatted incorrectly and use it as a response.
                #
                # Ideally, in the future, we would write a parser that is more robust and flexible than the one Langchain uses.
                # Response is wrapped in ``
                logger.info('Handling parsing error, salvaging response...')
                response_output = response.split('`')
                if len(response_output) >= 2:
                    response = response_output[-2]

                # Wrap response in Langchain conversational react format.
                langchain_react_formatted_response = f'''Thought: Do I need to use a tool? No
AI: {response}'''
                return langchain_react_formatted_response
        return f'Agent failed with error:\n{str(error)}...'

    def run_agent(self, df: pd.DataFrame, agent: AgentExecutor, args: Dict) -> pd.DataFrame:
        # Prefer prediction time prompt template, if available.
        base_template = args.get('prompt_template', args['prompt_template'])

        input_variables = []
        matches = list(re.finditer("{{(.*?)}}", base_template))

        for m in matches:
            input_variables.append(m[0].replace('{', '').replace('}', ''))
        empty_prompt_ids = np.where(df[input_variables].isna().all(axis=1).values)[0]

        base_template = base_template.replace('{{', '{').replace('}}', '}')
        prompts = []

        user_column = args.get('user_column', USER_COLUMN)
        for i, row in df.iterrows():
            if i not in empty_prompt_ids:
                prompt = PromptTemplate(input_variables=input_variables, template=base_template)
                kwargs = {}
                for col in input_variables:
                    kwargs[col] = row[col] if row[col] is not None else ''  # add empty quote if data is missing
                prompts.append(prompt.format(**kwargs))
            elif row.get(user_column):
                # Just add prompt
                prompts.append(row[user_column])

        def _invoke_agent_executor_with_prompt(agent_executor, prompt):
            if not prompt:
                return ''
            try:
                # Handle callbacks per run.
                answer = agent_executor.invoke(prompt, config={'callbacks': self._get_agent_callbacks(args)})
            except Exception as e:
                answer = str(e)
                if not answer.startswith("Could not parse LLM output: `"):
                    raise e
                answer = {'output': answer.removeprefix("Could not parse LLM output: `").removesuffix("`")}

            if 'output' not in answer:
                # This should never happen unless Langchain changes invoke output format, but just in case.
                return agent_executor.run(prompt)
            return answer['output']

        completions = []
        # max_workers defaults to number of processors on the machine multiplied by 5.
        # https://docs.python.org/3/library/concurrent.futures.html#concurrent.futures.ThreadPoolExecutor
        max_workers = args.get('max_workers', None)
        agent_timeout_seconds = args.get('timeout', DEFAULT_AGENT_TIMEOUT_SECONDS)
        executor = ContextThreadPoolExecutor(max_workers=max_workers)
        futures = [executor.submit(_invoke_agent_executor_with_prompt, agent, prompt) for prompt in prompts]
        try:
            for future in as_completed(futures, timeout=agent_timeout_seconds):
                completions.append(future.result())
        except TimeoutError:
            completions.append("I'm sorry! I couldn't come up with a response in time. Please try again.")
        # Can't use ThreadPoolExecutor as context manager since we need wait=False.
        executor.shutdown(wait=False)

        # Add null completion for empty prompts
        for i in sorted(empty_prompt_ids)[:-1]:
            completions.insert(i, None)

        pred_df = pd.DataFrame(completions, columns=[ASSISTANT_COLUMN])

        return pred_df

    def stream_agent(self, df: pd.DataFrame, agent_executor: AgentExecutor, args: Dict) -> Iterable[Dict]:
        '''
        Streams completion chunks for an agent.

        Args:
            df (pd.DataFrame): DataFrame to use as messages input
            agent_executor (AgentExecutor): Executor to use for streaming agent
            args (Dict): Args to pass to agent

        Returns:
            chunks (Iterable[Dict]): Completion chunks for agent
        '''
        # Prefer prediction time prompt template, if available.
        base_template = args.get('prompt_template', args['prompt_template'])
        input_variables = []
        matches = list(re.finditer("{{(.*?)}}", base_template))

        for m in matches:
            input_variables.append(m[0].replace('{', '').replace('}', ''))

        base_template = base_template.replace('{{', '{').replace('}}', '}')
        first_row = df.iloc[0]
        prompt_template = PromptTemplate(input_variables=input_variables, template=base_template)
        kwargs = {}
        for col in input_variables:
            kwargs[col] = first_row[col] if first_row[col] is not None else ''  # add empty quote if data is missing
        prompt = prompt_template.format(**kwargs)
        if not prompt:
            return
        for chunk in agent_executor.stream(prompt, config={'callbacks': self._get_agent_callbacks(args)}):
            yield chunk<|MERGE_RESOLUTION|>--- conflicted
+++ resolved
@@ -109,14 +109,10 @@
 
 
 class LangchainAgent:
-<<<<<<< HEAD
-    def __init__(self, agent: db.Agents, model=None):
-=======
     def __init__(self, agent: db.Agents, model):
 
         self.llm = None
         self.embedding_model = None
->>>>>>> 698c2a60
         self.agent = agent
         args = agent.params.copy()
         args['model_name'] = agent.model_name
@@ -163,7 +159,6 @@
         df.iloc[:-1, df.columns.get_loc(user_column)] = None
         return self.run_agent(df, agent, args)
 
-<<<<<<< HEAD
     def _get_completion_stream(self, messages: List[dict], trace_id: str, observation_id: str) -> Iterable[Dict]:
         '''
         Gets a completion as a stream of chunks from given messages.
@@ -194,8 +189,11 @@
         user_column = args.get('user_column', USER_COLUMN)
         df.iloc[:-1, df.columns.get_loc(user_column)] = None
         return self.stream_agent(df, agent, args)
-=======
-    def set_embedding_model(self, args):
+
+    def create_agent(self, df: pd.DataFrame, args: Dict = None) -> AgentExecutor:
+        # Set up tools.
+        llm = create_chat_model(args)
+
         # Set up embeddings model if needed.
 
         embeddings_args = args.pop('embedding_model_args', {})
@@ -214,9 +212,7 @@
         self.embedding_model = construct_model_from_args(embeddings_args)
 
     def create_agent(self, df: pd.DataFrame, args: Dict = None) -> AgentExecutor:
->>>>>>> 698c2a60
-
-    def create_agent(self, df: pd.DataFrame, args: Dict = None) -> AgentExecutor:
+
         # Set up tools.
         llm = create_chat_model(args)
         self.llm = llm
