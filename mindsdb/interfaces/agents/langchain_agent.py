--- conflicted
+++ resolved
@@ -39,13 +39,7 @@
 
 from .mindsdb_chat_model import ChatMindsdb
 from .callback_handlers import LogCallbackHandler, ContextCaptureCallback
-<<<<<<< HEAD
-from .langfuse_callback_handler import LangfuseCallbackHandler, get_metadata, get_tags
-=======
 from .langfuse_callback_handler import LangfuseCallbackHandler, get_metadata, get_tags, get_tool_usage, get_skills
-
-from .tools import _build_retrieval_tool
->>>>>>> 3cc6d99e
 from .safe_output_parser import SafeOutputParser
 
 
@@ -420,34 +414,15 @@
         tools_groups = skill_tool.get_tools_from_skills(skills, llm, pred_args, self.embedding_model)
 
         all_tools = []
-<<<<<<< HEAD
         for skill_type, tools in tools_groups.items():
             for tool in tools:
                 if isinstance(tool, dict):
                     tool = Tool(
-                        name=tool['name'],
-                        func=tool['func'],
-                        description=tool['description'],
-                    )
-                all_tools.append(tool)
-=======
-        for tool in tools:
-            if skill.type == SkillType.RETRIEVAL.value:
-                pred_args["embedding_model"] = self.embedding_model
-                pred_args["llm"] = self.llm
-                all_tools.append(_build_retrieval_tool(tool, pred_args, skill))
-                continue
-            if isinstance(tool, dict):
-                all_tools.append(
-                    Tool(
                         name=tool["name"],
                         func=tool["func"],
                         description=tool["description"],
                     )
-                )
-                continue
-            all_tools.append(tool)
->>>>>>> 3cc6d99e
+                all_tools.append(tool)
         return all_tools
 
     def _get_agent_callbacks(self, args: Dict) -> List:
