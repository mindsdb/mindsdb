from __future__ import annotations

import logging
from typing import (
    Any,
    Dict,
    List,
    Mapping,
    Optional,
)

import pandas as pd
from langchain_core.callbacks import (
    CallbackManagerForLLMRun,
)
from langchain_core.language_models.chat_models import (
    BaseChatModel,
)
from langchain_core.messages import (
    AIMessage,
    BaseMessage,
    ChatMessage,
    FunctionMessage,
    HumanMessage,
    SystemMessage,
)
from langchain_core.outputs import (
    ChatGeneration,
    ChatResult,
)
from langchain_core.pydantic_v1 import root_validator

from mindsdb.interfaces.agents.constants import USER_COLUMN

logger = logging.getLogger(__name__)


def _convert_message_to_dict(message: BaseMessage) -> dict:
    if isinstance(message, ChatMessage):
        message_dict = {"role": message.role, "content": message.content}
    elif isinstance(message, HumanMessage):
        message_dict = {"role": "user", "content": message.content}
    elif isinstance(message, AIMessage):
        message_dict = {"role": "assistant", "content": message.content}
        if "function_call" in message.additional_kwargs:
            message_dict["function_call"] = message.additional_kwargs["function_call"]
    elif isinstance(message, SystemMessage):
        message_dict = {"role": "system", "content": message.content}
    elif isinstance(message, FunctionMessage):
        message_dict = {
            "role": "function",
            "content": message.content,
            "name": message.name,
        }
    else:
        raise ValueError(f"Got unknown type {message}")
    if "name" in message.additional_kwargs:
        message_dict["name"] = message.additional_kwargs["name"]
    return message_dict


class ChatMindsdb(BaseChatModel):
    """A chat model that uses the Mindsdb"""

    model_name: str
    project_name: Optional[str] = 'mindsdb'
    model_info: Optional[dict] = None
    project_datanode: Optional[Any] = None

    class Config:
        """Configuration for this pydantic object."""
        arbitrary_types_allowed = True
        allow_reuse = True

    @property
    def _default_params(self) -> Dict[str, Any]:
        return {}

    def completion(
            self, messages: List[dict]
    ) -> Any:
        problem_definition = self.model_info['problem_definition'].get('using', {})
        output_col = self.model_info['predict']

        # TODO create table for conversational model?
        if len(messages) > 1:
            content = '\n'.join([
                f"{m['role']}: {m['content']}"
                for m in messages
            ])
        else:
            content = messages[0]['content']

        record = {}
        params = {}
<<<<<<< HEAD
        # Default to conversational if not set.
        mode = problem_definition.get('mode', 'conversational')
        if mode == 'conversational' or mode == 'retrieval':
            # flag for langchain to prevent calling agent inside of agent
            if self.model_info['engine'] == 'langchain':
                params['mode'] = 'chat_model'

=======

        if self.model_info['engine'] == 'langchain':
            params['mode'] = 'chat_model'
>>>>>>> 3dc20776
            user_column = problem_definition.get('user_column', USER_COLUMN)
            record[user_column] = content

        elif problem_definition.get('mode') == 'conversational':
            # flag for langchain to prevent calling agent inside of agent
            user_column = problem_definition.get('user_column', USER_COLUMN)
            record[user_column] = content

        elif 'column' in problem_definition:
            # input defined as 'column' param
            record[problem_definition['column']] = content

        else:
            # failback, maybe handler supports template injection
            params['prompt_template'] = content

        predictions = self.project_datanode.predict(
            model_name=self.model_name,
            df=pd.DataFrame([record]),
            params=params,
        )

        col = output_col
        if col not in predictions.columns:
            # get first column
            col = predictions.columns[0]

        # get first row
        result = predictions[col][0]

        # TODO token calculation
        return {
            'messages': [result]
        }

    @root_validator(allow_reuse=True)
    def validate_environment(cls, values: Dict) -> Dict:

        model_name = values['model_name']
        project_name = values['project_name']

        from mindsdb.api.executor.controllers import SessionController

        session = SessionController()
        session.database = 'mindsdb'

        values['model_info'] = session.model_controller.get_model(model_name, project_name=project_name)

        project_datanode = session.datahub.get(values['project_name'])

        values["project_datanode"] = project_datanode

        return values

    def _generate(
            self,
            messages: List[BaseMessage],
            stop: Optional[List[str]] = None,
            run_manager: Optional[CallbackManagerForLLMRun] = None,
            stream: Optional[bool] = None,
            **kwargs: Any,
    ) -> ChatResult:

        message_dicts = [_convert_message_to_dict(m) for m in messages]

        response = self.completion(
            messages=message_dicts
        )
        return self._create_chat_result(response)

    def _create_chat_result(self, response: Mapping[str, Any]) -> ChatResult:
        generations = []
        for content in response["messages"]:
            message = AIMessage(content=content)
            gen = ChatGeneration(
                message=message,
                generation_info=dict(finish_reason=None),
            )
            generations.append(gen)
        token_usage = response.get("usage", {})
        set_model_value = self.model_name
        if self.model_name is not None:
            set_model_value = self.model_name
        llm_output = {"token_usage": token_usage, "model": set_model_value}
        return ChatResult(generations=generations, llm_output=llm_output)

    @property
    def _identifying_params(self) -> Dict[str, Any]:
        """Get the identifying parameters."""
        set_model_value = self.model_name
        if self.model_name is not None:
            set_model_value = self.model_name
        return {
            "model_name": set_model_value,
        }

    @property
    def _llm_type(self) -> str:
        return "mindsdb"<|MERGE_RESOLUTION|>--- conflicted
+++ resolved
@@ -93,7 +93,6 @@
 
         record = {}
         params = {}
-<<<<<<< HEAD
         # Default to conversational if not set.
         mode = problem_definition.get('mode', 'conversational')
         if mode == 'conversational' or mode == 'retrieval':
@@ -101,16 +100,6 @@
             if self.model_info['engine'] == 'langchain':
                 params['mode'] = 'chat_model'
 
-=======
-
-        if self.model_info['engine'] == 'langchain':
-            params['mode'] = 'chat_model'
->>>>>>> 3dc20776
-            user_column = problem_definition.get('user_column', USER_COLUMN)
-            record[user_column] = content
-
-        elif problem_definition.get('mode') == 'conversational':
-            # flag for langchain to prevent calling agent inside of agent
             user_column = problem_definition.get('user_column', USER_COLUMN)
             record[user_column] = content
 
