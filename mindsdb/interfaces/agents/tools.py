--- conflicted
+++ resolved
@@ -45,11 +45,7 @@
 
     # Can run into weird validation errors when unpacking rag_params directly into constructor.
     rag_config = RAGPipelineModel(
-<<<<<<< HEAD
         embeddings_model=rag_params.get('embeddings_model', DEFAULT_EMBEDDINGS_MODEL_CLASS())
-=======
-        embedding_model=rag_params['embedding_model']
->>>>>>> 698c2a60
     )
     if 'documents' in rag_params:
         rag_config.documents = rag_params['documents']
