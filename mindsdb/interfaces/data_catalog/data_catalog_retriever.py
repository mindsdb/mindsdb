--- conflicted
+++ resolved
@@ -1,7 +1,5 @@
-<<<<<<< HEAD
 from typing import List, Optional, Union
-=======
->>>>>>> a4719e10
+
 import pandas as pd
 
 from mindsdb.integrations.libs.api_handler import MetaAPIHandler
@@ -47,13 +45,7 @@
         """
         Retrieve the table metadata from the handler.
         """
-<<<<<<< HEAD
         logger.info(f"Retrieving {', '.join(self.table_names) if self.table_names else 'all'} tables for {self.database_name}")
-=======
-        self.logger.info(
-            f"Retrieving {', '.join(self.table_names) if self.table_names else 'all'} tables for {self.database_name}"
-        )
->>>>>>> a4719e10
         response = self.data_handler.meta_get_tables(self.table_names)
         if response.resp_type == RESPONSE_TYPE.ERROR:
             logger.error(f"Failed to retrieve tables for {self.database_name}: {response.error_message}")
@@ -68,13 +60,7 @@
         """
         Retrieve the column metadata from the handler.
         """
-<<<<<<< HEAD
         logger.info(f"Retrieving columns for {', '.join(self.table_names) if self.table_names else 'all'} tables for {self.database_name}")
-=======
-        self.logger.info(
-            f"Retrieving columns for {', '.join(self.table_names) if self.table_names else 'all'} tables for {self.database_name}"
-        )
->>>>>>> a4719e10
         response = self.data_handler.meta_get_columns(self.table_names)
         if response.resp_type == RESPONSE_TYPE.ERROR:
             logger.error(f"Failed to retrieve columns for {self.database_name}: {response.error_message}")
@@ -89,21 +75,10 @@
         """
         Retrieve the column statistics from the handler.
         """
-<<<<<<< HEAD
         logger.info(f"Retrieving column statistics for {', '.join(self.table_names) if self.table_names else 'all'} tables for {self.database_name}")
         response = self.data_handler.meta_get_column_statistics(self.table_names)
         if response.resp_type == RESPONSE_TYPE.ERROR:
             logger.error(f"Failed to retrieve column statistics for {self.database_name}: {response.error_message}")
-=======
-        self.logger.info(
-            f"Retrieving column statistics for {', '.join(self.table_names) if self.table_names else 'all'} tables for {self.database_name}"
-        )
-        response = self.data_handler.meta_get_column_statistics(self.table_names)
-        if response.resp_type == RESPONSE_TYPE.ERROR:
-            self.logger.error(
-                f"Failed to retrieve column statistics for {self.database_name}: {response.error_message}"
-            )
->>>>>>> a4719e10
             return pd.DataFrame()
         elif response.resp_type == RESPONSE_TYPE.OK:
             logger.error(f"No column statistics found for {self.database_name} in the data source.")
@@ -115,13 +90,7 @@
         """
         Retrieve the primary keys from the handler.
         """
-<<<<<<< HEAD
         logger.info(f"Retrieving primary keys for {', '.join(self.table_names) if self.table_names else 'all'} tables for {self.database_name}")
-=======
-        self.logger.info(
-            f"Retrieving primary keys for {', '.join(self.table_names) if self.table_names else 'all'} tables for {self.database_name}"
-        )
->>>>>>> a4719e10
         response = self.data_handler.meta_get_primary_keys(self.table_names)
         if response.resp_type == RESPONSE_TYPE.ERROR:
             logger.error(f"Failed to retrieve primary keys for {self.database_name}: {response.error_message}")
@@ -136,13 +105,7 @@
         """
         Retrieve the foreign keys from the handler.
         """
-<<<<<<< HEAD
         logger.info(f"Retrieving foreign keys for {', '.join(self.table_names) if self.table_names else 'all'} tables for {self.database_name}")
-=======
-        self.logger.info(
-            f"Retrieving foreign keys for {', '.join(self.table_names) if self.table_names else 'all'} tables for {self.database_name}"
-        )
->>>>>>> a4719e10
         response = self.data_handler.meta_get_foreign_keys(self.table_names)
         if response.resp_type == RESPONSE_TYPE.ERROR:
             logger.error(f"Failed to retrieve foreign keys for {self.database_name}: {response.error_message}")
