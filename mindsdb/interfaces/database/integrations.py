--- conflicted
+++ resolved
@@ -614,22 +614,11 @@
         handler_folder_name = handler_dir.name
 
         import_error = getattr(module, 'import_error', None)
-<<<<<<< HEAD
         handler_meta = self.handlers_import_status[handler_name]
         handler_meta['import']['success'] = import_error is None
         handler_meta['version'] = module.version
-
-=======
-        handler_meta = {
-            'import': {
-                'success': import_error is None,
-                'folder': handler_folder_name,
-                'dependencies': dependencies
-            },
-            'version': module.version,
-            'thread_safe': getattr(module, 'thread_safe', False)
-        }
->>>>>>> d44c90ed
+        handler_meta['thread_safe'] = getattr(module, 'thread_safe', False)
+
         if import_error is not None:
             handler_meta['import']['error_message'] = str(import_error)
 
