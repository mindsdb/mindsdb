import os
import sys
import base64
import shutil
import ast
import time
import tempfile
import importlib
import threading
import inspect
<<<<<<< HEAD
import multiprocessing
=======
from time import time
>>>>>>> e2fce8ef
from pathlib import Path
from copy import deepcopy
from typing import Optional
from textwrap import dedent
from collections import OrderedDict

from sqlalchemy import func

from mindsdb.interfaces.storage import db
from mindsdb.utilities.config import Config
from mindsdb.utilities.exception import EntityNotExistsError
from mindsdb.interfaces.storage.fs import FsStore, FileStorage, RESOURCE_GROUP
from mindsdb.interfaces.storage.model_fs import HandlerStorage
from mindsdb.interfaces.file.file_controller import FileController
from mindsdb.integrations.libs.base import DatabaseHandler
from mindsdb.integrations.libs.base import BaseMLEngine
from mindsdb.integrations.libs.api_handler import APIHandler
from mindsdb.integrations.libs.const import HANDLER_CONNECTION_ARG_TYPE as ARG_TYPE, HANDLER_TYPE
from mindsdb.interfaces.model.functions import get_model_records
from mindsdb.utilities.context import context as ctx
from mindsdb.utilities import log
from mindsdb.integrations.libs.ml_exec_base import BaseMLEngineExec
from mindsdb.integrations.libs.base import BaseHandler
import mindsdb.utilities.profiler as profiler

logger = log.getLogger(__name__)


class HandlersCache:
    """ Cache for data handlers that keep connections opened during ttl time from handler last use
    """

    def __init__(self, ttl: int = 60):
        """ init cache

            Args:
                ttl (int): time to live (in seconds) for record in cache
        """
        self.ttl = ttl
        self.handlers = {}
        self._lock = threading.RLock()
        self._stop_event = threading.Event()
        self.cleaner_thread = None

    def __del__(self):
        self._stop_clean()

    def _start_clean(self) -> None:
        """ start worker that close connections after ttl expired
        """
        if (
            isinstance(self.cleaner_thread, threading.Thread)
            and self.cleaner_thread.is_alive()
        ):
            return
        self._stop_event.clear()
        self.cleaner_thread = threading.Thread(target=self._clean)
        self.cleaner_thread.daemon = True
        self.cleaner_thread.start()

    def _stop_clean(self) -> None:
        """ stop clean worker
        """
        self._stop_event.set()

    def set(self, handler: DatabaseHandler):
        """ add (or replace) handler in cache

            Args:
                handler (DatabaseHandler)
        """
        with self._lock:
            try:
                # If the handler is defined to be thread safe, set 0 as the last element of the key, otherwise set the thrad ID.
                key = (handler.name, ctx.company_id, 0 if getattr(handler, 'thread_safe', False) else threading.get_native_id())
                handler.connect()
                self.handlers[key] = {
                    'handler': handler,
                    'expired_at': time.time() + self.ttl
                }
            except Exception:
                pass
            self._start_clean()

    def get(self, name: str) -> Optional[DatabaseHandler]:
        """ get handler from cache by name

            Args:
                name (str): handler name

            Returns:
                DatabaseHandler
        """
        with self._lock:
            # If the handler is not thread safe, the thread ID will be assigned to the last element of the key.
            key = (name, ctx.company_id, threading.get_native_id())
            if key not in self.handlers:
                # If the handler is thread safe, a 0 will be assigned to the last element of the key.
                key = (name, ctx.company_id, 0)
            if (
                key not in self.handlers
                or self.handlers[key]['expired_at'] < time.time()
            ):
                return None
            self.handlers[key]['expired_at'] = time.time() + self.ttl
            return self.handlers[key]['handler']

    def delete(self, name: str) -> None:
        """ delete handler from cache

            Args:
                name (str): handler name
        """
        with self._lock:
            key = (name, ctx.company_id, threading.get_native_id())
            if key in self.handlers:
                try:
                    self.handlers[key].disconnect()
                except Exception:
                    pass
                del self.handlers[key]
            if len(self.handlers) == 0:
                self._stop_clean()

    def _clean(self) -> None:
        """ worker that delete from cache handlers that was not in use for ttl
        """
        while self._stop_event.wait(timeout=3) is False:
            with self._lock:
                for key in list(self.handlers.keys()):
                    if (
                        self.handlers[key]['expired_at'] < time.time()
                        and sys.getrefcount(self.handlers[key]) == 2    # returned ref count is always 1 higher
                    ):
                        try:
                            self.handlers[key].disconnect()
                        except Exception:
                            pass
                        del self.handlers[key]
                if len(self.handlers) == 0:
                    self._stop_event.set()


class IntegrationController:
    @staticmethod
    def _is_not_empty_str(s):
        return isinstance(s, str) and len(s) > 0

    def __init__(self):
        self._import_lock = threading.Lock()
        self._load_handler_modules()
        self.handlers_cache = HandlersCache()

    def _add_integration_record(self, name, engine, connection_args):
        integration_record = db.Integration(
            name=name,
            engine=engine,
            data=connection_args or {},
            company_id=ctx.company_id
        )
        db.session.add(integration_record)
        db.session.commit()
        return integration_record.id

    def add(self, name, engine, connection_args):

        logger.debug(
            "%s: add method calling name=%s, engine=%s, connection_args=%s, company_id=%s",
            self.__class__.__name__, name, engine, connection_args, ctx.company_id
        )
        handler_meta = self.get_handler_meta(engine)

        accept_connection_args = handler_meta.get('connection_args')
        logger.debug("%s: accept_connection_args - %s", self.__class__.__name__, accept_connection_args)

        files_dir = None
        if accept_connection_args is not None and connection_args is not None:
            for arg_name, arg_value in connection_args.items():
                if (
                    arg_name in accept_connection_args
                    and accept_connection_args[arg_name]['type'] == ARG_TYPE.PATH
                ):
                    if files_dir is None:
                        files_dir = tempfile.mkdtemp(prefix='mindsdb_files_')
                    shutil.copy(arg_value, files_dir)
                    connection_args[arg_name] = Path(arg_value).name

        integration_id = self._add_integration_record(name, engine, connection_args)

        if files_dir is not None:
            store = FileStorage(
                resource_group=RESOURCE_GROUP.INTEGRATION,
                resource_id=integration_id,
                sync=False
            )
            store.add(files_dir, '')
            store.push()

        if handler_meta.get('type') == HANDLER_TYPE.ML:
            ml_handler = self.get_ml_handler(name)
            ml_handler.create_engine(connection_args, integration_id)

        return integration_id

    def modify(self, name, data):
        self.handlers_cache.delete(name)
        integration_record = self._get_integration_record(name)
        old_data = deepcopy(integration_record.data)
        for k in old_data:
            if k not in data:
                data[k] = old_data[k]

        integration_record.data = data
        db.session.commit()

    def delete(self, name):
        if name in ('files', 'lightwood'):
            raise Exception('Unable to drop: is system database')

        self.handlers_cache.delete(name)

        # check permanent integration
        if name in self.handler_modules:
            handler = self.handler_modules[name]

            if getattr(handler, 'permanent', False) is True:
                raise Exception('Unable to drop: is permanent integration')

        integration_record = self._get_integration_record(name)

        # if this is ml engine
        engine_models = get_model_records(ml_handler_name=name, deleted_at=None)
        active_models = [m.name for m in engine_models if m.deleted_at is None]
        if len(active_models) > 0:
            raise Exception(f'Unable to drop ml engine with active models: {active_models}')

        # check linked predictors
        models = get_model_records()
        for model in models:
            if (
                model.data_integration_ref is not None
                and model.data_integration_ref.get('type') == 'integration'
                and isinstance(model.data_integration_ref.get('id'), int)
                and model.data_integration_ref['id'] == integration_record.id
            ):
                model.data_integration_ref = None

        # unlink deleted models
        for model in engine_models:
            if model.deleted_at is not None:
                model.integration_id = None

        db.session.delete(integration_record)
        db.session.commit()

    def _get_integration_record_data(self, integration_record, show_secrets=True):
        if (
            integration_record is None
            or integration_record.data is None
            or isinstance(integration_record.data, dict) is False
        ):
            return None
        data = deepcopy(integration_record.data)

        bundle_path = data.get('secure_connect_bundle')
        mysql_ssl_ca = data.get('ssl_ca')
        mysql_ssl_cert = data.get('ssl_cert')
        mysql_ssl_key = data.get('ssl_key')
        if (
            data.get('type') in ('mysql', 'mariadb')
            and (
                self._is_not_empty_str(mysql_ssl_ca)
                or self._is_not_empty_str(mysql_ssl_cert)
                or self._is_not_empty_str(mysql_ssl_key)
            )
            or data.get('type') in ('cassandra', 'scylla')
            and bundle_path is not None
        ):
            fs_store = FsStore()
            integrations_dir = Config()['paths']['integrations']
            folder_name = f'integration_files_{integration_record.company_id}_{integration_record.id}'
            fs_store.get(
                folder_name,
                base_dir=integrations_dir
            )

        integration_module = self.get_handler_module(integration_record.engine)
        integration_type = getattr(integration_module, 'type', None)

        if show_secrets is False:
            connection_args = getattr(integration_module, 'connection_args', None)
            if isinstance(connection_args, dict):
                if integration_type == HANDLER_TYPE.DATA:
                    for key, value in connection_args.items():
                        if key in data and value.get('secret', False) is True:
                            data[key] = '******'
                elif integration_type == HANDLER_TYPE.ML:
                    creation_args = connection_args.get('creation_args')
                    if isinstance(creation_args, dict):
                        for key, value in creation_args.items():
                            if key in data and value.get('secret', False) is True:
                                data[key] = '******'
                else:
                    raise ValueError(f'Unexpected handler type: {integration_type}')
            else:
                # region obsolete, del in future
                if 'password' in data:
                    data['password'] = None
                if (
                    data.get('type') == 'redis'
                    and isinstance(data.get('connection'), dict)
                    and 'password' in data['connection']
                ):
                    data['connection'] = None
                # endregion

        class_type = None
        if integration_module is not None and inspect.isclass(integration_module.Handler):
            if issubclass(integration_module.Handler, DatabaseHandler):
                class_type = 'sql'
            if issubclass(integration_module.Handler, APIHandler):
                class_type = 'api'
            if issubclass(integration_module.Handler, BaseMLEngine):
                class_type = 'ml'

        return {
            'id': integration_record.id,
            'name': integration_record.name,
            'type': integration_type,
            'class_type': class_type,
            'engine': integration_record.engine,
            'permanent': getattr(integration_module, 'permanent', False),
            'date_last_update': deepcopy(integration_record.updated_at),  # to del ?
            'connection_data': data
        }

    def get_by_id(self, integration_id, show_secrets=True):
        integration_record = (
            db.session.query(db.Integration)
            .filter_by(company_id=ctx.company_id, id=integration_id)
            .first()
        )
        return self._get_integration_record_data(integration_record, show_secrets)

    def get(self, name, show_secrets=True, case_sensitive=False):
        try:
            integration_record = self._get_integration_record(name, case_sensitive)
        except EntityNotExistsError:
            return None
        return self._get_integration_record_data(integration_record, show_secrets)

    @staticmethod
    def _get_integration_record(name: str, case_sensitive: bool = False) -> db.Integration:
        """Get integration record by name

        Args:
            name (str): name of the integration
            case_sensitive (bool): should search be case sensitive or not

        Retruns:
            db.Integration
        """
        if case_sensitive:
            integration_records = db.session.query(db.Integration).filter_by(
                company_id=ctx.company_id,
                name=name
            ).all()
            if len(integration_records) > 1:
                raise Exception(f"There is {len(integration_records)} integrations with name '{name}'")
            if len(integration_records) == 0:
                raise EntityNotExistsError(f"There is no integration with name '{name}'")
            integration_record = integration_records[0]
        else:
            integration_record = db.session.query(db.Integration).filter(
                (db.Integration.company_id == ctx.company_id)
                & (func.lower(db.Integration.name) == func.lower(name))
            ).first()
            if integration_record is None:
                raise EntityNotExistsError(f"There is no integration with name '{name}'")

        return integration_record

    def get_all(self, show_secrets=True):
        integration_records = db.session.query(db.Integration).filter_by(company_id=ctx.company_id).all()
        integration_dict = {}
        for record in integration_records:
            if record is None or record.data is None:
                continue
            integration_dict[record.name] = self._get_integration_record_data(record, show_secrets)
        return integration_dict

    def _make_handler_args(self, name: str, handler_type: str, connection_data: dict, integration_id: int = None,
                           file_storage: FileStorage = None, handler_storage: HandlerStorage = None):
        handler_args = dict(
            name=name,
            integration_id=integration_id,
            connection_data=connection_data,
            file_storage=file_storage,
            handler_storage=handler_storage
        )

        if handler_type == 'files':
            handler_args['file_controller'] = FileController()
        elif self.handler_modules.get(handler_type, False).type == HANDLER_TYPE.ML:
            handler_args['handler_controller'] = self
            handler_args['company_id'] = ctx.company_id

        return handler_args

    def create_tmp_handler(self, name: str, engine: str, connection_args: dict) -> dict:
        """Create temporary handler, mostly for testing connections

        Args:
            name (str): Integration  name
            engine (str): Integration engine name
            connection_args (dict): Connection arguments

        Returns:
            HandlerClass: Handler class instance
        """
        integration_id = int(time.time() * 10000)

        file_storage = FileStorage(
            resource_group=RESOURCE_GROUP.INTEGRATION,
            resource_id=integration_id,
            root_dir='tmp',
            sync=False
        )
        handler_storage = HandlerStorage(integration_id, root_dir='tmp', is_temporal=True)

        HandlerClass = self.handler_modules[engine].Handler
        handler_args = self._make_handler_args(
            name=name,
            handler_type=engine,
            connection_data=connection_args,
            integration_id=integration_id,
            file_storage=file_storage,
            handler_storage=handler_storage,
        )
        handler = HandlerClass(**handler_args)
        return handler

    def copy_integration_storage(self, integration_id_from, integration_id_to):
        storage_from = HandlerStorage(integration_id_from)
        root_path = ''

        if storage_from.is_empty():
            return None
        folder_from = storage_from.folder_get(root_path)

        storage_to = HandlerStorage(integration_id_to)
        folder_to = storage_to.folder_get(root_path)

        shutil.copytree(folder_from, folder_to, dirs_exist_ok=True)
        storage_to.folder_sync(root_path)

    def get_ml_handler(self, name: str, case_sensitive: bool = False) -> BaseMLEngine:
        """Get ML handler by name
        Args:
            name (str): name of the handler
            case_sensitive (bool): should case be taken into account when searching by name

        Returns:
            BaseMLEngine
        """
        integration_record = self._get_integration_record(name, case_sensitive)
        integration_engine = integration_record.engine

        integration_meta = self.get_handler_meta(integration_engine)
        if integration_meta is None:
            raise Exception(f"Handler '{name}' does not exists")

        if integration_meta.get('type') != HANDLER_TYPE.ML:
            raise Exception(f"Handler '{name}' must be ML type")

        logger.info(
            f"{self.__class__.__name__}.get_handler: create a ML client "
            + f"{integration_record.name}/{integration_record.id}"
        )
        handler = BaseMLEngineExec(
            name=integration_record.name,
            integration_id=integration_record.id,
            handler_module=self.handler_modules[integration_engine]
        )

        return handler

    @profiler.profile()
    def get_data_handler(self, name: str, case_sensitive: bool = False) -> BaseHandler:
        """Get DATA handler (DB or API) by name
        Args:
            name (str): name of the handler
            case_sensitive (bool): should case be taken into account when searching by name

        Returns:
            BaseHandler: data handler
        """
        handler = self.handlers_cache.get(name)
        if handler is not None:
            return handler

        integration_record = self._get_integration_record(name, case_sensitive)
        integration_engine = integration_record.engine

        integration_meta = self.get_handler_meta(integration_engine)

        if integration_meta.get('type') != HANDLER_TYPE.DATA:
            raise Exception(f"Handler '{name}' must be DATA type")

        integration_data = self._get_integration_record_data(integration_record, True)
        if integration_data is None:
            raise Exception(f"Can't find integration_record for handler '{name}'")
        connection_data = integration_data.get('connection_data', {})
        logger.debug(
            "%s.get_handler: connection_data=%s, engine=%s",
            self.__class__.__name__,
            connection_data, integration_engine
        )

        if integration_meta["import"]["success"] is False:
            msg = dedent(f'''\
                Handler '{integration_engine}' cannot be used. Reason is:
                    {integration_meta['import']['error_message']}
            ''')
            is_cloud = Config().get('cloud', False)
            if is_cloud is False:
                msg += dedent(f'''

                If error is related to missing dependencies, then try to run command in shell and restart mindsdb:
                    pip install mindsdb[{integration_engine}]
                ''')
            logger.debug(msg)
            raise Exception(msg)

        connection_args = integration_meta.get('connection_args')
        logger.debug("%s.get_handler: connection args - %s", self.__class__.__name__, connection_args)

        file_storage = FileStorage(
            resource_group=RESOURCE_GROUP.INTEGRATION,
            resource_id=integration_record.id,
            sync=True,
        )
        handler_storage = HandlerStorage(integration_record.id)

        if isinstance(connection_args, (dict, OrderedDict)):
            files_to_get = {
                arg_name: arg_value for arg_name, arg_value in connection_data.items()
                if arg_name in connection_args and connection_args.get(arg_name)['type'] == ARG_TYPE.PATH
            }
            if len(files_to_get) > 0:

                for file_name, file_path in files_to_get.items():
                    connection_data[file_name] = file_storage.get_path(file_path)

        handler_ars = self._make_handler_args(
            name=name,
            handler_type=integration_engine,
            connection_data=connection_data,
            integration_id=integration_data['id'],
            file_storage=file_storage,
            handler_storage=handler_storage
        )

        logger.info(
            "%s.get_handler: create a client to db service of %s type, args - %s",
            self.__class__.__name__,
            integration_engine, handler_ars
        )
        HandlerClass = self.handler_modules[integration_engine].Handler
        handler = HandlerClass(**handler_ars)
        self.handlers_cache.set(handler)

        return handler

    def reload_handler_module(self, handler_name):
        importlib.reload(self.handler_modules[handler_name])
        try:
            handler_meta = self._get_handler_meta(self.handler_modules[handler_name], handler_name)
        except Exception as e:
            handler_meta = self.handlers_import_status[handler_name]
            handler_meta['import']['success'] = False
            handler_meta['import']['error_message'] = str(e)

        self.handlers_import_status[handler_name] = handler_meta

    def _read_dependencies(self, path):
        dependencies = []
        requirements_txt = Path(path).joinpath('requirements.txt')
        if requirements_txt.is_file():
            with open(str(requirements_txt), 'rt') as f:
                dependencies = [x.strip(' \t\n') for x in f.readlines()]
                dependencies = [x for x in dependencies if len(x) > 0]
        return dependencies

    def _get_handler_meta(self, handler_name):

        module = self.handler_modules[handler_name]

        handler_dir = Path(module.__path__[0])
        handler_folder_name = handler_dir.name

        import_error = getattr(module, 'import_error', None)
        handler_meta = self.handlers_import_status[handler_name]
        handler_meta['import']['success'] = import_error is None
        handler_meta['version'] = module.version
        handler_meta['thread_safe'] = getattr(module, 'thread_safe', False)

        if import_error is not None:
            handler_meta['import']['error_message'] = str(import_error)

        handler_type = getattr(module, 'type', None)
        if handler_type == HANDLER_TYPE.ML:
            # for ml engines, patch the connection_args from the argument probing
            if hasattr(module, 'Handler'):
                handler_class = module.Handler
                try:
                    prediction_args = handler_class.prediction_args()
                    creation_args = getattr(module, 'creation_args', handler_class.creation_args())
                    connection_args = {
                        "prediction": prediction_args,
                        "creation_args": creation_args
                    }
                    setattr(module, 'connection_args', connection_args)
                    logger.debug("Patched connection_args for %s", handler_folder_name)
                except Exception as e:
                    # do nothing
                    logger.debug("Failed to patch connection_args for %s, reason: %s", handler_folder_name, str(e))
        module_attrs = [attr for attr in [
            'connection_args_example',
            'connection_args',
            'description',
            'type',
            'title'
        ] if hasattr(module, attr)]

        for attr in module_attrs:
            handler_meta[attr] = getattr(module, attr)

        # region icon
        if hasattr(module, 'icon_path'):
            try:
                icon_path = handler_dir.joinpath(module.icon_path)
                icon_type = icon_path.name[icon_path.name.rfind('.') + 1:].lower()

                if icon_type == 'svg':
                    with open(str(icon_path), 'rt') as f:
                        handler_meta['icon'] = {
                            'data': f.read()
                        }
                else:
                    with open(str(icon_path), 'rb') as f:
                        handler_meta['icon'] = {
                            'data': base64.b64encode(f.read()).decode('utf-8')
                        }

                handler_meta['icon']['name'] = icon_path.name
                handler_meta['icon']['type'] = icon_type
            except Exception as e:
                logger.error(f'Error reading icon for {handler_folder_name}, {e}!')

        # endregion
        if hasattr(module, 'permanent'):
            handler_meta['permanent'] = module.permanent
        else:
            if handler_meta.get('name') in ('files', 'views', 'lightwood'):
                handler_meta['permanent'] = True
            else:
                handler_meta['permanent'] = False

        return handler_meta

    def _load_handler_modules(self):
        mindsdb_path = Path(importlib.util.find_spec('mindsdb').origin).parent
        handlers_path = mindsdb_path.joinpath('integrations/handlers')

        # edge case: running from tests directory, find_spec finds the base folder instead of actual package
        if not os.path.isdir(handlers_path):
            mindsdb_path = Path(importlib.util.find_spec('mindsdb').origin).parent.joinpath('mindsdb')
            handlers_path = mindsdb_path.joinpath('integrations/handlers')

        self.handler_modules = {}
        self.handlers_import_status = {}
        for handler_dir in handlers_path.iterdir():
            if handler_dir.is_dir() is False or handler_dir.name.startswith('__'):
                continue

            handler_info = self._get_handler_info(handler_dir)
            if 'name' not in handler_info:
                continue
            handler_name = handler_info['name']
            dependencies = self._read_dependencies(handler_dir)
            handler_meta = {
                'path': handler_dir,
                'import': {
                    'success': None,
                    'error_message': None,
                    'folder': handler_dir.name,
                    'dependencies': dependencies,
                },
                'name': handler_name,
                'permanent': handler_info.get('permanent', False),
            }
            self.handlers_import_status[handler_name] = handler_meta

        # import all handlers in thread
        def import_handlers():
            self.get_handlers_import_status()

        thread = threading.Thread(target=import_handlers)
        thread.start()

    def _get_handler_info(self, handler_dir: Path):

        init_file = handler_dir / '__init__.py'
        if not init_file.exists():
            return {}
        code = ast.parse(open(init_file).read())

        info = {}
        for item in code.body:
            if not isinstance(item, ast.Assign):
                continue
            if isinstance(item.targets[0], ast.Name) and isinstance(item.value, ast.Constant):
                info[item.targets[0].id] = item.value.value

        return info

    def import_handler(self, handler_name: str, base_import: str = None):
        with self._import_lock:
            handler_meta = self.handlers_import_status[handler_name]
            handler_dir = handler_meta['path']

            handler_folder_name = str(handler_dir.name)
            if base_import is None:
                base_import = 'mindsdb.integrations.handlers.'

            try:
                handler_module = importlib.import_module(f'{base_import}{handler_folder_name}')
                self.handler_modules[handler_name] = handler_module
                handler_meta = self._get_handler_meta(handler_name)
            except Exception as e:
                handler_meta['import']['success'] = False
                handler_meta['import']['error_message'] = str(e)

            self.handlers_import_status[handler_meta['name']] = handler_meta
            return handler_meta

    def get_handlers_import_status(self):
        # tries to import all not imported yet

        result = {}
        for handler_name in self.handlers_import_status.keys():
            handler_meta = self.get_handler_meta(handler_name)
            result[handler_name] = handler_meta

        return result

    def get_handlers_metadata(self):
        return self.handlers_import_status

    def get_handler_meta(self, handler_name):
        handler_meta = self.handlers_import_status.get(handler_name)
        if handler_meta is None:
            return
        if handler_meta["import"]["success"] is None:
            handler_meta = self.import_handler(handler_name)
        return handler_meta

    def get_handler_module(self, handler_name):
        handler_meta = self.get_handler_meta(handler_name)
        if handler_meta is None:
            return
        if handler_meta["import"]["success"]:
            return self.handler_modules[handler_name]


integration_controller = IntegrationController()<|MERGE_RESOLUTION|>--- conflicted
+++ resolved
@@ -8,11 +8,6 @@
 import importlib
 import threading
 import inspect
-<<<<<<< HEAD
-import multiprocessing
-=======
-from time import time
->>>>>>> e2fce8ef
 from pathlib import Path
 from copy import deepcopy
 from typing import Optional
