import datetime as dt
import re

import sqlalchemy as sa
from dateutil.relativedelta import relativedelta
from mindsdb_sql import ParsingException, parse_sql

<<<<<<< HEAD
from mindsdb.interfaces.database.projects import ProjectController
from mindsdb.interfaces.storage import db
from mindsdb.utilities import log
from mindsdb.utilities.config import Config
from mindsdb.utilities.context import context as ctx

logger = log.getLogger(__name__)
=======
from mindsdb_sql import parse_sql, ParsingException

from mindsdb.utilities import log
from mindsdb.utilities.context import context as ctx
from mindsdb.utilities.exception import EntityExistsError, EntityNotExistsError
from mindsdb.interfaces.storage import db
from mindsdb.interfaces.database.projects import ProjectController
from mindsdb.interfaces.query_context.context_controller import query_context_controller
>>>>>>> 910d705e


def split_sql(sql):
    # split sql by ';' ignoring delimiter in quotes
    pattern = re.compile(r"""((?:[^;"']|"[^"]*"|'[^']*')+)""")
    return pattern.split(sql)[1::2]


def calc_next_date(schedule_str, base_date: dt.datetime):
    schedule_str = schedule_str.lower().strip()

    repeat_prefix = "every "
    if schedule_str.startswith(repeat_prefix):
        repeat_str = schedule_str[len(repeat_prefix) :]  # noqa: E203
    else:
        # TODO cron format
        raise NotImplementedError(f"Schedule: {schedule_str}")

    items = repeat_str.split()

    if len(items) == 1:
        value = "1"
        period = items[0]
    elif len(items) == 2:
        value, period = items
    else:
        raise Exception(f"Can't parse repeat string: {repeat_str}")

    if not value.isdigit():
        raise Exception(f"Number expected: {value}")
    value = int(value)
    if period in ("minute", "minutes", "min"):
        delta = dt.timedelta(minutes=value)
    elif period in ("hour", "hours"):
        delta = dt.timedelta(hours=value)
    elif period in ("day", "days"):
        delta = dt.timedelta(days=value)
    elif period in ("week", "weeks"):
        delta = dt.timedelta(days=value * 7)  # 1 week = 7 days
    elif period in ("month", "months"):
        delta = relativedelta(months=value)
    else:
        raise Exception(f"Unknown period: {period}")

<<<<<<< HEAD
    config = Config()

    is_cloud = config.get("cloud", False)
    if is_cloud and ctx.user_class == 0:
        if delta < dt.timedelta(days=1):
            raise Exception("Minimal allowed period can't be less than one day")
=======
    # period limitation disabled for now
    # config = Config()
    # is_cloud = config.get('cloud', False)
    # if is_cloud and ctx.user_class == 0:
    #     if delta < dt.timedelta(days=1):
    #         raise Exception("Minimal allowed period can't be less than one day")
>>>>>>> 910d705e

    next_date = base_date + delta

    return next_date


class JobsController:
    def add(self, name, project_name, query_str, start_at, end_at, repeat_str):

        if project_name is None:
            project_name = "mindsdb"
        project_controller = ProjectController()
        project = project_controller.get(name=project_name)

        # check if exists
        record = (
            db.session.query(db.Jobs)
            .filter_by(
                company_id=ctx.company_id,
                name=name,
                project_id=project.id,
                deleted_at=sa.null(),
            )
            .first()
        )
        if record is not None:
<<<<<<< HEAD
            raise Exception(f"Job already exists: {name}")
=======
            raise EntityExistsError('Job already exists', name)
>>>>>>> 910d705e

        if start_at is not None:
            start_at = self._parse_date(start_at)
            if start_at < dt.datetime.now():
                start_at = dt.datetime.now()
        else:
            start_at = dt.datetime.now()

        if end_at is not None:
            end_at = self._parse_date(end_at)

            if end_at < start_at:
                raise Exception(f"Wrong end date {start_at} > {end_at}")

        # check sql = try to parse it
        for sql in split_sql(query_str):
            try:
                # replace template variables with null
                sql = re.sub(r"\{\{[\w\d]+}}", "", sql)

                parse_sql(sql, dialect="mindsdb")
            except ParsingException as e:
                raise ParsingException(f"Unable to parse: {sql}: {e}")

        # plan next run
        next_run_at = start_at

        schedule_str = None
        if repeat_str is not None:
            schedule_str = "every " + repeat_str

            # try to calculate schedule string
            calc_next_date(schedule_str, start_at)
        else:
            # no schedule for job end_at is meaningless
            end_at = None

        # create job record
        record = db.Jobs(
            company_id=ctx.company_id,
            user_class=ctx.user_class,
            name=name,
            project_id=project.id,
            query_str=query_str,
            start_at=start_at,
            end_at=end_at,
            next_run_at=next_run_at,
            schedule_str=schedule_str,
        )
        db.session.add(record)
        db.session.commit()

    def _parse_date(self, date_str):

        if date_str.upper() == "NOW":
            return dt.datetime.now()

        date_formats = ["%Y-%m-%d %H:%M:%S", "%Y-%m-%d"]
        date = None
        for date_format in date_formats:
            try:
                date = dt.datetime.strptime(date_str, date_format)
            except ValueError:
                pass
        if date is None:
            raise ValueError(f"Can't parse date: {date_str}")
        return date

    def delete(self, name, project_name):
        project_controller = ProjectController()
        project = project_controller.get(name=project_name)

        # check if exists
        record = (
            db.session.query(db.Jobs)
            .filter_by(
                company_id=ctx.company_id,
                name=name,
                project_id=project.id,
                deleted_at=sa.null(),
            )
            .first()
        )
        if record is None:
<<<<<<< HEAD
            raise Exception(f"Job not exists: {name}")
=======
            raise EntityNotExistsError('Job does not exist', name)
>>>>>>> 910d705e

        self._delete_record(record)
        db.session.commit()

        # delete context
        query_context_controller.drop_query_context('job', record.id)

    def _delete_record(self, record):
        record.deleted_at = dt.datetime.now()

    def get_list(self, project_name=None):

        query = db.session.query(db.Jobs).filter_by(
            company_id=ctx.company_id, deleted_at=sa.null()
        )

        project_controller = ProjectController()
        if project_name is not None:
            project = project_controller.get(name=project_name)
            query = query.filter_by(project_id=project.id)

        data = []
        project_names = {i.id: i.name for i in project_controller.get_list()}
        for record in query:
<<<<<<< HEAD
            data.append(
                {
                    "id": record.id,
                    "name": record.name,
                    "project": project_names[record.project_id],
                    "start_at": record.start_at,
                    "end_at": record.end_at,
                    "next_run_at": record.next_run_at,
                    "schedule_str": record.schedule_str,
                    "query": record.query_str,
                }
            )
=======
            data.append({
                'id': record.id,
                'name': record.name,
                'project': project_names[record.project_id],
                'start_at': record.start_at,
                'end_at': record.end_at,
                'next_run_at': record.next_run_at,
                'schedule_str': record.schedule_str,
                'query': record.query_str,
                'variables': query_context_controller.get_context_vars('job', record.id)
            })
>>>>>>> 910d705e
        return data

    def get_history(self, project_name=None):
        query = (
            db.session.query(db.JobsHistory, db.Jobs)
            .filter_by(
                company_id=ctx.company_id,
            )
            .outerjoin(db.Jobs, db.Jobs.id == db.JobsHistory.job_id)
        )

        project_controller = ProjectController()
        if project_name is not None:
            project = project_controller.get(name=project_name)
            query = query.filter_by(project_id=project.id)

        data = []
        project_names = {i.id: i.name for i in project_controller.get_list()}
        for record in query:
            data.append(
                {
                    "name": record.Jobs.name,
                    "project": project_names[record.Jobs.project_id],
                    "run_start": record.JobsHistory.start_at,
                    "run_end": record.JobsHistory.end_at,
                    "error": record.JobsHistory.error,
                    "query": record.JobsHistory.query_str,
                }
            )
        return data


class JobsExecutor:
    def get_next_tasks(self):
        # filter next_run < now
<<<<<<< HEAD
        query = (
            db.session.query(db.Jobs)
            .filter(
                db.Jobs.next_run_at < dt.datetime.now(), db.Jobs.deleted_at == sa.null()
            )
            .order_by(db.Jobs.next_run_at)
        )
=======
        query = db.session.query(db.Jobs).filter(
            db.Jobs.next_run_at < dt.datetime.now(),
            db.Jobs.deleted_at == sa.null(),
            db.Jobs.active == True,  # noqa
        ).order_by(db.Jobs.next_run_at)
>>>>>>> 910d705e

        return query.all()

    def update_task_schedule(self, record):
        # calculate next run

        if record.next_run_at > dt.datetime.now():
            # do nothing, it is already planned in future
            return

        if record.schedule_str is None:
            # not need to run it anymore
            self._delete_record(record)
            return

        next_run_at = calc_next_date(record.schedule_str, base_date=record.next_run_at)

        if next_run_at is None:
            # no need to run it
            self._delete_record(record)
        elif record.end_at is not None and next_run_at > record.end_at:
            self._delete_record(record)
        else:
            # plan next run, but not in the past
            if next_run_at < dt.datetime.now():
                next_run_at = dt.datetime.now()
            record.next_run_at = next_run_at

    def _delete_record(self, record):
        record.deleted_at = dt.datetime.now()

    def lock_record(self, record_id):
        # workaround for several concurrent workers on cloud:
        #  create history record before start of task
        record = db.Jobs.query.get(record_id)

        try:

            history_record = db.JobsHistory(
                job_id=record.id,
                start_at=record.next_run_at,
                company_id=record.company_id,
            )

            db.session.add(history_record)
            db.session.commit()

            return history_record.id

        except (KeyboardInterrupt, SystemExit):
            raise
        except Exception:
            db.session.rollback()

            # check if it is an old lock
            history_record = db.JobsHistory.query.filter_by(
                job_id=record.id,
                start_at=record.next_run_at,
                company_id=record.company_id,
            ).first()
            if history_record.updated_at < dt.datetime.now() - dt.timedelta(seconds=30):
                db.session.delete(history_record)
                db.session.commit()

        return None

    def execute_task_local(self, record_id, history_id=None):

        record = db.Jobs.query.get(record_id)

        # set up environment

        ctx.set_default()
        ctx.company_id = record.company_id
        if record.user_class is not None:
            ctx.user_class = record.user_class

        query_context_controller.set_context('job', record.id)
        if history_id is None:
            history_record = db.JobsHistory(
                job_id=record.id,
                start_at=dt.datetime.now(),
                company_id=record.company_id,
            )
            db.session.add(history_record)
            db.session.flush()
            history_id = history_record.id
            db.session.commit()

        else:
            history_record = db.JobsHistory.query.get(history_id)

        error = ""

        project_controller = ProjectController()
        project = project_controller.get(record.project_id)
        executed_sql = ""
        for sql in split_sql(record.query_str):
            try:
                #  fill template variables
                if "{{PREVIOUS_START_DATETIME}}" in sql:
                    # get previous run date
                    history_prev = (
                        db.session.query(db.JobsHistory.start_at)
                        .filter(
                            db.JobsHistory.job_id == record.id,
                            db.JobsHistory.id != history_id,
                        )
                        .order_by(db.JobsHistory.id.desc())
                        .first()
                    )
                    if history_prev is None:
                        # start date of the job
                        value = record.created_at
                    else:
                        # fix for twitter: created_at filter must be minimum of 10 seconds prior to the current time
                        value = history_prev.start_at - dt.timedelta(seconds=60)
                    value = value.strftime("%Y-%m-%d %H:%M:%S")
                    sql = sql.replace("{{PREVIOUS_START_DATETIME}}", value)

                if "{{START_DATE}}" in sql:
                    value = history_record.start_at.strftime("%Y-%m-%d")
                    sql = sql.replace("{{START_DATE}}", value)
                if "{{START_DATETIME}}" in sql:
                    value = history_record.start_at.strftime("%Y-%m-%d %H:%M:%S")
                    sql = sql.replace("{{START_DATETIME}}", value)
                query = parse_sql(sql, dialect="mindsdb")

                from mindsdb.api.mysql.mysql_proxy.controllers.session_controller import (
                    SessionController,
                )
                from mindsdb.api.mysql.mysql_proxy.executor.executor_commands import (
                    ExecuteCommands,
                )

                sql_session = SessionController()
                sql_session.database = project.name

                command_executor = ExecuteCommands(sql_session, executor=None)

                executed_sql += sql + "; "

                ret = command_executor.execute_command(query)
                if ret.error_code is not None:
                    error = ret.error_message
                    break
            except Exception as e:
                logger.error(e)
                error = str(e)
                break

        try:
            self.update_task_schedule(record)
        except Exception as e:
            db.session.rollback()
            logger.error(f"Error to update schedule: {e}")
            error += f"Error to update schedule: {e}"

            # stop scheduling
            record.next_run_at = None

        history_record = db.JobsHistory.query.get(history_id)

        if error:
            history_record.error = error
        history_record.end_at = dt.datetime.now()
        history_record.query_str = executed_sql

        db.session.commit()<|MERGE_RESOLUTION|>--- conflicted
+++ resolved
@@ -1,50 +1,40 @@
+import re
 import datetime as dt
-import re
+from dateutil.relativedelta import relativedelta
 
 import sqlalchemy as sa
-from dateutil.relativedelta import relativedelta
-from mindsdb_sql import ParsingException, parse_sql
-
-<<<<<<< HEAD
-from mindsdb.interfaces.database.projects import ProjectController
-from mindsdb.interfaces.storage import db
-from mindsdb.utilities import log
-from mindsdb.utilities.config import Config
-from mindsdb.utilities.context import context as ctx
-
-logger = log.getLogger(__name__)
-=======
+
 from mindsdb_sql import parse_sql, ParsingException
 
-from mindsdb.utilities import log
 from mindsdb.utilities.context import context as ctx
 from mindsdb.utilities.exception import EntityExistsError, EntityNotExistsError
 from mindsdb.interfaces.storage import db
 from mindsdb.interfaces.database.projects import ProjectController
 from mindsdb.interfaces.query_context.context_controller import query_context_controller
->>>>>>> 910d705e
-
+from mindsdb.utilities import log
+
+logger = log.getLogger(__name__)
 
 def split_sql(sql):
     # split sql by ';' ignoring delimiter in quotes
-    pattern = re.compile(r"""((?:[^;"']|"[^"]*"|'[^']*')+)""")
+    pattern = re.compile(r'''((?:[^;"']|"[^"]*"|'[^']*')+)''')
     return pattern.split(sql)[1::2]
 
 
 def calc_next_date(schedule_str, base_date: dt.datetime):
     schedule_str = schedule_str.lower().strip()
 
-    repeat_prefix = "every "
+    repeat_prefix = 'every '
     if schedule_str.startswith(repeat_prefix):
-        repeat_str = schedule_str[len(repeat_prefix) :]  # noqa: E203
+        repeat_str = schedule_str[len(repeat_prefix):]
     else:
         # TODO cron format
-        raise NotImplementedError(f"Schedule: {schedule_str}")
+        raise NotImplementedError(f'Schedule: {schedule_str}')
 
     items = repeat_str.split()
 
     if len(items) == 1:
-        value = "1"
+        value = '1'
         period = items[0]
     elif len(items) == 2:
         value, period = items
@@ -54,34 +44,25 @@
     if not value.isdigit():
         raise Exception(f"Number expected: {value}")
     value = int(value)
-    if period in ("minute", "minutes", "min"):
+    if period in ('minute', 'minutes', 'min'):
         delta = dt.timedelta(minutes=value)
-    elif period in ("hour", "hours"):
+    elif period in ('hour', 'hours'):
         delta = dt.timedelta(hours=value)
-    elif period in ("day", "days"):
+    elif period in ('day', 'days'):
         delta = dt.timedelta(days=value)
-    elif period in ("week", "weeks"):
+    elif period in ('week', 'weeks'):
         delta = dt.timedelta(days=value * 7)  # 1 week = 7 days
-    elif period in ("month", "months"):
+    elif period in ('month', 'months'):
         delta = relativedelta(months=value)
     else:
         raise Exception(f"Unknown period: {period}")
 
-<<<<<<< HEAD
-    config = Config()
-
-    is_cloud = config.get("cloud", False)
-    if is_cloud and ctx.user_class == 0:
-        if delta < dt.timedelta(days=1):
-            raise Exception("Minimal allowed period can't be less than one day")
-=======
     # period limitation disabled for now
     # config = Config()
     # is_cloud = config.get('cloud', False)
     # if is_cloud and ctx.user_class == 0:
     #     if delta < dt.timedelta(days=1):
     #         raise Exception("Minimal allowed period can't be less than one day")
->>>>>>> 910d705e
 
     next_date = base_date + delta
 
@@ -92,27 +73,19 @@
     def add(self, name, project_name, query_str, start_at, end_at, repeat_str):
 
         if project_name is None:
-            project_name = "mindsdb"
+            project_name = 'mindsdb'
         project_controller = ProjectController()
         project = project_controller.get(name=project_name)
 
         # check if exists
-        record = (
-            db.session.query(db.Jobs)
-            .filter_by(
-                company_id=ctx.company_id,
-                name=name,
-                project_id=project.id,
-                deleted_at=sa.null(),
-            )
-            .first()
-        )
+        record = db.session.query(db.Jobs).filter_by(
+            company_id=ctx.company_id,
+            name=name,
+            project_id=project.id,
+            deleted_at=sa.null()
+        ).first()
         if record is not None:
-<<<<<<< HEAD
-            raise Exception(f"Job already exists: {name}")
-=======
-            raise EntityExistsError('Job already exists', name)
->>>>>>> 910d705e
+            raise Exception(f'Job already exists: {name}')
 
         if start_at is not None:
             start_at = self._parse_date(start_at)
@@ -125,24 +98,24 @@
             end_at = self._parse_date(end_at)
 
             if end_at < start_at:
-                raise Exception(f"Wrong end date {start_at} > {end_at}")
+                raise Exception(f'Wrong end date {start_at} > {end_at}')
 
         # check sql = try to parse it
         for sql in split_sql(query_str):
             try:
                 # replace template variables with null
-                sql = re.sub(r"\{\{[\w\d]+}}", "", sql)
-
-                parse_sql(sql, dialect="mindsdb")
+                sql = re.sub(r'\{\{[\w\d]+}}', "", sql)
+
+                parse_sql(sql, dialect='mindsdb')
             except ParsingException as e:
-                raise ParsingException(f"Unable to parse: {sql}: {e}")
+                raise ParsingException(f'Unable to parse: {sql}: {e}')
 
         # plan next run
         next_run_at = start_at
 
         schedule_str = None
         if repeat_str is not None:
-            schedule_str = "every " + repeat_str
+            schedule_str = 'every ' + repeat_str
 
             # try to calculate schedule string
             calc_next_date(schedule_str, start_at)
@@ -160,17 +133,17 @@
             start_at=start_at,
             end_at=end_at,
             next_run_at=next_run_at,
-            schedule_str=schedule_str,
+            schedule_str=schedule_str
         )
         db.session.add(record)
         db.session.commit()
 
     def _parse_date(self, date_str):
 
-        if date_str.upper() == "NOW":
+        if date_str.upper() == 'NOW':
             return dt.datetime.now()
 
-        date_formats = ["%Y-%m-%d %H:%M:%S", "%Y-%m-%d"]
+        date_formats = ['%Y-%m-%d %H:%M:%S', '%Y-%m-%d']
         date = None
         for date_format in date_formats:
             try:
@@ -182,26 +155,19 @@
         return date
 
     def delete(self, name, project_name):
+
         project_controller = ProjectController()
         project = project_controller.get(name=project_name)
 
         # check if exists
-        record = (
-            db.session.query(db.Jobs)
-            .filter_by(
-                company_id=ctx.company_id,
-                name=name,
-                project_id=project.id,
-                deleted_at=sa.null(),
-            )
-            .first()
-        )
+        record = db.session.query(db.Jobs).filter_by(
+            company_id=ctx.company_id,
+            name=name,
+            project_id=project.id,
+            deleted_at=sa.null()
+        ).first()
         if record is None:
-<<<<<<< HEAD
-            raise Exception(f"Job not exists: {name}")
-=======
             raise EntityNotExistsError('Job does not exist', name)
->>>>>>> 910d705e
 
         self._delete_record(record)
         db.session.commit()
@@ -215,7 +181,8 @@
     def get_list(self, project_name=None):
 
         query = db.session.query(db.Jobs).filter_by(
-            company_id=ctx.company_id, deleted_at=sa.null()
+            company_id=ctx.company_id,
+            deleted_at=sa.null()
         )
 
         project_controller = ProjectController()
@@ -224,22 +191,11 @@
             query = query.filter_by(project_id=project.id)
 
         data = []
-        project_names = {i.id: i.name for i in project_controller.get_list()}
+        project_names = {
+            i.id: i.name
+            for i in project_controller.get_list()
+        }
         for record in query:
-<<<<<<< HEAD
-            data.append(
-                {
-                    "id": record.id,
-                    "name": record.name,
-                    "project": project_names[record.project_id],
-                    "start_at": record.start_at,
-                    "end_at": record.end_at,
-                    "next_run_at": record.next_run_at,
-                    "schedule_str": record.schedule_str,
-                    "query": record.query_str,
-                }
-            )
-=======
             data.append({
                 'id': record.id,
                 'name': record.name,
@@ -251,17 +207,12 @@
                 'query': record.query_str,
                 'variables': query_context_controller.get_context_vars('job', record.id)
             })
->>>>>>> 910d705e
         return data
 
     def get_history(self, project_name=None):
-        query = (
-            db.session.query(db.JobsHistory, db.Jobs)
-            .filter_by(
-                company_id=ctx.company_id,
-            )
-            .outerjoin(db.Jobs, db.Jobs.id == db.JobsHistory.job_id)
-        )
+        query = db.session.query(db.JobsHistory, db.Jobs).filter_by(
+            company_id=ctx.company_id,
+        ).outerjoin(db.Jobs, db.Jobs.id == db.JobsHistory.job_id)
 
         project_controller = ProjectController()
         if project_name is not None:
@@ -269,39 +220,31 @@
             query = query.filter_by(project_id=project.id)
 
         data = []
-        project_names = {i.id: i.name for i in project_controller.get_list()}
+        project_names = {
+            i.id: i.name
+            for i in project_controller.get_list()
+        }
         for record in query:
-            data.append(
-                {
-                    "name": record.Jobs.name,
-                    "project": project_names[record.Jobs.project_id],
-                    "run_start": record.JobsHistory.start_at,
-                    "run_end": record.JobsHistory.end_at,
-                    "error": record.JobsHistory.error,
-                    "query": record.JobsHistory.query_str,
-                }
-            )
+            data.append({
+                'name': record.Jobs.name,
+                'project': project_names[record.Jobs.project_id],
+                'run_start': record.JobsHistory.start_at,
+                'run_end': record.JobsHistory.end_at,
+                'error': record.JobsHistory.error,
+                'query': record.JobsHistory.query_str,
+            })
         return data
 
 
 class JobsExecutor:
+
     def get_next_tasks(self):
         # filter next_run < now
-<<<<<<< HEAD
-        query = (
-            db.session.query(db.Jobs)
-            .filter(
-                db.Jobs.next_run_at < dt.datetime.now(), db.Jobs.deleted_at == sa.null()
-            )
-            .order_by(db.Jobs.next_run_at)
-        )
-=======
         query = db.session.query(db.Jobs).filter(
             db.Jobs.next_run_at < dt.datetime.now(),
             db.Jobs.deleted_at == sa.null(),
             db.Jobs.active == True,  # noqa
         ).order_by(db.Jobs.next_run_at)
->>>>>>> 910d705e
 
         return query.all()
 
@@ -343,7 +286,7 @@
             history_record = db.JobsHistory(
                 job_id=record.id,
                 start_at=record.next_run_at,
-                company_id=record.company_id,
+                company_id=record.company_id
             )
 
             db.session.add(history_record)
@@ -360,7 +303,7 @@
             history_record = db.JobsHistory.query.filter_by(
                 job_id=record.id,
                 start_at=record.next_run_at,
-                company_id=record.company_id,
+                company_id=record.company_id
             ).first()
             if history_record.updated_at < dt.datetime.now() - dt.timedelta(seconds=30):
                 db.session.delete(history_record)
@@ -394,25 +337,21 @@
         else:
             history_record = db.JobsHistory.query.get(history_id)
 
-        error = ""
+        error = ''
 
         project_controller = ProjectController()
         project = project_controller.get(record.project_id)
-        executed_sql = ""
+        executed_sql = ''
         for sql in split_sql(record.query_str):
             try:
                 #  fill template variables
-                if "{{PREVIOUS_START_DATETIME}}" in sql:
+                if '{{PREVIOUS_START_DATETIME}}' in sql:
                     # get previous run date
-                    history_prev = (
-                        db.session.query(db.JobsHistory.start_at)
-                        .filter(
-                            db.JobsHistory.job_id == record.id,
-                            db.JobsHistory.id != history_id,
-                        )
-                        .order_by(db.JobsHistory.id.desc())
+                    history_prev = db.session.query(db.JobsHistory.start_at)\
+                        .filter(db.JobsHistory.job_id == record.id,
+                                db.JobsHistory.id != history_id)\
+                        .order_by(db.JobsHistory.id.desc())\
                         .first()
-                    )
                     if history_prev is None:
                         # start date of the job
                         value = record.created_at
@@ -420,29 +359,25 @@
                         # fix for twitter: created_at filter must be minimum of 10 seconds prior to the current time
                         value = history_prev.start_at - dt.timedelta(seconds=60)
                     value = value.strftime("%Y-%m-%d %H:%M:%S")
-                    sql = sql.replace("{{PREVIOUS_START_DATETIME}}", value)
-
-                if "{{START_DATE}}" in sql:
+                    sql = sql.replace('{{PREVIOUS_START_DATETIME}}', value)
+
+                if '{{START_DATE}}' in sql:
                     value = history_record.start_at.strftime("%Y-%m-%d")
-                    sql = sql.replace("{{START_DATE}}", value)
-                if "{{START_DATETIME}}" in sql:
+                    sql = sql.replace('{{START_DATE}}', value)
+                if '{{START_DATETIME}}' in sql:
                     value = history_record.start_at.strftime("%Y-%m-%d %H:%M:%S")
-                    sql = sql.replace("{{START_DATETIME}}", value)
-                query = parse_sql(sql, dialect="mindsdb")
-
-                from mindsdb.api.mysql.mysql_proxy.controllers.session_controller import (
-                    SessionController,
-                )
-                from mindsdb.api.mysql.mysql_proxy.executor.executor_commands import (
-                    ExecuteCommands,
-                )
+                    sql = sql.replace('{{START_DATETIME}}', value)
+                query = parse_sql(sql, dialect='mindsdb')
+
+                from mindsdb.api.mysql.mysql_proxy.controllers.session_controller import SessionController
+                from mindsdb.api.mysql.mysql_proxy.executor.executor_commands import ExecuteCommands
 
                 sql_session = SessionController()
                 sql_session.database = project.name
 
                 command_executor = ExecuteCommands(sql_session, executor=None)
 
-                executed_sql += sql + "; "
+                executed_sql += sql + '; '
 
                 ret = command_executor.execute_command(query)
                 if ret.error_code is not None:
