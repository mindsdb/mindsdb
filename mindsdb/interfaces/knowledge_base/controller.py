import os
import copy
from typing import Dict, List, Optional

import pandas as pd
import numpy as np

from mindsdb_sql_parser.ast import (
    BinaryOperation,
    Constant,
    Identifier,
    Select,
    Update,
    Delete,
    Star
)
from mindsdb_sql_parser.ast.mindsdb import CreatePredictor

from mindsdb.integrations.utilities.query_traversal import query_traversal

import mindsdb.interfaces.storage.db as db
from mindsdb.integrations.libs.vectordatabase_handler import (
    DistanceFunction,
    TableField,
    VectorStoreHandler,
)
from mindsdb.integrations.utilities.rag.rag_pipeline_builder import RAG
from mindsdb.integrations.utilities.rag.config_loader import load_rag_config
from mindsdb.integrations.utilities.handler_utils import get_api_key
from mindsdb.integrations.handlers.langchain_embedding_handler.langchain_embedding_handler import construct_model_from_args

from mindsdb.interfaces.agents.constants import DEFAULT_EMBEDDINGS_MODEL_CLASS
from mindsdb.interfaces.agents.langchain_agent import create_chat_model, get_llm_provider
from mindsdb.interfaces.database.projects import ProjectController
from mindsdb.interfaces.knowledge_base.preprocessing.models import PreprocessingConfig, Document
from mindsdb.interfaces.knowledge_base.preprocessing.document_preprocessor import PreprocessorFactory
from mindsdb.interfaces.model.functions import PredictorRecordNotFound
from mindsdb.utilities.exception import EntityExistsError, EntityNotExistsError
from mindsdb.integrations.utilities.sql_utils import FilterCondition, FilterOperator
from mindsdb.utilities.config import config
from mindsdb.utilities.context import context as ctx

from mindsdb.api.executor.command_executor import ExecuteCommands
from mindsdb.utilities import log
from mindsdb.integrations.utilities.rag.rerankers.reranker_compressor import LLMReranker

logger = log.getLogger(__name__)

KB_TO_VECTORDB_COLUMNS = {
    'id': 'original_row_id',
    'chunk_id': 'id',
    'chunk_content': 'content'
}


def get_model_params(model_params: dict, default_config_key: str):
    """
    Get model parameters by combining default config with user provided parameters.
    """
    combined_model_params = config.get(default_config_key, {})

    if model_params:
        combined_model_params.update(model_params)

    return combined_model_params


def get_embedding_model_from_params(embedding_model_params: dict):
    """
    Create embedding model from parameters.
    """
    params_copy = copy.deepcopy(embedding_model_params)
    provider = params_copy.pop('provider', None).lower()
    api_key = get_api_key(provider, params_copy, strict=False) or params_copy.get('api_key')
    # Underscores are replaced because the provider name ultimately gets mapped to a class name.
    # This is mostly to support Azure OpenAI (azure_openai); the mapped class name is 'AzureOpenAIEmbeddings'.
    params_copy['class'] = provider.replace('_', '')
    if provider == 'azure_openai':
        # Azure OpenAI expects the api_key to be passed as 'openai_api_key'.
        params_copy['openai_api_key'] = api_key
        params_copy['azure_endpoint'] = params_copy.pop('base_url')
        if 'chunk_size' not in params_copy:
            params_copy['chunk_size'] = 2048
        if 'api_version' in params_copy:
            params_copy['openai_api_version'] = params_copy['api_version']
    else:
        params_copy[f"{provider}_api_key"] = api_key
    params_copy.pop('api_key', None)
    params_copy['model'] = params_copy.pop('model_name', None)

    return construct_model_from_args(params_copy)


def get_reranking_model_from_params(reranking_model_params: dict):
    """
    Create reranking model from parameters.
    """
    params_copy = copy.deepcopy(reranking_model_params)
    provider = params_copy.get('provider', "openai").lower()

    if "api_key" not in params_copy:
        params_copy["api_key"] = get_api_key(provider, params_copy, strict=False)
    params_copy['model'] = params_copy.pop('model_name', None)

    return LLMReranker(**params_copy)


class KnowledgeBaseTable:
    """
    Knowledge base table interface
    Handlers requests to KB table and modifies data in linked vector db table
    """

    def __init__(self, kb: db.KnowledgeBase, session):
        self._kb = kb
        self._vector_db = None
        self.session = session
        self.document_preprocessor = None
        self.document_loader = None
        self.model_params = None

    def configure_preprocessing(self, config: Optional[dict] = None):
        """Configure preprocessing for the knowledge base table"""
        logger.debug(f"Configuring preprocessing with config: {config}")
        self.document_preprocessor = None  # Reset existing preprocessor
        if config is not None:
            preprocessing_config = PreprocessingConfig(**config)
            self.document_preprocessor = PreprocessorFactory.create_preprocessor(preprocessing_config)
            logger.debug(f"Created preprocessor of type: {type(self.document_preprocessor)}")
        else:
            # Always create a default preprocessor if none specified
            self.document_preprocessor = PreprocessorFactory.create_preprocessor()
            logger.debug("Created default preprocessor")

    def select_query(self, query: Select) -> pd.DataFrame:
        """
        Handles select from KB table.
        Replaces content values with embeddings in where clause. Sends query to vector db
        :param query: query to KB table
        :return: dataframe with the result table
        """
        logger.debug(f"Processing select query: {query}")

        # Extract the content query text for potential reranking

        db_handler = self.get_vector_db()

        logger.debug("Replaced content with embeddings in where clause")
        # set table name
        query.from_table = Identifier(parts=[self._kb.vector_database_table])
        logger.debug(f"Set table name to: {self._kb.vector_database_table}")

        requested_kb_columns = []
        for target in query.targets:
            if isinstance(target, Star):
                requested_kb_columns = None
                break
            else:
                requested_kb_columns.append(target.parts[-1].lower())

        query.targets = [
            Identifier(TableField.ID.value),
            Identifier(TableField.CONTENT.value),
            Identifier(TableField.METADATA.value),
            Identifier(TableField.DISTANCE.value),
        ]

        # Get response from vector db
        logger.debug(f"Using vector db handler: {type(db_handler)}")

        # extract values from conditions and prepare for vectordb
        conditions = []
        query_text = None
        relevance_threshold = None
        query_conditions = db_handler.extract_conditions(query.where)
        if query_conditions is not None:
            for item in query_conditions:
                if item.column == "relevance_threshold" and item.op.value == "=":
                    try:
                        relevance_threshold = float(item.value)
                        # Validate range: must be between 0 and 1
                        if not (0 <= relevance_threshold <= 1):
                            raise ValueError(f"relevance_threshold must be between 0 and 1, got: {relevance_threshold}")
                        logger.debug(f"Found relevance_threshold in query: {relevance_threshold}")
                    except (ValueError, TypeError) as e:
                        error_msg = f"Invalid relevance_threshold value: {item.value}. {str(e)}"
                        logger.error(error_msg)
                        raise ValueError(error_msg)
                elif item.column == TableField.CONTENT.value:
                    query_text = item.value

                    # replace content with embeddings
                    conditions.append(FilterCondition(
                        column=TableField.EMBEDDINGS.value,
                        value=self._content_to_embeddings(item.value),
                        op=FilterOperator.EQUAL,
                    ))
                else:
                    conditions.append(item)

        logger.debug(f"Extracted query text: {query_text}")

        self.addapt_conditions_columns(conditions)

        # Set default limit if query is present
        if query_text is not None:
            limit = query.limit.value if query.limit is not None else None
            if limit is None:
                limit = 10
            elif limit > 100:
                limit = 100
            query.limit = Constant(limit)

        df = db_handler.dispatch_select(query, conditions)
        df = self.addapt_result_columns(df)

        logger.debug(f"Query returned {len(df)} rows")
        logger.debug(f"Columns in response: {df.columns.tolist()}")
        # Check if we have a rerank_model configured in KB params

        df = self.add_relevance(df, query_text, relevance_threshold)

        # filter by targets
        if requested_kb_columns is not None:
            df = df[requested_kb_columns]
        return df

    def add_relevance(self, df, query_text, relevance_threshold=None):
        relevance_column = TableField.RELEVANCE.value

        reranking_model_params = get_model_params(self._kb.params.get("reranking_model"), "default_llm")
        if reranking_model_params and query_text and len(df) > 0:
            # Use reranker for relevance score
            try:
                logger.info(f"Using knowledge reranking model from params: {reranking_model_params}")
                # Apply custom filtering threshold if provided
                if relevance_threshold is not None:
                    reranking_model_params["filtering_threshold"] = relevance_threshold
                    logger.info(f"Using custom filtering threshold: {relevance_threshold}")

                reranker = get_reranking_model_from_params(reranking_model_params)
                # Get documents to rerank
                documents = df['chunk_content'].tolist()
                # Use the get_scores method with disable_events=True
                scores = reranker.get_scores(query_text, documents)
                # Add scores as the relevance column
                df[relevance_column] = scores

                # Filter by threshold
                scores_array = np.array(scores)
                df = df[scores_array > reranker.filtering_threshold]
                logger.debug(f"Applied reranking with params: {reranking_model_params}")
            except Exception as e:
                logger.error(f"Error during reranking: {str(e)}")
                # Fallback to distance-based relevance
                if 'distance' in df.columns:
                    df[relevance_column] = 1 / (1 + df['distance'])
                else:
                    logger.info("No distance or reranker available")

        elif 'distance' in df.columns:
            # Calculate relevance from distance
            logger.info("Calculating relevance from vector distance")
            df[relevance_column] = 1 / (1 + df['distance'])
            if relevance_threshold is not None:
                df = df[df[relevance_column] > relevance_threshold]

        else:
            df[relevance_column] = None
            df['distance'] = None
        # Sort by relevance
        df = df.sort_values(by=relevance_column, ascending=False)
        return df

    def addapt_conditions_columns(self, conditions):
        if conditions is None:
            return
        for condition in conditions:
            if condition.column in KB_TO_VECTORDB_COLUMNS:
                condition.column = KB_TO_VECTORDB_COLUMNS[condition.column]

    def addapt_result_columns(self, df):
        col_update = {}
        for kb_col, vec_col in KB_TO_VECTORDB_COLUMNS.items():
            if vec_col in df.columns:
                col_update[vec_col] = kb_col

        df = df.rename(columns=col_update)

        columns = list(df.columns)
        # update id, get from metadata
        df[TableField.ID.value] = df[TableField.METADATA.value].apply(
            lambda m: None if m is None else m.get('original_row_id')
        )

        # id on first place
        return df[[TableField.ID.value] + columns]

    def insert_files(self, file_names: List[str]):
        """Process and insert files"""
        if not self.document_loader:
            raise ValueError("Document loader not configured")

        documents = list(self.document_loader.load_files(file_names))
        if documents:
            self.insert_documents(documents)

    def insert_web_pages(
            self,
            urls: List[str],
            crawl_depth: int,
            limit: int,
            filters: List[str] = None
    ):
        """Process and insert web pages"""
        if not self.document_loader:
            raise ValueError("Document loader not configured")

        documents = list(self.document_loader.load_web_pages(
            urls,
            limit=limit,
            crawl_depth=crawl_depth,
            filters=filters
        ))
        if documents:
            self.insert_documents(documents)

    def insert_query_result(self, query: str, project_name: str):
        """Process and insert SQL query results"""
        if not self.document_loader:
            raise ValueError("Document loader not configured")

        documents = list(self.document_loader.load_query_result(query, project_name))
        if documents:
            self.insert_documents(documents)

    def insert_rows(self, rows: List[Dict]):
        """Process and insert raw data rows"""
        if not rows:
            return

        documents = [Document(
            content=row.get('content', ''),
            id=row.get('id'),
            metadata=row.get('metadata', {})
        ) for row in rows]

        self.insert_documents(documents)

    def insert_documents(self, documents: List[Document]):
        """Process and insert documents with preprocessing if configured"""
        df = pd.DataFrame([doc.model_dump() for doc in documents])

        self.insert(df)

    def update_query(self, query: Update):
        # add embeddings to content in updated collumns
        query = copy.deepcopy(query)

        emb_col = TableField.EMBEDDINGS.value
        cont_col = TableField.CONTENT.value

        db_handler = self.get_vector_db()
        conditions = db_handler.extract_conditions(query.where)
        doc_id = None
        for condition in conditions:
            if condition.column == 'chunk_id' and condition.op == FilterOperator.EQUAL:
                doc_id = condition.value

        if cont_col in query.update_columns:
            content = query.update_columns[cont_col]

            # Apply preprocessing to content if configured
            if self.document_preprocessor:
                doc = Document(
                    id=doc_id,
                    content=content.value,
                    metadata={}  # Empty metadata for content-only updates
                )
                processed_chunks = self.document_preprocessor.process_documents([doc])
                if processed_chunks:
                    content.value = processed_chunks[0].content

            query.update_columns[emb_col] = Constant(self._content_to_embeddings(content))

        # TODO search content in where clause?

        # set table name
        query.table = Identifier(parts=[self._kb.vector_database_table])

        # send to vectordb
        self.addapt_conditions_columns(conditions)
        db_handler.dispatch_update(query, conditions)

    def delete_query(self, query: Delete):
        """
        Handles delete query to KB table.
        Replaces content values with embeddings in WHERE clause. Sends query to vector db
        :param query: query to KB table
        """
        query_traversal(query.where, self._replace_query_content)

        # set table name
        query.table = Identifier(parts=[self._kb.vector_database_table])

        # send to vectordb
        db_handler = self.get_vector_db()
        conditions = db_handler.extract_conditions(query.where)
        self.addapt_conditions_columns(conditions)
        db_handler.dispatch_delete(query, conditions)

    def hybrid_search(
        self,
        query: str,
        keywords: List[str] = None,
        metadata: Dict[str, str] = None,
        distance_function=DistanceFunction.COSINE_DISTANCE
    ) -> pd.DataFrame:
        query_df = pd.DataFrame.from_records([{TableField.CONTENT.value: query}])
        embeddings_df = self._df_to_embeddings(query_df)
        if embeddings_df.empty:
            return pd.DataFrame([])
        embeddings = embeddings_df.iloc[0][TableField.EMBEDDINGS.value]
        keywords_query = None
        if keywords is not None:
            keywords_query = ' '.join(keywords)
        db_handler = self.get_vector_db()
        return db_handler.hybrid_search(
            self._kb.vector_database_table,
            embeddings,
            query=keywords_query,
            metadata=metadata,
            distance_function=distance_function
        )

    def clear(self):
        """
        Clear data in KB table
        Sends delete to vector db table
        """
        db_handler = self.get_vector_db()
        db_handler.delete(self._kb.vector_database_table)

    def insert(self, df: pd.DataFrame, params: dict = None):
        """Insert dataframe to KB table.

        Args:
            df: DataFrame to insert
            params: User parameters of insert
        """
        if df.empty:
            return

        try:
            run_query_id = ctx.run_query_id
            # Link current KB to running query (where KB is used to insert data)
            if run_query_id is not None:
                self._kb.query_id = run_query_id
                db.session.commit()

        except AttributeError:
            ...

        # First adapt column names to identify content and metadata columns
        adapted_df = self._adapt_column_names(df)
        content_columns = self._kb.params.get('content_columns', [TableField.CONTENT.value])

        # Convert DataFrame rows to documents, creating separate documents for each content column
        raw_documents = []
        for idx, row in adapted_df.iterrows():
            base_metadata = self._parse_metadata(row.get(TableField.METADATA.value, {}))
            provided_id = row.get(TableField.ID.value)

            for col in content_columns:
                content = row.get(col)
                if content and str(content).strip():
                    content_str = str(content)

                    # Use provided_id directly if it exists, otherwise generate one
                    doc_id = self._generate_document_id(content_str, col, provided_id)

                    # Need provided ID to link chunks back to original source (e.g. database row).
                    row_id = provided_id if provided_id else idx

                    metadata = {
                        **base_metadata,
                        'original_row_id': str(row_id),
                        'content_column': col,
                    }

                    raw_documents.append(Document(
                        content=content_str,
                        id=doc_id,
                        metadata=metadata
                    ))

        # Apply preprocessing to all documents if preprocessor exists
        if self.document_preprocessor:
            processed_chunks = self.document_preprocessor.process_documents(raw_documents)
        else:
            processed_chunks = raw_documents  # Use raw documents if no preprocessing

        # Convert processed chunks back to DataFrame with standard structure
        df = pd.DataFrame([{
            TableField.CONTENT.value: chunk.content,
            TableField.ID.value: chunk.id,
            TableField.METADATA.value: chunk.metadata
        } for chunk in processed_chunks])

        if df.empty:
            logger.warning("No valid content found in any content columns")
            return

        # add embeddings and send to vector db
        df_emb = self._df_to_embeddings(df)
        df = pd.concat([df, df_emb], axis=1)
        db_handler = self.get_vector_db()

        if params is not None and params.get('kb_no_upsert', False):
            # speed up inserting by disable checking existing records
            db_handler.insert(self._kb.vector_database_table, df)
        else:
            db_handler.do_upsert(self._kb.vector_database_table, df)

    def _adapt_column_names(self, df: pd.DataFrame) -> pd.DataFrame:
        '''
        Convert input columns for vector db input
        - id, content and metadata
        '''
        # Debug incoming data
        logger.debug(f"Input DataFrame columns: {df.columns}")
        logger.debug(f"Input DataFrame first row: {df.iloc[0].to_dict()}")

        params = self._kb.params
        columns = list(df.columns)

        # -- prepare id --
        id_column = params.get('id_column')
        if id_column is not None and id_column not in columns:
            id_column = None

        if id_column is None and TableField.ID.value in columns:
            id_column = TableField.ID.value

        # Also check for case-insensitive 'id' column
        if id_column is None:
            column_map = {col.lower(): col for col in columns}
            if 'id' in column_map:
                id_column = column_map['id']

        if id_column is not None:
            columns.remove(id_column)
            logger.debug(f"Using ID column: {id_column}")

        # Create output dataframe
        df_out = pd.DataFrame()

        # Add ID if present
        if id_column is not None:
            df_out[TableField.ID.value] = df[id_column]
            logger.debug(f"Added IDs: {df_out[TableField.ID.value].tolist()}")

        # -- prepare content and metadata --
        content_columns = params.get('content_columns', [TableField.CONTENT.value])
        metadata_columns = params.get('metadata_columns')

        logger.debug(f"Processing with: content_columns={content_columns}, metadata_columns={metadata_columns}")

        # Handle SQL query result columns
        if content_columns:
            # Ensure content columns are case-insensitive
            column_map = {col.lower(): col for col in columns}
            content_columns = [
                column_map.get(col.lower(), col)
                for col in content_columns
            ]
            logger.debug(f"Mapped content columns: {content_columns}")

        if metadata_columns:
            # Ensure metadata columns are case-insensitive
            column_map = {col.lower(): col for col in columns}
            metadata_columns = [
                column_map.get(col.lower(), col)
                for col in metadata_columns
            ]
            logger.debug(f"Mapped metadata columns: {metadata_columns}")

        if content_columns is not None:
            content_columns = list(set(content_columns).intersection(columns))
            if len(content_columns) == 0:
                raise ValueError(f'Content columns {params.get("content_columns")} not found in dataset: {columns}')

            if metadata_columns is not None:
                metadata_columns = list(set(metadata_columns).intersection(columns))
            else:
                # all the rest columns
                metadata_columns = list(set(columns).difference(content_columns))

        # Add content columns directly (don't combine them)
        for col in content_columns:
            df_out[col] = df[col]

        # Add metadata
        if metadata_columns and len(metadata_columns) > 0:
            def convert_row_to_metadata(row):
                metadata = {}
                for col in metadata_columns:
                    value = row[col]
                    # Convert numpy/pandas types to Python native types
                    if pd.api.types.is_datetime64_any_dtype(value) or isinstance(value, pd.Timestamp):
                        value = str(value)
                    elif pd.api.types.is_integer_dtype(value):
                        value = int(value)
                    elif pd.api.types.is_float_dtype(value):
                        value = float(value)
                    elif pd.api.types.is_bool_dtype(value):
                        value = bool(value)
                    elif isinstance(value, dict):
                        metadata.update(value)
                        continue
                    else:
                        value = str(value)
                    metadata[col] = value
                return metadata

            metadata_dict = df[metadata_columns].apply(convert_row_to_metadata, axis=1)
            df_out[TableField.METADATA.value] = metadata_dict

        logger.debug(f"Output DataFrame columns: {df_out.columns}")
        logger.debug(f"Output DataFrame first row: {df_out.iloc[0].to_dict() if not df_out.empty else 'Empty'}")

        return df_out

    def _replace_query_content(self, node, **kwargs):
        if isinstance(node, BinaryOperation):
            if isinstance(node.args[0], Identifier) and isinstance(node.args[1], Constant):
                col_name = node.args[0].parts[-1]
                if col_name.lower() == TableField.CONTENT.value:
                    # replace
                    node.args[0].parts = [TableField.EMBEDDINGS.value]
                    node.args[1].value = [self._content_to_embeddings(node.args[1].value)]

    def get_vector_db(self) -> VectorStoreHandler:
        """
        helper to get vector db handler
        """
        if self._vector_db is None:
            database = db.Integration.query.get(self._kb.vector_database_id)
            if database is None:
                raise ValueError('Vector database not found. Is it deleted?')
            database_name = database.name
            self._vector_db = self.session.integration_controller.get_data_handler(database_name)
        return self._vector_db

    def get_vector_db_table_name(self) -> str:
        """
        helper to get underlying table name used for embeddings
        """
        return self._kb.vector_database_table

    def _df_to_embeddings(self, df: pd.DataFrame) -> pd.DataFrame:
        """
        Returns embeddings for input dataframe.
        Uses model embedding model to convert content to embeddings.
        Automatically detects input and output of model using model description
        :param df:
        :return: dataframe with embeddings
        """

        if df.empty:
            return pd.DataFrame([], columns=[TableField.EMBEDDINGS.value])

        model_id = self._kb.embedding_model_id

        # get the input columns
        model_rec = db.session.query(db.Predictor).filter_by(id=model_id).first()

        assert model_rec is not None, f"Model not found: {model_id}"
        model_project = db.session.query(db.Project).filter_by(id=model_rec.project_id).first()

        project_datanode = self.session.datahub.get(model_project.name)

        model_using = model_rec.learn_args.get('using', {})
        input_col = model_using.get('question_column')
        if input_col is None:
            input_col = model_using.get('input_column')

        if input_col is not None and input_col != TableField.CONTENT.value:
            df = df.rename(columns={TableField.CONTENT.value: input_col})

        df_out = project_datanode.predict(
            model_name=model_rec.name,
            df=df,
            params=self.model_params
        )

        target = model_rec.to_predict[0]
        if target != TableField.EMBEDDINGS.value:
            # adapt output for vectordb
            df_out = df_out.rename(columns={target: TableField.EMBEDDINGS.value})

        df_out = df_out[[TableField.EMBEDDINGS.value]]

        return df_out

    def _content_to_embeddings(self, content: str) -> List[float]:
        """
        Converts string to embeddings
        :param content: input string
        :return: embeddings
        """
        df = pd.DataFrame([[content]], columns=[TableField.CONTENT.value])
        res = self._df_to_embeddings(df)
        return res[TableField.EMBEDDINGS.value][0]

    def build_rag_pipeline(self, retrieval_config: dict):
        """
        Builds a RAG pipeline with returned sources

        Args:
            retrieval_config: dict with retrieval config

        Returns:
            RAG: Configured RAG pipeline instance

        Raises:
            ValueError: If the configuration is invalid or required components are missing
        """
        # Get embedding model from knowledge base
        embeddings_model = None
        embedding_model_params = get_model_params(self._kb.params.get('embedding_model', {}), 'default_embedding_model')
        if self._kb.embedding_model:
            # Extract embedding model args from knowledge base table
            embedding_args = self._kb.embedding_model.learn_args.get('using', {})
            # Construct the embedding model directly
            embeddings_model = construct_model_from_args(embedding_args)
            logger.debug(f"Using knowledge base embedding model with args: {embedding_args}")
        elif embedding_model_params:
            embeddings_model = get_embedding_model_from_params(embedding_model_params)
            logger.debug(f"Using knowledge base embedding model from params: {self._kb.params['embedding_model']}")
        else:
            embeddings_model = DEFAULT_EMBEDDINGS_MODEL_CLASS()
            logger.debug("Using default embedding model as knowledge base has no embedding model")

        # Update retrieval config with knowledge base parameters
        kb_params = {
            'vector_store_config': {
                'kb_table': self
            }
        }

        # Load and validate config
        try:
            rag_config = load_rag_config(retrieval_config, kb_params, embeddings_model)

            # Build LLM if specified
            if 'llm_model_name' in rag_config:
                llm_args = {"model_name": rag_config.llm_model_name}
                if not rag_config.llm_provider:
                    llm_args['provider'] = get_llm_provider(llm_args)
                else:
                    llm_args["provider"] = rag_config.llm_provider
                rag_config.llm = create_chat_model(llm_args)

            # Create RAG pipeline
            rag = RAG(rag_config)
            logger.debug(f"RAG pipeline created with config: {rag_config}")
            return rag

        except Exception as e:
            logger.error(f"Error building RAG pipeline: {str(e)}")
            raise ValueError(f"Failed to build RAG pipeline: {str(e)}")

    def _parse_metadata(self, base_metadata):
        """Helper function to robustly parse metadata string to dict"""
        if isinstance(base_metadata, dict):
            return base_metadata
        if isinstance(base_metadata, str):
            try:
                import ast
                return ast.literal_eval(base_metadata)
            except (SyntaxError, ValueError):
                logger.warning(f"Could not parse metadata: {base_metadata}. Using empty dict.")
                return {}
        return {}

    def _generate_document_id(self, content: str, content_column: str, provided_id: str = None) -> str:
        """Generate a deterministic document ID using the utility function."""
        from mindsdb.interfaces.knowledge_base.utils import generate_document_id
        return generate_document_id(content, content_column, provided_id)

    def _convert_metadata_value(self, value):
        """
        Convert metadata value to appropriate Python type.

        Args:
            value: The value to convert

        Returns:
            Converted value in appropriate Python type
        """
        if pd.isna(value):
            return None

        # Handle pandas/numpy types
        if pd.api.types.is_datetime64_any_dtype(value) or isinstance(value, pd.Timestamp):
            return str(value)
        elif pd.api.types.is_integer_dtype(type(value)):
            return int(value)
        elif pd.api.types.is_float_dtype(type(value)):
            return float(value)
        elif pd.api.types.is_bool_dtype(type(value)):
            return bool(value)

        # Handle basic Python types
        if isinstance(value, (int, float, bool)):
            return value

        # Convert everything else to string
        return str(value)


class KnowledgeBaseController:
    """
    Knowledge base controller handles all
    manages knowledge bases
    """

    def __init__(self, session) -> None:
        self.session = session

    def add(
            self,
            name: str,
            project_name: str,
            embedding_model: Identifier,
            storage: Identifier,
            params: dict,
            preprocessing_config: Optional[dict] = None,
            if_not_exists: bool = False
    ) -> db.KnowledgeBase:
        """
        Add a new knowledge base to the database
        :param preprocessing_config: Optional preprocessing configuration to validate and store
        :param is_sparse: Whether to use sparse vectors for embeddings
        :param vector_size: Optional size specification for vectors, required when is_sparse=True
        """
        # Validate preprocessing config first if provided
        if preprocessing_config is not None:
            PreprocessingConfig(**preprocessing_config)  # Validate before storing
            params = params or {}
            params['preprocessing'] = preprocessing_config

        # Check if vector_size is provided when using sparse vectors
        is_sparse = params.get('is_sparse')
        vector_size = params.get('vector_size')
        if is_sparse and vector_size is None:
            raise ValueError("vector_size is required when is_sparse=True")

        # get project id
        project = self.session.database_controller.get_project(project_name)
        project_id = project.id

        # not difference between cases in sql
        name = name.lower()
        # check if knowledge base already exists
        kb = self.get(name, project_id)
        if kb is not None:
            if if_not_exists:
                return kb
            raise EntityExistsError("Knowledge base already exists", name)

<<<<<<< HEAD
        embedding_params = copy.deepcopy(config.get('default_embedding_model', {}))
=======
        embedding_model_params = get_model_params(params.get('embedding_model', {}), 'default_embedding_model')
        reranking_model_params = get_model_params(params.get('reranking_model', {}), 'default_llm')
>>>>>>> a69b1d22

        model_name = None
        model_project = project
        if embedding_model:
            model_name = embedding_model.parts[-1]
            if len(embedding_model.parts) > 1:
                model_project = self.session.database_controller.get_project(embedding_model.parts[-2])

        elif 'embedding_model' in params:
            if isinstance(params['embedding_model'], str):
                # it is model name
                model_name = params['embedding_model']
            else:
                # it is params for model
                embedding_params.update(params['embedding_model'])

        if model_name is None:
            model_name = self._create_embedding_model(
                project.name,
                params=embedding_params,
                kb_name=name,
            )
            params['default_embedding_model'] = model_name

        embedding_model_id = None
        if model_name is not None:
            model = self.session.model_controller.get_model(
                name=model_name,
                project_name=model_project.name
            )
            model_record = db.Predictor.query.get(model['id'])
            embedding_model_id = model_record.id

        reranking_model_params = get_model_params(params.get('reranking_model', {}), 'default_reranking_model')
        if reranking_model_params:
            # Get reranking model from params.
            # This is called here to check validaity of the parameters.
            get_reranking_model_from_params(reranking_model_params)

        # search for the vector database table
        if storage is None:
            cloud_pg_vector = os.environ.get('KB_PGVECTOR_URL')
            if cloud_pg_vector:
                vector_table_name = name
                # Add sparse vector support for pgvector
                vector_db_params = {}
                # Check both explicit parameter and model configuration
                is_sparse = is_sparse or model_record.learn_args.get('using', {}).get('sparse')
                if is_sparse:
                    vector_db_params['is_sparse'] = True
                    if vector_size is not None:
                        vector_db_params['vector_size'] = vector_size
                vector_db_name = self._create_persistent_pgvector(vector_db_params)

            else:
                # create chroma db with same name
                vector_table_name = "default_collection"
                vector_db_name = self._create_persistent_chroma(name)
                # memorize to remove it later
                params['default_vector_storage'] = vector_db_name
        elif len(storage.parts) != 2:
            raise ValueError('Storage param has to be vector db with table')
        else:
            vector_db_name, vector_table_name = storage.parts

        # create table in vectordb before creating KB
        self.session.datahub.get(vector_db_name).integration_handler.create_table(
            vector_table_name
        )
        vector_database_id = self.session.integration_controller.get(vector_db_name)['id']

        # Store sparse vector settings in params if specified
        if is_sparse:
            params = params or {}
            params['vector_config'] = {
                'is_sparse': is_sparse
            }
            if vector_size is not None:
                params['vector_config']['vector_size'] = vector_size

        kb = db.KnowledgeBase(
            name=name,
            project_id=project_id,
            vector_database_id=vector_database_id,
            vector_database_table=vector_table_name,
            embedding_model_id=embedding_model_id,
            params=params,
        )
        db.session.add(kb)
        db.session.commit()
        return kb

    def _create_persistent_pgvector(self, params=None):
        """Create default vector database for knowledge base, if not specified"""
        vector_store_name = "kb_pgvector_store"

        # check if exists
        if self.session.integration_controller.get(vector_store_name):
            return vector_store_name

        self.session.integration_controller.add(vector_store_name, 'pgvector', params or {})
        return vector_store_name

    def _create_persistent_chroma(self, kb_name, engine="chromadb"):
        """Create default vector database for knowledge base, if not specified"""

        vector_store_name = f"{kb_name}_{engine}"

        vector_store_folder_name = f"{vector_store_name}"
        connection_args = {"persist_directory": vector_store_folder_name}

        # check if exists
        if self.session.integration_controller.get(vector_store_name):
            return vector_store_name

        self.session.integration_controller.add(vector_store_name, engine, connection_args)
        return vector_store_name

    def _create_embedding_model(self, project_name, engine="openai", params: dict = None, kb_name=''):
        """create a default embedding model for knowledge base, if not specified"""
        model_name = f"kb_embedding_{kb_name}"

        # drop if exists - parameters can be different
        try:
            model = self.session.model_controller.get_model(model_name, project_name=project_name)
            if model is not None:
                self.session.model_controller.delete_model(model_name, project_name)
        except PredictorRecordNotFound:
            pass

        if 'provider' in params:
            engine = params.pop('provider').lower()

        if engine == 'azure_openai':
            engine = 'openai'
            params['provider'] = 'azure'

        if engine == 'openai':
            if 'question_column' not in params:
                params['question_column'] = 'content'
            if 'api_key' in params:
                params[f"{engine}_api_key"] = params.pop('api_key')
            if 'base_url' in params:
                params['api_base'] = params.pop('base_url')

        params['engine'] = engine
        params['join_learn_process'] = True
        params['mode'] = 'embedding'

        # Include API key if provided.
        statement = CreatePredictor(
            name=Identifier(parts=[project_name, model_name]),
            using=params,
            targets=[
                Identifier(parts=[TableField.EMBEDDINGS.value])
            ]
        )

        command_executor = ExecuteCommands(self.session)
        resp = command_executor.answer_create_predictor(statement, project_name)
        # check model status
        record = resp.data.records[0]
        if record['STATUS'] == 'error':
            raise ValueError('Embedding model error:' + record['ERROR'])
        return model_name

    def delete(self, name: str, project_name: int, if_exists: bool = False) -> None:
        """
        Delete a knowledge base from the database
        """
        try:
            project = self.session.database_controller.get_project(project_name)
        except ValueError:
            raise ValueError(f"Project not found: {project_name}")
        project_id = project.id

        # check if knowledge base exists
        kb = self.get(name, project_id)
        if kb is None:
            # knowledge base does not exist
            if if_exists:
                return
            else:
                raise EntityNotExistsError("Knowledge base does not exist", name)

        # kb exists
        db.session.delete(kb)
        db.session.commit()

        # drop objects if they were created automatically
        if 'default_vector_storage' in kb.params:
            try:
                handler = self.session.datahub.get(kb.params['default_vector_storage']).integration_handler
                handler.drop_table(kb.vector_database_table)
                self.session.integration_controller.delete(kb.params['default_vector_storage'])
            except EntityNotExistsError:
                pass
        if 'default_embedding_model' in kb.params:
            try:
                self.session.model_controller.delete_model(kb.params['default_embedding_model'], project_name)
            except EntityNotExistsError:
                pass

    def get(self, name: str, project_id: int) -> db.KnowledgeBase:
        """
        Get a knowledge base from the database
        by name + project_id
        """
        kb = (
            db.session.query(db.KnowledgeBase)
            .filter_by(
                name=name,
                project_id=project_id,
            )
            .first()
        )
        return kb

    def get_table(self, name: str, project_id: int, params: dict = None) -> KnowledgeBaseTable:
        """
        Returns kb table object with properly configured preprocessing
        :param name: table name
        :param project_id: project id
        :param params: runtime parameters for KB. Keys: 'model' - parameters for embedding model
        :return: kb table object
        """
        kb = self.get(name, project_id)
        if kb is not None:
            table = KnowledgeBaseTable(kb, self.session)
            if params:
                table.model_params = params.get('model')

            # Always configure preprocessing - either from params or default
            if kb.params and 'preprocessing' in kb.params:
                table.configure_preprocessing(kb.params['preprocessing'])
            else:
                table.configure_preprocessing(None)  # This ensures default preprocessor is created

            return table

    def list(self, project_name: str = None) -> List[dict]:
        """
        List all knowledge bases from the database
        belonging to a project
        """
        project_controller = ProjectController()
        projects = project_controller.get_list()
        if project_name is not None:
            projects = [p for p in projects if p.name == project_name]

        query = (
            db.session.query(db.KnowledgeBase)
            .filter(db.KnowledgeBase.project_id.in_(list([p.id for p in projects])))
        )

        data = []
        project_names = {
            i.id: i.name
            for i in project_controller.get_list()
        }

        for record in query:
            vector_database = record.vector_database
            embedding_model = record.embedding_model

            data.append({
                'id': record.id,
                'name': record.name,
                'project_id': record.project_id,
                'project_name': project_names[record.project_id],
                'embedding_model': embedding_model.name if embedding_model is not None else None,
                'vector_database': None if vector_database is None else vector_database.name,
                'vector_database_table': record.vector_database_table,
                'query_id': record.query_id,
                'params': record.params
            })

        return data

    def update(self, name: str, project_id: int, **kwargs) -> db.KnowledgeBase:
        """
        Update a knowledge base record
        """
        raise NotImplementedError()<|MERGE_RESOLUTION|>--- conflicted
+++ resolved
@@ -870,12 +870,7 @@
                 return kb
             raise EntityExistsError("Knowledge base already exists", name)
 
-<<<<<<< HEAD
         embedding_params = copy.deepcopy(config.get('default_embedding_model', {}))
-=======
-        embedding_model_params = get_model_params(params.get('embedding_model', {}), 'default_embedding_model')
-        reranking_model_params = get_model_params(params.get('reranking_model', {}), 'default_llm')
->>>>>>> a69b1d22
 
         model_name = None
         model_project = project
@@ -909,7 +904,7 @@
             model_record = db.Predictor.query.get(model['id'])
             embedding_model_id = model_record.id
 
-        reranking_model_params = get_model_params(params.get('reranking_model', {}), 'default_reranking_model')
+        reranking_model_params = get_model_params(params.get('reranking_model', {}), 'default_llm')
         if reranking_model_params:
             # Get reranking model from params.
             # This is called here to check validaity of the parameters.
