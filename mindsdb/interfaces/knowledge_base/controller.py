--- conflicted
+++ resolved
@@ -1,10 +1,6 @@
 import os
 import copy
-<<<<<<< HEAD
-from typing import Dict, List
-=======
-from typing import List, Optional, Dict
->>>>>>> dc3cd6c5
+from typing import Dict, List, Optional
 
 import pandas as pd
 
