--- conflicted
+++ resolved
@@ -252,26 +252,7 @@
         adapted_df = self._adapt_column_names(df)
 
         if self.document_preprocessor:
-<<<<<<< HEAD
-            # Convert DataFrame to documents for preprocessing and mapping custom columns to default columns
-            columns=[self._kb.params.get('id_column', TableField.ID.value),
-                     self._kb.params.get('content_columns', TableField.CONTENT.value),
-                     TableField.EMBEDDINGS.value,
-                     self._kb.params.get('metadata_columns', TableField.METADATA.value)]
-            
-            raw_documents = [Document(
-                content=row.get(self._kb.params.get('content_columns', TableField.CONTENT.value), ''),
-                id=row.get(self._kb.params.get('id_column', TableField.ID.value)),
-                metadata=row.get(self._kb.params.get('metadata_columns', TableField.METADATA.value), {})
-            ) for _, row in df.iterrows()]
-
-            # Apply preprocessing
-            processed_chunks = self.document_preprocessor.process_documents(raw_documents)
-            df = pd.DataFrame([chunk.model_dump() for chunk in processed_chunks])
-            
-            # Apply custom columns to dataframe
-            df.columns=columns
-=======
+
             # Get content columns that were identified by _adapt_column_names
             content_columns = self._kb.params.get('content_columns', [TableField.CONTENT.value])
 
@@ -312,7 +293,6 @@
 
             # Apply preprocessing to all documents
             processed_chunks = self.document_preprocessor.process_documents(raw_documents)
->>>>>>> 56a18fa8
 
             # Convert processed chunks back to DataFrame with standard structure
             df = pd.DataFrame([{
