--- conflicted
+++ resolved
@@ -1,10 +1,6 @@
 import os
 import copy
-<<<<<<< HEAD
-from typing import Dict, List, Optional, Any, Text, Tuple
-=======
-from typing import Dict, List, Optional, Any, Text, Union
->>>>>>> 8a08a217
+from typing import Dict, List, Optional, Any, Text, Tuple, Union
 import json
 import decimal
 
