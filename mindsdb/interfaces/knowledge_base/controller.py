--- conflicted
+++ resolved
@@ -6,11 +6,8 @@
 
 import pandas as pd
 import numpy as np
-<<<<<<< HEAD
 from pydantic import BaseModel
-=======
 from sqlalchemy.orm.attributes import flag_modified
->>>>>>> cf1c8719
 
 from mindsdb_sql_parser.ast import BinaryOperation, Constant, Identifier, Select, Update, Delete, Star
 from mindsdb_sql_parser.ast.mindsdb import CreatePredictor
