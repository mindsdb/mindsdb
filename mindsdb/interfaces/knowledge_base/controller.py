--- conflicted
+++ resolved
@@ -1159,25 +1159,22 @@
             db.KnowledgeBase.project_id.in_(list([p.id for p in projects]))
         )
 
-<<<<<<< HEAD
-        records = [kb.as_dict() for kb in query.all()]
-
-        if not with_secrets:
-            for record in records:
-                if 'embedding_model' in record:
-                    record['embedding_model']['api_key'] = '******'
-
-                if 'reranking_model' in record:
-                    record['reranking_model']['api_key'] = '******'
-
-        return records
-=======
         data = []
         project_names = {i.id: i.name for i in project_controller.get_list()}
 
         for record in query:
             vector_database = record.vector_database
-            embedding_model = record.embedding_model
+          
+            params = record.params.copy()
+            embedding_model = params.pop('embedding_model', None)
+            reranking_model = params.pop('reranking_model', None)
+            
+            if not with_secrets:
+                if embedding_model and 'api_key' in embedding_model:
+                    embedding_model['api_key'] = '******'
+                    
+                 if reranking_model and 'api_key' in reranking_model:
+                    reranking_model['api_key'] = '******'
 
             data.append(
                 {
@@ -1185,16 +1182,16 @@
                     "name": record.name,
                     "project_id": record.project_id,
                     "project_name": project_names[record.project_id],
-                    "embedding_model": embedding_model.name if embedding_model is not None else None,
+                    "embedding_model": embedding_model,
+                    "reranking_model": reranking_model,
                     "vector_database": None if vector_database is None else vector_database.name,
                     "vector_database_table": record.vector_database_table,
                     "query_id": record.query_id,
-                    "params": record.params,
+                    "params": params,
                 }
             )
 
         return data
->>>>>>> 33689284
 
     def create_index(self, table_name, project_name):
         project_id = self.session.database_controller.get_project(project_name).id
