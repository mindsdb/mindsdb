--- conflicted
+++ resolved
@@ -244,11 +244,8 @@
         keyword_search_cols_and_values = []
         query_text = None
         relevance_threshold = None
-<<<<<<< HEAD
         reranking_enabled_flag = True
         hybrid_search_enabled_flag = False
-=======
->>>>>>> 24fbd0f4
         query_conditions = db_handler.extract_conditions(query.where)
         if query_conditions is not None:
             for item in query_conditions:
@@ -264,7 +261,6 @@
                         logger.error(error_msg)
                         raise ValueError(error_msg)
                 elif item.column == "reranking":
-<<<<<<< HEAD
                     reranking_enabled_flag = item.value
                     # cast to boolean
                     if isinstance(reranking_enabled_flag, str):
@@ -274,11 +270,8 @@
                     # cast to boolean
                     if isinstance(hybrid_search_enabled_flag, str):
                         hybrid_search_enabled_flag = hybrid_search_enabled_flag.lower() not in ("false")
-=======
                     if item.value is False or (isinstance(item.value, str) and item.value.lower() == "false"):
                         disable_reranking = True
-
->>>>>>> 24fbd0f4
                 elif item.column == "relevance" and item.op.value != FilterOperator.GREATER_THAN_OR_EQUAL.value:
                     raise ValueError(
                         f"Invalid operator for relevance: {item.op.value}. Only GREATER_THAN_OR_EQUAL is allowed."
@@ -344,7 +337,7 @@
                 Identifier(TableField.METADATA.value),
             ]
 
-            df_keyword_select = db_handler.dispatch_select(keyword_query_obj, keyword_search_conditions, keyword_search_args)
+            df_keyword_select = db_handler.dispatch_select(keyword_query_obj, keyword_search_conditions, keyword_search_args=keyword_search_args)
             df_keyword_select = self.addapt_result_columns(df_keyword_select)
             logger.debug(f"Keyword search returned {len(df_keyword_select)} rows")
             logger.debug(f"Columns in keyword search response: {df_keyword_select.columns.tolist()}")
