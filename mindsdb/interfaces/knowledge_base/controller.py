import os
import copy
from typing import Dict, List, Optional

import pandas as pd
import numpy as np

from mindsdb_sql_parser.ast import BinaryOperation, Constant, Identifier, Select, Update, Delete, Star
from mindsdb_sql_parser.ast.mindsdb import CreatePredictor

from mindsdb.integrations.utilities.query_traversal import query_traversal

import mindsdb.interfaces.storage.db as db
from mindsdb.integrations.libs.vectordatabase_handler import (
    DistanceFunction,
    TableField,
    VectorStoreHandler,
)
from mindsdb.integrations.utilities.rag.rag_pipeline_builder import RAG
from mindsdb.integrations.utilities.rag.config_loader import load_rag_config
from mindsdb.integrations.utilities.handler_utils import get_api_key
from mindsdb.integrations.handlers.langchain_embedding_handler.langchain_embedding_handler import (
    construct_model_from_args,
)

from mindsdb.interfaces.agents.constants import DEFAULT_EMBEDDINGS_MODEL_CLASS
from mindsdb.interfaces.agents.langchain_agent import create_chat_model, get_llm_provider
from mindsdb.interfaces.database.projects import ProjectController
from mindsdb.interfaces.variables.variables_controller import variables_controller
from mindsdb.interfaces.knowledge_base.preprocessing.models import PreprocessingConfig, Document
from mindsdb.interfaces.knowledge_base.preprocessing.document_preprocessor import PreprocessorFactory
from mindsdb.interfaces.model.functions import PredictorRecordNotFound
from mindsdb.utilities.exception import EntityExistsError, EntityNotExistsError
from mindsdb.integrations.utilities.sql_utils import FilterCondition, FilterOperator
from mindsdb.utilities.config import config
from mindsdb.utilities.context import context as ctx

from mindsdb.api.executor.command_executor import ExecuteCommands
from mindsdb.api.executor.utilities.sql import query_df
from mindsdb.utilities import log
from mindsdb.integrations.utilities.rag.rerankers.base_reranker import BaseLLMReranker

logger = log.getLogger(__name__)

KB_TO_VECTORDB_COLUMNS = {"id": "original_doc_id", "chunk_id": "id", "chunk_content": "content"}


def get_model_params(model_params: dict, default_config_key: str):
    """
    Get model parameters by combining default config with user provided parameters.
    """
    combined_model_params = copy.deepcopy(config.get(default_config_key, {}))

    if model_params:
        combined_model_params.update(model_params)

    return combined_model_params


def get_embedding_model_from_params(embedding_model_params: dict):
    """
    Create embedding model from parameters.
    """
    params_copy = copy.deepcopy(embedding_model_params)
    provider = params_copy.pop("provider", None).lower()
    api_key = get_api_key(provider, params_copy, strict=False) or params_copy.get("api_key")
    # Underscores are replaced because the provider name ultimately gets mapped to a class name.
    # This is mostly to support Azure OpenAI (azure_openai); the mapped class name is 'AzureOpenAIEmbeddings'.
    params_copy["class"] = provider.replace("_", "")
    if provider == "azure_openai":
        # Azure OpenAI expects the api_key to be passed as 'openai_api_key'.
        params_copy["openai_api_key"] = api_key
        params_copy["azure_endpoint"] = params_copy.pop("base_url")
        if "chunk_size" not in params_copy:
            params_copy["chunk_size"] = 2048
        if "api_version" in params_copy:
            params_copy["openai_api_version"] = params_copy["api_version"]
    else:
        params_copy[f"{provider}_api_key"] = api_key
    params_copy.pop("api_key", None)
    params_copy["model"] = params_copy.pop("model_name", None)

    return construct_model_from_args(params_copy)


def get_reranking_model_from_params(reranking_model_params: dict):
    """
    Create reranking model from parameters.
    """
    params_copy = copy.deepcopy(reranking_model_params)
    provider = params_copy.get("provider", "openai").lower()

    if "api_key" not in params_copy:
        params_copy["api_key"] = get_api_key(provider, params_copy, strict=False)
    params_copy["model"] = params_copy.pop("model_name", None)

    return BaseLLMReranker(**params_copy)


class KnowledgeBaseTable:
    """
    Knowledge base table interface
    Handlers requests to KB table and modifies data in linked vector db table
    """

    def __init__(self, kb: db.KnowledgeBase, session):
        self._kb = kb
        self._vector_db = None
        self.session = session
        self.document_preprocessor = None
        self.document_loader = None
        self.model_params = None

    def configure_preprocessing(self, config: Optional[dict] = None):
        """Configure preprocessing for the knowledge base table"""
        logger.debug(f"Configuring preprocessing with config: {config}")
        self.document_preprocessor = None  # Reset existing preprocessor
        if config is not None:
            # Ensure content_column is set for JSON chunking if not already specified
            if config.get("type") == "json_chunking" and config.get("json_chunking_config"):
                if "content_column" not in config["json_chunking_config"]:
                    config["json_chunking_config"]["content_column"] = "content"

            preprocessing_config = PreprocessingConfig(**config)
            self.document_preprocessor = PreprocessorFactory.create_preprocessor(preprocessing_config)
            logger.debug(f"Created preprocessor of type: {type(self.document_preprocessor)}")
        else:
            # Always create a default preprocessor if none specified
            self.document_preprocessor = PreprocessorFactory.create_preprocessor()
            logger.debug("Created default preprocessor")

    def select_query(self, query: Select) -> pd.DataFrame:
        """
        Handles select from KB table.
        Replaces content values with embeddings in where clause. Sends query to vector db
        :param query: query to KB table
        :return: dataframe with the result table
        """
        logger.debug(f"Processing select query: {query}")

        # Extract the content query text for potential reranking

        db_handler = self.get_vector_db()

        logger.debug("Replaced content with embeddings in where clause")
        # set table name
        query.from_table = Identifier(parts=[self._kb.vector_database_table])
        logger.debug(f"Set table name to: {self._kb.vector_database_table}")

        # Copy query for complex execution via DuckDB: DISTINCT, GROUP BY etc.
        query_copy = copy.deepcopy(query)

        query.targets = [
            Identifier(TableField.ID.value),
            Identifier(TableField.CONTENT.value),
            Identifier(TableField.METADATA.value),
            Identifier(TableField.DISTANCE.value),
        ]

        # Get response from vector db
        logger.debug(f"Using vector db handler: {type(db_handler)}")

        # extract values from conditions and prepare for vectordb
        conditions = []
        query_text = None
        relevance_threshold = None
        query_conditions = db_handler.extract_conditions(query.where)
        if query_conditions is not None:
            for item in query_conditions:
                if item.column == "relevance_threshold" and item.op.value == "=":
                    try:
                        relevance_threshold = float(item.value)
                        # Validate range: must be between 0 and 1
                        if not (0 <= relevance_threshold <= 1):
                            raise ValueError(f"relevance_threshold must be between 0 and 1, got: {relevance_threshold}")
                        logger.debug(f"Found relevance_threshold in query: {relevance_threshold}")
                    except (ValueError, TypeError) as e:
                        error_msg = f"Invalid relevance_threshold value: {item.value}. {str(e)}"
                        logger.error(error_msg)
                        raise ValueError(error_msg)
                elif item.column == TableField.CONTENT.value:
                    query_text = item.value

                    # replace content with embeddings
                    conditions.append(
                        FilterCondition(
                            column=TableField.EMBEDDINGS.value,
                            value=self._content_to_embeddings(item.value),
                            op=FilterOperator.EQUAL,
                        )
                    )
                else:
                    conditions.append(item)

        logger.debug(f"Extracted query text: {query_text}")

        self.addapt_conditions_columns(conditions)

        # Set default limit if query is present
        if query_text is not None:
            limit = query.limit.value if query.limit is not None else None
            if limit is None:
                limit = 10
            elif limit > 100:
                limit = 100
            query.limit = Constant(limit)

        df = db_handler.dispatch_select(query, conditions)
        df = self.addapt_result_columns(df)

        logger.debug(f"Query returned {len(df)} rows")
        logger.debug(f"Columns in response: {df.columns.tolist()}")
        # Check if we have a rerank_model configured in KB params

        df = self.add_relevance(df, query_text, relevance_threshold)

        if (
            query.group_by is not None
            or query.order_by is not None
            or query.having is not None
            or query.distinct is True
            or len(query.targets) != 1
            or not isinstance(query.targets[0], Star)
        ):
            query_copy.where = None
            df = query_df(df, query_copy, session=self.session)

        return df

    def add_relevance(self, df, query_text, relevance_threshold=None):
        relevance_column = TableField.RELEVANCE.value

        reranking_model_params = get_model_params(self._kb.params.get("reranking_model"), "default_reranking_model")
        if reranking_model_params and query_text and len(df) > 0:
            # Use reranker for relevance score
            try:
                logger.info(f"Using knowledge reranking model from params: {reranking_model_params}")
                # Apply custom filtering threshold if provided
                if relevance_threshold is not None:
                    reranking_model_params["filtering_threshold"] = relevance_threshold
                    logger.info(f"Using custom filtering threshold: {relevance_threshold}")

                reranker = get_reranking_model_from_params(reranking_model_params)
                # Get documents to rerank
                documents = df["chunk_content"].tolist()
                # Use the get_scores method with disable_events=True
                scores = reranker.get_scores(query_text, documents)
                # Add scores as the relevance column
                df[relevance_column] = scores

                # Filter by threshold
                scores_array = np.array(scores)
                df = df[scores_array > reranker.filtering_threshold]
                logger.debug(f"Applied reranking with params: {reranking_model_params}")
            except Exception as e:
                logger.error(f"Error during reranking: {str(e)}")
                # Fallback to distance-based relevance
                if "distance" in df.columns:
                    df[relevance_column] = 1 / (1 + df["distance"])
                else:
                    logger.info("No distance or reranker available")

        elif "distance" in df.columns:
            # Calculate relevance from distance
            logger.info("Calculating relevance from vector distance")
            df[relevance_column] = 1 / (1 + df["distance"])
            if relevance_threshold is not None:
                df = df[df[relevance_column] > relevance_threshold]

        else:
            df[relevance_column] = None
            df["distance"] = None
        # Sort by relevance
        df = df.sort_values(by=relevance_column, ascending=False)
        return df

    def addapt_conditions_columns(self, conditions):
        if conditions is None:
            return
        for condition in conditions:
            if condition.column in KB_TO_VECTORDB_COLUMNS:
                condition.column = KB_TO_VECTORDB_COLUMNS[condition.column]

    def addapt_result_columns(self, df):
        col_update = {}
        for kb_col, vec_col in KB_TO_VECTORDB_COLUMNS.items():
            if vec_col in df.columns:
                col_update[vec_col] = kb_col

        df = df.rename(columns=col_update)

        columns = list(df.columns)
        # update id, get from metadata
        df[TableField.ID.value] = df[TableField.METADATA.value].apply(
            lambda m: None if m is None else m.get("original_doc_id")
        )

        # id on first place
        return df[[TableField.ID.value] + columns]

    def insert_files(self, file_names: List[str]):
        """Process and insert files"""
        if not self.document_loader:
            raise ValueError("Document loader not configured")

        documents = list(self.document_loader.load_files(file_names))
        if documents:
            self.insert_documents(documents)

    def insert_web_pages(self, urls: List[str], crawl_depth: int, limit: int, filters: List[str] = None):
        """Process and insert web pages"""
        if not self.document_loader:
            raise ValueError("Document loader not configured")

        documents = list(
            self.document_loader.load_web_pages(urls, limit=limit, crawl_depth=crawl_depth, filters=filters)
        )
        if documents:
            self.insert_documents(documents)

    def insert_query_result(self, query: str, project_name: str):
        """Process and insert SQL query results"""
        if not self.document_loader:
            raise ValueError("Document loader not configured")

        documents = list(self.document_loader.load_query_result(query, project_name))
        if documents:
            self.insert_documents(documents)

    def insert_rows(self, rows: List[Dict]):
        """Process and insert raw data rows"""
        if not rows:
            return

        documents = [
            Document(content=row.get("content", ""), id=row.get("id"), metadata=row.get("metadata", {})) for row in rows
        ]

        self.insert_documents(documents)

    def insert_documents(self, documents: List[Document]):
        """Process and insert documents with preprocessing if configured"""
        df = pd.DataFrame([doc.model_dump() for doc in documents])

        self.insert(df)

    def update_query(self, query: Update):
        # add embeddings to content in updated collumns
        query = copy.deepcopy(query)

        emb_col = TableField.EMBEDDINGS.value
        cont_col = TableField.CONTENT.value

        db_handler = self.get_vector_db()
        conditions = db_handler.extract_conditions(query.where)
        doc_id = None
        for condition in conditions:
            if condition.column == "chunk_id" and condition.op == FilterOperator.EQUAL:
                doc_id = condition.value

        if cont_col in query.update_columns:
            content = query.update_columns[cont_col]

            # Apply preprocessing to content if configured
            if self.document_preprocessor:
                doc = Document(
                    id=doc_id,
                    content=content.value,
                    metadata={},  # Empty metadata for content-only updates
                )
                processed_chunks = self.document_preprocessor.process_documents([doc])
                if processed_chunks:
                    content.value = processed_chunks[0].content

            query.update_columns[emb_col] = Constant(self._content_to_embeddings(content))

        # TODO search content in where clause?

        # set table name
        query.table = Identifier(parts=[self._kb.vector_database_table])

        # send to vectordb
        self.addapt_conditions_columns(conditions)
        db_handler.dispatch_update(query, conditions)

    def delete_query(self, query: Delete):
        """
        Handles delete query to KB table.
        Replaces content values with embeddings in WHERE clause. Sends query to vector db
        :param query: query to KB table
        """
        query_traversal(query.where, self._replace_query_content)

        # set table name
        query.table = Identifier(parts=[self._kb.vector_database_table])

        # send to vectordb
        db_handler = self.get_vector_db()
        conditions = db_handler.extract_conditions(query.where)
        self.addapt_conditions_columns(conditions)
        db_handler.dispatch_delete(query, conditions)

    def hybrid_search(
        self,
        query: str,
        keywords: List[str] = None,
        metadata: Dict[str, str] = None,
        distance_function=DistanceFunction.COSINE_DISTANCE,
    ) -> pd.DataFrame:
        query_df = pd.DataFrame.from_records([{TableField.CONTENT.value: query}])
        embeddings_df = self._df_to_embeddings(query_df)
        if embeddings_df.empty:
            return pd.DataFrame([])
        embeddings = embeddings_df.iloc[0][TableField.EMBEDDINGS.value]
        keywords_query = None
        if keywords is not None:
            keywords_query = " ".join(keywords)
        db_handler = self.get_vector_db()
        return db_handler.hybrid_search(
            self._kb.vector_database_table,
            embeddings,
            query=keywords_query,
            metadata=metadata,
            distance_function=distance_function,
        )

    def clear(self):
        """
        Clear data in KB table
        Sends delete to vector db table
        """
        db_handler = self.get_vector_db()
        db_handler.delete(self._kb.vector_database_table)

    def insert(self, df: pd.DataFrame, params: dict = None):
        """Insert dataframe to KB table.

        Args:
            df: DataFrame to insert
            params: User parameters of insert
        """
        if df.empty:
            return

        try:
            run_query_id = ctx.run_query_id
            # Link current KB to running query (where KB is used to insert data)
            if run_query_id is not None:
                self._kb.query_id = run_query_id
                db.session.commit()

        except AttributeError:
            ...

        # First adapt column names to identify content and metadata columns
        adapted_df = self._adapt_column_names(df)
        content_columns = self._kb.params.get("content_columns", [TableField.CONTENT.value])

        # Convert DataFrame rows to documents, creating separate documents for each content column
        raw_documents = []
        for idx, row in adapted_df.iterrows():
            base_metadata = self._parse_metadata(row.get(TableField.METADATA.value, {}))
            provided_id = row.get(TableField.ID.value)

            for col in content_columns:
                content = row.get(col)
                if content and str(content).strip():
                    content_str = str(content)

                    # Use provided_id directly if it exists, otherwise generate one
                    doc_id = self._generate_document_id(content_str, col, provided_id)

                    metadata = {
                        **base_metadata,
                        "original_row_index": str(idx),  # provide link to original row index
                        "content_column": col,
                    }

                    raw_documents.append(Document(content=content_str, id=doc_id, metadata=metadata))

        # Apply preprocessing to all documents if preprocessor exists
        if self.document_preprocessor:
            processed_chunks = self.document_preprocessor.process_documents(raw_documents)
        else:
            processed_chunks = raw_documents  # Use raw documents if no preprocessing

        # Convert processed chunks back to DataFrame with standard structure
        df = pd.DataFrame(
            [
                {
                    TableField.CONTENT.value: chunk.content,
                    TableField.ID.value: chunk.id,
                    TableField.METADATA.value: chunk.metadata,
                }
                for chunk in processed_chunks
            ]
        )

        if df.empty:
            logger.warning("No valid content found in any content columns")
            return

        # add embeddings and send to vector db
        df_emb = self._df_to_embeddings(df)
        df = pd.concat([df, df_emb], axis=1)
        db_handler = self.get_vector_db()

        if params is not None and params.get("kb_no_upsert", False):
            # speed up inserting by disable checking existing records
            db_handler.insert(self._kb.vector_database_table, df)
        else:
            db_handler.do_upsert(self._kb.vector_database_table, df)

    def _adapt_column_names(self, df: pd.DataFrame) -> pd.DataFrame:
        """
        Convert input columns for vector db input
        - id, content and metadata
        """
        # Debug incoming data
        logger.debug(f"Input DataFrame columns: {df.columns}")
        logger.debug(f"Input DataFrame first row: {df.iloc[0].to_dict()}")

        params = self._kb.params
        columns = list(df.columns)

        # -- prepare id --
        id_column = params.get("id_column")
        if id_column is not None and id_column not in columns:
            id_column = None

        if id_column is None and TableField.ID.value in columns:
            id_column = TableField.ID.value

        # Also check for case-insensitive 'id' column
        if id_column is None:
            column_map = {col.lower(): col for col in columns}
            if "id" in column_map:
                id_column = column_map["id"]

        if id_column is not None:
            columns.remove(id_column)
            logger.debug(f"Using ID column: {id_column}")

        # Create output dataframe
        df_out = pd.DataFrame()

        # Add ID if present
        if id_column is not None:
            df_out[TableField.ID.value] = df[id_column]
            logger.debug(f"Added IDs: {df_out[TableField.ID.value].tolist()}")

        # -- prepare content and metadata --
        content_columns = params.get("content_columns", [TableField.CONTENT.value])
        metadata_columns = params.get("metadata_columns")

        logger.debug(f"Processing with: content_columns={content_columns}, metadata_columns={metadata_columns}")

        # Handle SQL query result columns
        if content_columns:
            # Ensure content columns are case-insensitive
            column_map = {col.lower(): col for col in columns}
            content_columns = [column_map.get(col.lower(), col) for col in content_columns]
            logger.debug(f"Mapped content columns: {content_columns}")

        if metadata_columns:
            # Ensure metadata columns are case-insensitive
            column_map = {col.lower(): col for col in columns}
            metadata_columns = [column_map.get(col.lower(), col) for col in metadata_columns]
            logger.debug(f"Mapped metadata columns: {metadata_columns}")

        if content_columns is not None:
            content_columns = list(set(content_columns).intersection(columns))
            if len(content_columns) == 0:
                raise ValueError(f"Content columns {params.get('content_columns')} not found in dataset: {columns}")

            if metadata_columns is not None:
                metadata_columns = list(set(metadata_columns).intersection(columns))
            else:
                # all the rest columns
                metadata_columns = list(set(columns).difference(content_columns))

        # Add content columns directly (don't combine them)
        for col in content_columns:
            df_out[col] = df[col]

        # Add metadata
        if metadata_columns and len(metadata_columns) > 0:

            def convert_row_to_metadata(row):
                metadata = {}
                for col in metadata_columns:
                    value = row[col]
                    # Convert numpy/pandas types to Python native types
                    if pd.api.types.is_datetime64_any_dtype(value) or isinstance(value, pd.Timestamp):
                        value = str(value)
                    elif pd.api.types.is_integer_dtype(value):
                        value = int(value)
                    elif pd.api.types.is_float_dtype(value):
                        value = float(value)
                    elif pd.api.types.is_bool_dtype(value):
                        value = bool(value)
                    elif isinstance(value, dict):
                        metadata.update(value)
                        continue
                    else:
                        value = str(value)
                    metadata[col] = value
                return metadata

            metadata_dict = df[metadata_columns].apply(convert_row_to_metadata, axis=1)
            df_out[TableField.METADATA.value] = metadata_dict

        logger.debug(f"Output DataFrame columns: {df_out.columns}")
        logger.debug(f"Output DataFrame first row: {df_out.iloc[0].to_dict() if not df_out.empty else 'Empty'}")

        return df_out

    def _replace_query_content(self, node, **kwargs):
        if isinstance(node, BinaryOperation):
            if isinstance(node.args[0], Identifier) and isinstance(node.args[1], Constant):
                col_name = node.args[0].parts[-1]
                if col_name.lower() == TableField.CONTENT.value:
                    # replace
                    node.args[0].parts = [TableField.EMBEDDINGS.value]
                    node.args[1].value = [self._content_to_embeddings(node.args[1].value)]

    def get_vector_db(self) -> VectorStoreHandler:
        """
        helper to get vector db handler
        """
        if self._vector_db is None:
            database = db.Integration.query.get(self._kb.vector_database_id)
            if database is None:
                raise ValueError("Vector database not found. Is it deleted?")
            database_name = database.name
            self._vector_db = self.session.integration_controller.get_data_handler(database_name)
        return self._vector_db

    def get_vector_db_table_name(self) -> str:
        """
        helper to get underlying table name used for embeddings
        """
        return self._kb.vector_database_table

    def _df_to_embeddings(self, df: pd.DataFrame) -> pd.DataFrame:
        """
        Returns embeddings for input dataframe.
        Uses model embedding model to convert content to embeddings.
        Automatically detects input and output of model using model description
        :param df:
        :return: dataframe with embeddings
        """

        if df.empty:
            return pd.DataFrame([], columns=[TableField.EMBEDDINGS.value])

        model_id = self._kb.embedding_model_id

        if model_id is None:
            # call litellm handler
            messages = list(df[TableField.CONTENT.value])
            embedding_params = copy.deepcopy(config.get("default_embedding_model", {}))
            embedding_params.update(self._kb.params["embedding_model"])
            results = self.call_litellm_embedding(self.session, embedding_params, messages)
            results = [[val] for val in results]
            return pd.DataFrame(results, columns=[TableField.EMBEDDINGS.value])

        # get the input columns
        model_rec = db.session.query(db.Predictor).filter_by(id=model_id).first()

        assert model_rec is not None, f"Model not found: {model_id}"
        model_project = db.session.query(db.Project).filter_by(id=model_rec.project_id).first()

        project_datanode = self.session.datahub.get(model_project.name)

        model_using = model_rec.learn_args.get("using", {})
        input_col = model_using.get("question_column")
        if input_col is None:
            input_col = model_using.get("input_column")

        if input_col is not None and input_col != TableField.CONTENT.value:
            df = df.rename(columns={TableField.CONTENT.value: input_col})

        df_out = project_datanode.predict(model_name=model_rec.name, df=df, params=self.model_params)

        target = model_rec.to_predict[0]
        if target != TableField.EMBEDDINGS.value:
            # adapt output for vectordb
            df_out = df_out.rename(columns={target: TableField.EMBEDDINGS.value})

        df_out = df_out[[TableField.EMBEDDINGS.value]]

        return df_out

    def _content_to_embeddings(self, content: str) -> List[float]:
        """
        Converts string to embeddings
        :param content: input string
        :return: embeddings
        """
        df = pd.DataFrame([[content]], columns=[TableField.CONTENT.value])
        res = self._df_to_embeddings(df)
        return res[TableField.EMBEDDINGS.value][0]

    @staticmethod
    def call_litellm_embedding(session, model_params, messages):
        args = copy.deepcopy(model_params)

        llm_model = args.pop("model_name")
        engine = args.pop("provider")

        llm_model = f"{engine}/{llm_model}"

        if "base_url" in args:
            args["api_base"] = args.pop("base_url")

        module = session.integration_controller.get_handler_module("litellm")
        if module is None or module.Handler is None:
            raise ValueError(f'Unable to use "{engine}" provider. Litellm handler is not installed')
        return module.Handler.embeddings(llm_model, messages, args)

    def build_rag_pipeline(self, retrieval_config: dict):
        """
        Builds a RAG pipeline with returned sources

        Args:
            retrieval_config: dict with retrieval config

        Returns:
            RAG: Configured RAG pipeline instance

        Raises:
            ValueError: If the configuration is invalid or required components are missing
        """
        # Get embedding model from knowledge base
        embeddings_model = None
        embedding_model_params = get_model_params(self._kb.params.get("embedding_model", {}), "default_embedding_model")
        if self._kb.embedding_model:
            # Extract embedding model args from knowledge base table
            embedding_args = self._kb.embedding_model.learn_args.get("using", {})
            # Construct the embedding model directly
            embeddings_model = construct_model_from_args(embedding_args)
            logger.debug(f"Using knowledge base embedding model with args: {embedding_args}")
        elif embedding_model_params:
            embeddings_model = get_embedding_model_from_params(embedding_model_params)
            logger.debug(f"Using knowledge base embedding model from params: {self._kb.params['embedding_model']}")
        else:
            embeddings_model = DEFAULT_EMBEDDINGS_MODEL_CLASS()
            logger.debug("Using default embedding model as knowledge base has no embedding model")

        # Update retrieval config with knowledge base parameters
        kb_params = {"vector_store_config": {"kb_table": self}}

        # Load and validate config
        try:
            rag_config = load_rag_config(retrieval_config, kb_params, embeddings_model)

            # Build LLM if specified
            if "llm_model_name" in rag_config:
                llm_args = {"model_name": rag_config.llm_model_name}
                if not rag_config.llm_provider:
                    llm_args["provider"] = get_llm_provider(llm_args)
                else:
                    llm_args["provider"] = rag_config.llm_provider
                rag_config.llm = create_chat_model(llm_args)

            # Create RAG pipeline
            rag = RAG(rag_config)
            logger.debug(f"RAG pipeline created with config: {rag_config}")
            return rag

        except Exception as e:
            logger.error(f"Error building RAG pipeline: {str(e)}")
            raise ValueError(f"Failed to build RAG pipeline: {str(e)}")

    def _parse_metadata(self, base_metadata):
        """Helper function to robustly parse metadata string to dict"""
        if isinstance(base_metadata, dict):
            return base_metadata
        if isinstance(base_metadata, str):
            try:
                import ast

                return ast.literal_eval(base_metadata)
            except (SyntaxError, ValueError):
                logger.warning(f"Could not parse metadata: {base_metadata}. Using empty dict.")
                return {}
        return {}

    def _generate_document_id(self, content: str, content_column: str, provided_id: str = None) -> str:
        """Generate a deterministic document ID using the utility function."""
        from mindsdb.interfaces.knowledge_base.utils import generate_document_id

        return generate_document_id(content=content, provided_id=provided_id)

    def _convert_metadata_value(self, value):
        """
        Convert metadata value to appropriate Python type.

        Args:
            value: The value to convert

        Returns:
            Converted value in appropriate Python type
        """
        if pd.isna(value):
            return None

        # Handle pandas/numpy types
        if pd.api.types.is_datetime64_any_dtype(value) or isinstance(value, pd.Timestamp):
            return str(value)
        elif pd.api.types.is_integer_dtype(type(value)):
            return int(value)
        elif pd.api.types.is_float_dtype(type(value)):
            return float(value)
        elif pd.api.types.is_bool_dtype(type(value)):
            return bool(value)

        # Handle basic Python types
        if isinstance(value, (int, float, bool)):
            return value

        # Convert everything else to string
        return str(value)

    def create_index(self):
        """
        Create an index on the knowledge base table
        :param index_name: name of the index
        :param params: parameters for the index
        """
        db_handler = self.get_vector_db()
        db_handler.create_index(self._kb.vector_database_table)


class KnowledgeBaseController:
    """
    Knowledge base controller handles all
    manages knowledge bases
    """

    def __init__(self, session) -> None:
        self.session = session

    def add(
        self,
        name: str,
        project_name: str,
        embedding_model: Identifier,
        storage: Identifier,
        params: dict,
        preprocessing_config: Optional[dict] = None,
        if_not_exists: bool = False,
    ) -> db.KnowledgeBase:
        """
        Add a new knowledge base to the database
        :param preprocessing_config: Optional preprocessing configuration to validate and store
        :param is_sparse: Whether to use sparse vectors for embeddings
        :param vector_size: Optional size specification for vectors, required when is_sparse=True
        """
        # fill variables
        params = variables_controller.fill_parameters(params)

        # Validate preprocessing config first if provided
        if preprocessing_config is not None:
            PreprocessingConfig(**preprocessing_config)  # Validate before storing
            params = params or {}
            params["preprocessing"] = preprocessing_config

        # Check if vector_size is provided when using sparse vectors
        is_sparse = params.get("is_sparse")
        vector_size = params.get("vector_size")
        if is_sparse and vector_size is None:
            raise ValueError("vector_size is required when is_sparse=True")

        # get project id
        project = self.session.database_controller.get_project(project_name)
        project_id = project.id

        # not difference between cases in sql
        name = name.lower()
        # check if knowledge base already exists
        kb = self.get(name, project_id)
        if kb is not None:
            if if_not_exists:
                return kb
            raise EntityExistsError("Knowledge base already exists", name)

        embedding_params = copy.deepcopy(config.get("default_embedding_model", {}))

        model_name = None
        model_project = project
        if embedding_model:
            model_name = embedding_model.parts[-1]
            if len(embedding_model.parts) > 1:
                model_project = self.session.database_controller.get_project(embedding_model.parts[-2])

        elif "embedding_model" in params:
            if isinstance(params["embedding_model"], str):
                # it is model name
                model_name = params["embedding_model"]
            else:
                # it is params for model
                embedding_params.update(params["embedding_model"])

        if model_name is None:
            model_name = self._create_embedding_model(
                project.name,
                params=embedding_params,
                kb_name=name,
            )
<<<<<<< HEAD
            params["created_embedding_model"] = model_name
=======
            if model_name is not None:
                params["created_embedding_model"] = model_name
>>>>>>> 0ff2eff1

        embedding_model_id = None
        if model_name is not None:
            model = self.session.model_controller.get_model(name=model_name, project_name=model_project.name)
            model_record = db.Predictor.query.get(model["id"])
            embedding_model_id = model_record.id

<<<<<<< HEAD
        reranking_model_params = get_model_params(params.get("reranking_model", {}), "default_reranking_model")
=======
        reranking_model_params = get_model_params(params.get("reranking_model", {}), "default_llm")
>>>>>>> 0ff2eff1
        if reranking_model_params:
            # Get reranking model from params.
            # This is called here to check validaity of the parameters.
            get_reranking_model_from_params(reranking_model_params)

        # search for the vector database table
        if storage is None:
            cloud_pg_vector = os.environ.get("KB_PGVECTOR_URL")
            if cloud_pg_vector:
                vector_table_name = name
                # Add sparse vector support for pgvector
                vector_db_params = {}
                # Check both explicit parameter and model configuration
                is_sparse = is_sparse or model_record.learn_args.get("using", {}).get("sparse")
                if is_sparse:
                    vector_db_params["is_sparse"] = True
                    if vector_size is not None:
                        vector_db_params["vector_size"] = vector_size
                vector_db_name = self._create_persistent_pgvector(vector_db_params)

            else:
                # create chroma db with same name
                vector_table_name = "default_collection"
                vector_db_name = self._create_persistent_chroma(name)
                # memorize to remove it later
                params["default_vector_storage"] = vector_db_name
        elif len(storage.parts) != 2:
            raise ValueError("Storage param has to be vector db with table")
        else:
            vector_db_name, vector_table_name = storage.parts

        # create table in vectordb before creating KB
        self.session.datahub.get(vector_db_name).integration_handler.create_table(vector_table_name)
        vector_database_id = self.session.integration_controller.get(vector_db_name)["id"]

        # Store sparse vector settings in params if specified
        if is_sparse:
            params = params or {}
            params["vector_config"] = {"is_sparse": is_sparse}
            if vector_size is not None:
                params["vector_config"]["vector_size"] = vector_size

        kb = db.KnowledgeBase(
            name=name,
            project_id=project_id,
            vector_database_id=vector_database_id,
            vector_database_table=vector_table_name,
            embedding_model_id=embedding_model_id,
            params=params,
        )
        db.session.add(kb)
        db.session.commit()
        return kb

    def _create_persistent_pgvector(self, params=None):
        """Create default vector database for knowledge base, if not specified"""
        vector_store_name = "kb_pgvector_store"

        # check if exists
        if self.session.integration_controller.get(vector_store_name):
            return vector_store_name

        self.session.integration_controller.add(vector_store_name, "pgvector", params or {})
        return vector_store_name

    def _create_persistent_chroma(self, kb_name, engine="chromadb"):
        """Create default vector database for knowledge base, if not specified"""

        vector_store_name = f"{kb_name}_{engine}"

        vector_store_folder_name = f"{vector_store_name}"
        connection_args = {"persist_directory": vector_store_folder_name}

        # check if exists
        if self.session.integration_controller.get(vector_store_name):
            return vector_store_name

        self.session.integration_controller.add(vector_store_name, engine, connection_args)
        return vector_store_name

    def _create_embedding_model(self, project_name, engine="openai", params: dict = None, kb_name=""):
        """create a default embedding model for knowledge base, if not specified"""
        model_name = f"kb_embedding_{kb_name}"

        # drop if exists - parameters can be different
        try:
            model = self.session.model_controller.get_model(model_name, project_name=project_name)
            if model is not None:
                self.session.model_controller.delete_model(model_name, project_name)
        except PredictorRecordNotFound:
            pass

<<<<<<< HEAD
=======
        if params.get("provider", None) not in ("openai", "azure"):
            # try use litellm
            KnowledgeBaseTable.call_litellm_embedding(self.session, params, ["test"])
            return

>>>>>>> 0ff2eff1
        if "provider" in params:
            engine = params.pop("provider").lower()

        api_key = get_api_key(engine, params, strict=False) or params.pop("api_key")

        if engine == "azure_openai":
            engine = "openai"
            params["provider"] = "azure"

        if engine == "openai":
            if "question_column" not in params:
                params["question_column"] = "content"
            if api_key:
                params[f"{engine}_api_key"] = api_key
                if "api_key" in params:
                    params.pop("api_key")
            if "base_url" in params:
                params["api_base"] = params.pop("base_url")

        params["engine"] = engine
        params["join_learn_process"] = True
        params["mode"] = "embedding"

        # Include API key if provided.
        statement = CreatePredictor(
            name=Identifier(parts=[project_name, model_name]),
            using=params,
            targets=[Identifier(parts=[TableField.EMBEDDINGS.value])],
        )

        command_executor = ExecuteCommands(self.session)
        resp = command_executor.answer_create_predictor(statement, project_name)
        # check model status
        record = resp.data.records[0]
        if record["STATUS"] == "error":
            raise ValueError("Embedding model error:" + record["ERROR"])
        return model_name

    def delete(self, name: str, project_name: int, if_exists: bool = False) -> None:
        """
        Delete a knowledge base from the database
        """
        try:
            project = self.session.database_controller.get_project(project_name)
        except ValueError:
            raise ValueError(f"Project not found: {project_name}")
        project_id = project.id

        # check if knowledge base exists
        kb = self.get(name, project_id)
        if kb is None:
            # knowledge base does not exist
            if if_exists:
                return
            else:
                raise EntityNotExistsError("Knowledge base does not exist", name)

        # kb exists
        db.session.delete(kb)
        db.session.commit()

        # drop objects if they were created automatically
        if "default_vector_storage" in kb.params:
            try:
                handler = self.session.datahub.get(kb.params["default_vector_storage"]).integration_handler
                handler.drop_table(kb.vector_database_table)
                self.session.integration_controller.delete(kb.params["default_vector_storage"])
            except EntityNotExistsError:
                pass
        if "created_embedding_model" in kb.params:
            try:
                self.session.model_controller.delete_model(kb.params["created_embedding_model"], project_name)
            except EntityNotExistsError:
                pass

    def get(self, name: str, project_id: int) -> db.KnowledgeBase:
        """
        Get a knowledge base from the database
        by name + project_id
        """
        kb = (
            db.session.query(db.KnowledgeBase)
            .filter_by(
                name=name,
                project_id=project_id,
            )
            .first()
        )
        return kb

    def get_table(self, name: str, project_id: int, params: dict = None) -> KnowledgeBaseTable:
        """
        Returns kb table object with properly configured preprocessing
        :param name: table name
        :param project_id: project id
        :param params: runtime parameters for KB. Keys: 'model' - parameters for embedding model
        :return: kb table object
        """
        kb = self.get(name, project_id)
        if kb is not None:
            table = KnowledgeBaseTable(kb, self.session)
            if params:
                table.model_params = params.get("model")

            # Always configure preprocessing - either from params or default
            if kb.params and "preprocessing" in kb.params:
                table.configure_preprocessing(kb.params["preprocessing"])
            else:
                table.configure_preprocessing(None)  # This ensures default preprocessor is created

            return table

    def list(self, project_name: str = None) -> List[dict]:
        """
        List all knowledge bases from the database
        belonging to a project
        """
        project_controller = ProjectController()
        projects = project_controller.get_list()
        if project_name is not None:
            projects = [p for p in projects if p.name == project_name]

        query = db.session.query(db.KnowledgeBase).filter(
            db.KnowledgeBase.project_id.in_(list([p.id for p in projects]))
        )

        data = []
        project_names = {i.id: i.name for i in project_controller.get_list()}

        for record in query:
            vector_database = record.vector_database
            embedding_model = record.embedding_model

            data.append(
                {
                    "id": record.id,
                    "name": record.name,
                    "project_id": record.project_id,
                    "project_name": project_names[record.project_id],
                    "embedding_model": embedding_model.name if embedding_model is not None else None,
                    "vector_database": None if vector_database is None else vector_database.name,
                    "vector_database_table": record.vector_database_table,
                    "query_id": record.query_id,
                    "params": record.params,
                }
            )

        return data

    def create_index(self, table_name, project_name):
        project_id = self.session.database_controller.get_project(project_name).id
        kb_table = self.get_table(table_name, project_id)
        kb_table.create_index()

    def update(self, name: str, project_id: int, **kwargs) -> db.KnowledgeBase:
        """
        Update a knowledge base record
        """
        raise NotImplementedError()<|MERGE_RESOLUTION|>--- conflicted
+++ resolved
@@ -909,12 +909,8 @@
                 params=embedding_params,
                 kb_name=name,
             )
-<<<<<<< HEAD
-            params["created_embedding_model"] = model_name
-=======
             if model_name is not None:
                 params["created_embedding_model"] = model_name
->>>>>>> 0ff2eff1
 
         embedding_model_id = None
         if model_name is not None:
@@ -922,11 +918,7 @@
             model_record = db.Predictor.query.get(model["id"])
             embedding_model_id = model_record.id
 
-<<<<<<< HEAD
         reranking_model_params = get_model_params(params.get("reranking_model", {}), "default_reranking_model")
-=======
-        reranking_model_params = get_model_params(params.get("reranking_model", {}), "default_llm")
->>>>>>> 0ff2eff1
         if reranking_model_params:
             # Get reranking model from params.
             # This is called here to check validaity of the parameters.
@@ -1019,14 +1011,11 @@
         except PredictorRecordNotFound:
             pass
 
-<<<<<<< HEAD
-=======
         if params.get("provider", None) not in ("openai", "azure"):
             # try use litellm
             KnowledgeBaseTable.call_litellm_embedding(self.session, params, ["test"])
             return
 
->>>>>>> 0ff2eff1
         if "provider" in params:
             engine = params.pop("provider").lower()
 
