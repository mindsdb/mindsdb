--- conflicted
+++ resolved
@@ -2,18 +2,9 @@
 import html
 import asyncio
 from typing import List, Dict, Optional, Any
-<<<<<<< HEAD
-import asyncio
 
 import pandas as pd
-
 from mindsdb.interfaces.knowledge_base.preprocessing.text_splitter import TextSplitter
-=======
-
-import pandas as pd
-from langchain_text_splitters import RecursiveCharacterTextSplitter
-from langchain_core.documents import Document as LangchainDocument
->>>>>>> 45697d00
 
 from mindsdb.integrations.utilities.rag.splitters.file_splitter import (
     FileSplitter,
@@ -30,10 +21,6 @@
 )
 from mindsdb.utilities import log
 
-<<<<<<< HEAD
-=======
-
->>>>>>> 45697d00
 logger = log.getLogger(__name__)
 
 _DEFAULT_CONTENT_COLUMN_NAME = "content"
@@ -60,7 +47,6 @@
         if self.splitter is None:
             raise ValueError("Splitter not configured")
 
-<<<<<<< HEAD
         metadata = doc.metadata or {}
         # Split and convert back to our Document type
         split_texts = self.splitter.split_text(doc.content)
@@ -68,13 +54,6 @@
             Document(content=text, metadata=metadata)
             for text in split_texts
         ]
-=======
-        # Convert to langchain Document for splitting
-        langchain_doc = LangchainDocument(page_content=doc.content, metadata=doc.metadata or {})
-        # Split and convert back to our Document type
-        split_docs = self.splitter.split_documents([langchain_doc])
-        return [Document(content=split_doc.page_content, metadata=split_doc.metadata) for split_doc in split_docs]
->>>>>>> 45697d00
 
     def _get_source(self) -> str:
         """Get the source identifier for this preprocessor"""
