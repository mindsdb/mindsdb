import copy
import datetime as dt
from copy import deepcopy
from multiprocessing.pool import ThreadPool

import pandas as pd
from dateutil.parser import parse as parse_datetime

from sqlalchemy import func
import numpy as np

import mindsdb.interfaces.storage.db as db
from mindsdb.utilities.config import Config
from mindsdb.interfaces.model.functions import get_model_record, get_model_records, get_project_record
from mindsdb.interfaces.storage.json import get_json_storage
from mindsdb.interfaces.storage.model_fs import ModelStorage
from mindsdb.utilities.config import config
from mindsdb.utilities.context import context as ctx
from mindsdb.utilities.functions import resolve_model_identifier
import mindsdb.utilities.profiler as profiler
from mindsdb.utilities.exception import EntityExistsError, EntityNotExistsError
from mindsdb.utilities import log

logger = log.getLogger(__name__)


default_project = config.get("default_project")


def delete_model_storage(model_id, ctx_dump):
    try:
        ctx.load(ctx_dump)
        modelStorage = ModelStorage(model_id)
        modelStorage.delete()
    except Exception:
        logger.exception(f"Something went wrong during deleting storage of model {model_id}:")


class ModelController:
    config: Config

    def __init__(self) -> None:
        self.config = Config()

    def get_model_data(self, name: str = None, predictor_record=None, ml_handler_name="lightwood") -> dict:
        if predictor_record is None:
            predictor_record = get_model_record(except_absent=True, name=name, ml_handler_name=ml_handler_name)

        data = deepcopy(predictor_record.data)
        data["dtype_dict"] = predictor_record.dtype_dict
        data["created_at"] = str(parse_datetime(str(predictor_record.created_at).split(".")[0]))
        data["updated_at"] = str(parse_datetime(str(predictor_record.updated_at).split(".")[0]))
        data["training_start_at"] = predictor_record.training_start_at
        data["training_stop_at"] = predictor_record.training_stop_at
        data["predict"] = predictor_record.to_predict[0]
        data["update"] = predictor_record.update_status
        data["mindsdb_version"] = predictor_record.mindsdb_version
        data["name"] = predictor_record.name
        data["code"] = predictor_record.code
        data["problem_definition"] = predictor_record.learn_args
        data["fetch_data_query"] = predictor_record.fetch_data_query
        data["active"] = predictor_record.active
        data["status"] = predictor_record.status
        data["id"] = predictor_record.id
        data["version"] = predictor_record.version

        json_storage = get_json_storage(resource_id=predictor_record.id)
        data["json_ai"] = json_storage.get("json_ai")

        if data.get("accuracies", None) is not None:
            if len(data["accuracies"]) > 0:
                data["accuracy"] = float(np.mean(list(data["accuracies"].values())))
        return data

    def get_reduced_model_data(self, name: str = None, predictor_record=None, ml_handler_name="lightwood") -> dict:
        full_model_data = self.get_model_data(
            name=name, predictor_record=predictor_record, ml_handler_name=ml_handler_name
        )
        reduced_model_data = {}
        for k in [
            "id",
            "name",
            "version",
            "is_active",
            "predict",
            "status",
            "problem_definition",
            "current_phase",
            "accuracy",
            "data_source",
            "update",
            "active",
            "mindsdb_version",
            "error",
            "created_at",
            "fetch_data_query",
        ]:
            reduced_model_data[k] = full_model_data.get(k, None)

        reduced_model_data["training_time"] = None
        if full_model_data.get("training_start_at") is not None:
            if full_model_data.get("training_stop_at") is not None:
                reduced_model_data["training_time"] = full_model_data.get("training_stop_at") - full_model_data.get(
                    "training_start_at"
                )
            elif full_model_data.get("status") == "training":
                reduced_model_data["training_time"] = dt.datetime.now() - full_model_data.get("training_start_at")
            if reduced_model_data["training_time"] is not None:
                reduced_model_data["training_time"] = (
                    reduced_model_data["training_time"]
                    - dt.timedelta(microseconds=reduced_model_data["training_time"].microseconds)
                ).total_seconds()

        return reduced_model_data

    def describe_model(self, session, project_name, model_name, attribute, version=None):
        args = {"name": model_name, "version": version, "project_name": project_name, "except_absent": True}
        if version is not None:
            args["active"] = None

        model_record = get_model_record(**args)

        integration_record = db.Integration.query.get(model_record.integration_id)

        ml_handler_base = session.integration_controller.get_ml_handler(integration_record.name)

        return ml_handler_base.describe(model_record.id, attribute)

    def get_model(self, name, version=None, ml_handler_name=None, project_name=None):
        show_active = True if version is None else None
        model_record = get_model_record(
            active=show_active,
            version=version,
            name=name,
            ml_handler_name=ml_handler_name,
            except_absent=True,
            project_name=project_name,
        )
        data = self.get_reduced_model_data(predictor_record=model_record)
        integration_record = db.Integration.query.get(model_record.integration_id)
        if integration_record is not None:
            data["engine"] = integration_record.engine
            data["engine_name"] = integration_record.name
        return data

    def get_models(self, with_versions=False, ml_handler_name=None, integration_id=None, project_name=None):
        models = []
        show_active = True if with_versions is False else None
        for model_record in get_model_records(
            active=show_active,
            ml_handler_name=ml_handler_name,
            integration_id=integration_id,
            project_name=project_name,
        ):
            model_data = self.get_reduced_model_data(predictor_record=model_record)
            models.append(model_data)
        return models

    def delete_model(self, model_name: str, project_name: str = default_project, version=None):
        from mindsdb.interfaces.database.database import DatabaseController

        project_record = get_project_record(func.lower(project_name))
        if project_record is None:
            raise Exception(f"Project '{project_name}' does not exists")

        database_controller = DatabaseController()

        project = database_controller.get_project(project_name)

        if version is None:
            # Delete latest version
            predictors_records = get_model_records(
                name=model_name,
                project_id=project.id,
                active=None,
            )
        else:
            predictors_records = get_model_records(
                name=model_name,
                project_id=project.id,
                version=version,
            )
        if len(predictors_records) == 0:
            raise EntityNotExistsError("Model does not exist", model_name)

        is_cloud = self.config.get("cloud", False)
        if is_cloud:
            for predictor_record in predictors_records:
                model_data = self.get_model_data(predictor_record=predictor_record)
                if (
                    model_data.get("status") in ["generating", "training"]
                    and isinstance(model_data.get("created_at"), str) is True
                    and (dt.datetime.now() - parse_datetime(model_data.get("created_at"))) < dt.timedelta(hours=1)
                ):
                    raise Exception(
                        "You are unable to delete models currently in progress, please wait before trying again"
                    )

        for predictor_record in predictors_records:
            if is_cloud:
                predictor_record.deleted_at = dt.datetime.now()
            else:
                db.session.delete(predictor_record)
        db.session.commit()

        # region delete storages
        if len(predictors_records) > 1:
            ctx_dump = ctx.dump()
            with ThreadPool(min(len(predictors_records), 100)) as pool:
                pool.starmap(delete_model_storage, [(record.id, ctx_dump) for record in predictors_records])
        else:
            modelStorage = ModelStorage(predictors_records[0].id)
            modelStorage.delete()
        # endregion

    def rename_model(self, old_name, new_name):
        model_record = get_model_record(name=new_name)
        if model_record is None:
            raise Exception(f"Model with name '{new_name}' already exists")

        for model_record in get_model_records(name=old_name):
            model_record.name = new_name
        db.session.commit()

    @staticmethod
    def _get_data_integration_ref(statement, database_controller):
        # TODO use database_controller handler_controller internally
        data_integration_ref = None
        fetch_data_query = None
        if statement.integration_name is not None:
            fetch_data_query = statement.query_str
            integration_name = statement.integration_name.parts[0].lower()

            databases_meta = database_controller.get_dict()
            if integration_name not in databases_meta:
                raise EntityNotExistsError("Database does not exist", integration_name)
            data_integration_meta = databases_meta[integration_name]
            # TODO improve here. Suppose that it is view
            if data_integration_meta["type"] == "project":
                data_integration_ref = {"type": "project"}
            elif data_integration_meta["type"] == "system":
                data_integration_ref = {"type": "system"}
            else:
                data_integration_ref = {"type": "integration", "id": data_integration_meta["id"]}
        return data_integration_ref, fetch_data_query

    def prepare_create_statement(self, statement, database_controller):
        # extract data from Create model or Retrain statement and prepare it for using in crate and retrain functions
        project_name = statement.name.parts[0]
        model_name = statement.name.parts[1]

        sql_task = None
        if statement.task is not None:
            sql_task = statement.task.to_string()
        problem_definition = {"__mdb_sql_task": sql_task}
        if statement.targets is not None:
            problem_definition["target"] = statement.targets[0].parts[-1]

        data_integration_ref, fetch_data_query = self._get_data_integration_ref(statement, database_controller)

        label = None
        if statement.using is not None:
            label = statement.using.pop("tag", None)

            problem_definition["using"] = statement.using

        if statement.order_by is not None:
            problem_definition["timeseries_settings"] = {
                "is_timeseries": True,
                "order_by": getattr(statement, "order_by")[0].field.parts[-1],
            }
            for attr in ["horizon", "window"]:
                if getattr(statement, attr) is not None:
                    problem_definition["timeseries_settings"][attr] = getattr(statement, attr)

            if statement.group_by is not None:
                problem_definition["timeseries_settings"]["group_by"] = [col.parts[-1] for col in statement.group_by]

        join_learn_process = False
        if "join_learn_process" in problem_definition.get("using", {}):
            join_learn_process = problem_definition["using"]["join_learn_process"]
            del problem_definition["using"]["join_learn_process"]

        return dict(
            model_name=model_name,
            project_name=project_name,
            data_integration_ref=data_integration_ref,
            fetch_data_query=fetch_data_query,
            problem_definition=problem_definition,
            join_learn_process=join_learn_process,
            label=label,
        )

    def create_model(self, statement, ml_handler):
        params = self.prepare_create_statement(statement, ml_handler.database_controller)

<<<<<<< HEAD
        existing_projects_meta = ml_handler.database_controller.get_dict(filter_type='project', lowercase=False)
        if params['project_name'] not in existing_projects_meta:
            raise EntityNotExistsError('Project does not exist', params['project_name'])

        project = ml_handler.database_controller.get_project(name=params['project_name'], strict_case=True)
=======
        existing_projects_meta = ml_handler.database_controller.get_dict(filter_type="project")
        if params["project_name"] not in existing_projects_meta:
            raise EntityNotExistsError("Project does not exist", params["project_name"])

        project = ml_handler.database_controller.get_project(name=params["project_name"])
>>>>>>> 46fe3c25
        project_tables = project.get_tables()
        if params["model_name"] in project_tables:
            raise EntityExistsError("Model already exists", f"{params['project_name']}.{params['model_name']}")
        predictor_record = ml_handler.learn(**params)

        return ModelController.get_model_info(predictor_record)

    def retrain_model(self, statement, ml_handler):
        # active setting
        set_active = True
        if statement.using is not None:
            set_active = statement.using.pop("active", True)
            if set_active in ("0", 0, None):
                set_active = False

        params = self.prepare_create_statement(statement, ml_handler.database_controller)

        base_predictor_record = get_model_record(
            name=params["model_name"], project_name=params["project_name"], active=True
        )

        model_name = params["model_name"]
        if base_predictor_record is None:
            raise Exception(f"Error: model '{model_name}' does not exist")

        if params["data_integration_ref"] is None:
            params["data_integration_ref"] = base_predictor_record.data_integration_ref
        if params["fetch_data_query"] is None:
            params["fetch_data_query"] = base_predictor_record.fetch_data_query

        problem_definition = base_predictor_record.learn_args.copy()
        problem_definition.update(params["problem_definition"])
        params["problem_definition"] = problem_definition

        params["is_retrain"] = True
        params["set_active"] = set_active
        predictor_record = ml_handler.learn(**params)

        return ModelController.get_model_info(predictor_record)

    def prepare_finetune_statement(self, statement, database_controller):
        project_name, model_name, model_version = resolve_model_identifier(statement.name)
        if project_name is None:
            project_name = default_project
        data_integration_ref, fetch_data_query = self._get_data_integration_ref(statement, database_controller)

        set_active = True
        if statement.using is not None:
            set_active = statement.using.pop("active", True)
            if set_active in ("0", 0, None):
                set_active = False

        label = None
        args = {}
        if statement.using is not None:
            label = statement.using.pop("tag", None)
            args = statement.using

        join_learn_process = args.pop("join_learn_process", False)

        base_predictor_record = get_model_record(
            name=model_name,
            project_name=project_name,
            version=model_version,
            active=True if model_version is None else None,
        )

        if data_integration_ref is None:
            data_integration_ref = base_predictor_record.data_integration_ref
        if fetch_data_query is None:
            fetch_data_query = base_predictor_record.fetch_data_query

        return dict(
            model_name=model_name,
            project_name=project_name,
            data_integration_ref=data_integration_ref,
            fetch_data_query=fetch_data_query,
            base_model_version=model_version,
            args=args,
            join_learn_process=join_learn_process,
            label=label,
            set_active=set_active,
        )

    @profiler.profile()
    def finetune_model(self, statement, ml_handler):
        params = self.prepare_finetune_statement(statement, ml_handler.database_controller)
        predictor_record = ml_handler.finetune(**params)
        return ModelController.get_model_info(predictor_record)

    def update_model(self, session, project_name: str, model_name: str, problem_definition, version=None):
        model_record = get_model_record(name=model_name, version=version, project_name=project_name, except_absent=True)
        integration_record = db.Integration.query.get(model_record.integration_id)

        ml_handler_base = session.integration_controller.get_ml_handler(integration_record.name)
        ml_handler_base.update(args=problem_definition, model_id=model_record.id)

        # update model record
        if "using" in problem_definition:
            learn_args = copy.deepcopy(model_record.learn_args)
            learn_args["using"].update(problem_definition["using"])
            model_record.learn_args = learn_args
            db.session.commit()

    @staticmethod
    def get_model_info(predictor_record):
        from mindsdb.interfaces.database.projects import ProjectController

        projects_controller = ProjectController()
        project = projects_controller.get(id=predictor_record.project_id)

        columns = [
            "NAME",
            "ENGINE",
            "PROJECT",
            "ACTIVE",
            "VERSION",
            "STATUS",
            "ACCURACY",
            "PREDICT",
            "UPDATE_STATUS",
            "MINDSDB_VERSION",
            "ERROR",
            "SELECT_DATA_QUERY",
            "TRAINING_OPTIONS",
            "TAG",
        ]

        project_name = project.name
        model = project.get_model_by_id(model_id=predictor_record.id)
        table_name = model["name"]
        table_meta = model["metadata"]
        record = [
            table_name,
            table_meta["engine"],
            project_name,
            table_meta["active"],
            table_meta["version"],
            table_meta["status"],
            table_meta["accuracy"],
            table_meta["predict"],
            table_meta["update_status"],
            table_meta["mindsdb_version"],
            table_meta["error"],
            table_meta["select_data_query"],
            str(table_meta["training_options"]),
            table_meta["label"],
        ]

        return pd.DataFrame([record], columns=columns)

    def set_model_active_version(self, project_name, model_name, version):
        model_record = get_model_record(name=model_name, project_name=project_name, version=version, active=None)

        if model_record is None:
            raise EntityNotExistsError(f"Model {model_name} with version {version} is not found in {project_name}")

        model_record.active = True

        # deactivate current active version
        model_records = db.Predictor.query.filter(
            db.Predictor.name == model_record.name,
            db.Predictor.project_id == model_record.project_id,
            db.Predictor.active == True,  # noqa
            db.Predictor.company_id == ctx.company_id,
            db.Predictor.id != model_record.id,
        )
        for p in model_records:
            p.active = False

        db.session.commit()

    def delete_model_version(self, project_name, model_name, version):
        model_record = get_model_record(name=model_name, project_name=project_name, version=version, active=None)
        if model_record is None:
            raise EntityNotExistsError(f"Model {model_name} with version {version} is not found in {project_name}")

        if model_record.active:
            raise Exception(f"Can't remove active version: {project_name}.{model_name}.{version}")

        is_cloud = self.config.get("cloud", False)
        if is_cloud:
            model_record.deleted_at = dt.datetime.now()
        else:
            db.session.delete(model_record)
        modelStorage = ModelStorage(model_record.id)
        modelStorage.delete()

        db.session.commit()<|MERGE_RESOLUTION|>--- conflicted
+++ resolved
@@ -294,19 +294,11 @@
     def create_model(self, statement, ml_handler):
         params = self.prepare_create_statement(statement, ml_handler.database_controller)
 
-<<<<<<< HEAD
-        existing_projects_meta = ml_handler.database_controller.get_dict(filter_type='project', lowercase=False)
-        if params['project_name'] not in existing_projects_meta:
-            raise EntityNotExistsError('Project does not exist', params['project_name'])
-
-        project = ml_handler.database_controller.get_project(name=params['project_name'], strict_case=True)
-=======
-        existing_projects_meta = ml_handler.database_controller.get_dict(filter_type="project")
+        existing_projects_meta = ml_handler.database_controller.get_dict(filter_type="project", lowercase=False)
         if params["project_name"] not in existing_projects_meta:
             raise EntityNotExistsError("Project does not exist", params["project_name"])
 
-        project = ml_handler.database_controller.get_project(name=params["project_name"])
->>>>>>> 46fe3c25
+        project = ml_handler.database_controller.get_project(name=params["project_name"], strict_case=True)
         project_tables = project.get_tables()
         if params["model_name"] in project_tables:
             raise EntityExistsError("Model already exists", f"{params['project_name']}.{params['model_name']}")
