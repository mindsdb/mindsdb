--- conflicted
+++ resolved
@@ -84,12 +84,8 @@
         params = skill.params
         return dict(
             name=params.get('name', skill.name),
-<<<<<<< HEAD
             source=params.get('knowledge_base', None),
-            config=params.get('retriever_config', {}),
-=======
             config=params.get('config', {}),
->>>>>>> 8abf1c17
             description=f'You must use this tool to get more context or information '
                         f'to answer a question about {params["description"]}. '
                         f'The input should be the exact question the user is asking.',
