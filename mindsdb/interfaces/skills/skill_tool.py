import enum
from typing import List, Optional

from mindsdb_sql.parser.ast import Select, BinaryOperation, Identifier, Constant, Star

from mindsdb.integrations.libs.vectordatabase_handler import TableField
from mindsdb.interfaces.storage import db
from .sql_agent import SQLAgent

_DEFAULT_TOP_K_SIMILARITY_SEARCH = 5


class SkillType(enum.Enum):
    TEXT2SQL = 'text2sql'
    KNOWLEDGE_BASE = 'knowledge_base'
    RETRIEVAL = 'retrieval'


class SkillToolController:
    def __init__(self):
        self.command_executor = None

    def get_command_executor(self):
        if self.command_executor is None:
            from mindsdb.api.executor.controllers import SessionController
            from mindsdb.api.executor.command_executor import ExecuteCommands

            sql_session = SessionController()
            sql_session.database = 'mindsdb'

            self.command_executor = ExecuteCommands(sql_session)
        return self.command_executor

    def get_sql_agent(
        self,
        database: str,
        include_tables: Optional[List[str]] = None,
        ignore_tables: Optional[List[str]] = None,
        sample_rows_in_table_info: int = 3,
    ):
        return SQLAgent(
            self.get_command_executor(),
            database,
            include_tables,
            ignore_tables,
            sample_rows_in_table_info,
        )

    def _make_text_to_sql_tools(self, skill: db.Skills) -> dict:
        '''
           Uses SQLAgent to execute tool
        '''

        database = skill.params['database']
        tables = skill.params['tables']

        sql_agent = SQLAgent(
            self.get_command_executor(),
            database,
            include_tables=tables
        )

        description = (
            "Use the conversation context to decide which table to query. "
            "Input to this tool is a detailed and correct SQL query, output is a result from the database. "
            "If the query is not correct, an error message will be returned. "
            "If an error is returned, rewrite the query, check the query, and try again. "
            f"These are the available tables: {','.join(tables)}\n"
        )
        for table in tables:
            description += f'Table name: "{table}", columns {sql_agent.get_table_columns(table)}\n'

        return dict(
            name='sql_db_query',
            func=sql_agent.query_safe,
            description=description,
            type=skill.type
        )

    def _make_retrieval_tools(self, skill: db.Skills) -> dict:
        """
        creates advanced retrieval tool i.e. RAG
        """
        params = skill.params
        return dict(
            name=params.get('name', skill.name),
<<<<<<< HEAD
            source=params.get('knowledge_base', None),
=======
            source=params.get('source', None),
>>>>>>> 3ed15451
            config=params.get('config', {}),
            description=f'You must use this tool to get more context or information '
                        f'to answer a question about {params["description"]}. '
                        f'The input should be the exact question the user is asking.',
            type=skill.type
        )

    def _get_rag_query_function(self, skill: db.Skills):

        session_controller = self.get_command_executor().session

        def _answer_question(question: str) -> str:
            knowledge_base_name = skill.params['source']

            # make select in KB table
            query = Select(
                targets=[Star()],
                where=BinaryOperation(op='=', args=[
                    Identifier(TableField.CONTENT.value), Constant(question)
                ]),
                limit=Constant(_DEFAULT_TOP_K_SIMILARITY_SEARCH),
            )
            kb_table = session_controller.kb_controller.get_table(knowledge_base_name, skill.project_id)

            res = kb_table.select_query(query)
            return '\n'.join(res.content)

        return _answer_question

    def _make_knowledge_base_tools(self, skill: db.Skills) -> dict:
        # To prevent dependency on Langchain unless an actual tool uses it.
        description = skill.params.get('description', '')

        return dict(
            name='Knowledge Base Retrieval',
            func=self._get_rag_query_function(skill),
            description=f'Use this tool to get more context or information to answer a question about {description}. The input should be the exact question the user is asking.',
            type=skill.type
        )

    def get_tool_from_skill(self, skill: db.Skills) -> dict:
        """
            Creates function for skill and metadata (name, description)
        Args:
            skill (Skills): Skill to make a tool from

        Returns:
            dict with keys: name, description, func
        """

        try:
            skill_type = SkillType(skill.type)
        except ValueError:
            raise NotImplementedError(
                f'skill of type {skill.type} is not supported as a tool, supported types are: {list(SkillType._member_names_)}')

        if skill_type == SkillType.TEXT2SQL:
            return self._make_text_to_sql_tools(skill)
        if skill_type == SkillType.KNOWLEDGE_BASE:
            return self._make_knowledge_base_tools(skill)
        if skill_type == SkillType.RETRIEVAL:
            return self._make_retrieval_tools(skill)


skill_tool = SkillToolController()<|MERGE_RESOLUTION|>--- conflicted
+++ resolved
@@ -84,11 +84,7 @@
         params = skill.params
         return dict(
             name=params.get('name', skill.name),
-<<<<<<< HEAD
-            source=params.get('knowledge_base', None),
-=======
             source=params.get('source', None),
->>>>>>> 3ed15451
             config=params.get('config', {}),
             description=f'You must use this tool to get more context or information '
                         f'to answer a question about {params["description"]}. '
