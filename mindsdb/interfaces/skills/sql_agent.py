
import re
import csv
import inspect
from io import StringIO
from typing import Iterable, List, Optional, Any

import pandas as pd
from mindsdb_sql_parser import parse_sql
from mindsdb_sql_parser.ast import Select, Show, Describe, Explain, Identifier

from mindsdb.utilities import log
from mindsdb.utilities.context import context as ctx
from mindsdb.integrations.utilities.query_traversal import query_traversal
<<<<<<< HEAD
from mindsdb.integrations.libs.response import IS_COLUMNS_NAMES
=======
from mindsdb.integrations.libs.response import INF_SCHEMA_COLUMNS_NAMES
>>>>>>> 9327491d

logger = log.getLogger(__name__)


def list_to_csv_str(array: List[List[Any]]) -> str:
    """Convert a 2D array into a CSV string.

    Args:
        array (List[List[Any]]): A 2D array/list of values to convert to CSV format

    Returns:
        str: The array formatted as a CSV string using Excel dialect
    """
    output = StringIO()
    writer = csv.writer(output, dialect='excel')
    str_array = [[str(item) for item in row] for row in array]
    writer.writerows(str_array)
    return output.getvalue()


def split_table_name(table_name: str) -> List[str]:
    """Split table name from llm to parst

    Args:
        table_name (str): input table name

    Returns:
        List[str]: parts of table identifier like ['database', 'schema', 'table']

    Example:
        'input': '`aaa`.`bbb.ccc`', 'output': ['aaa', 'bbb.ccc']
        'input': '`aaa`.`bbb`.`ccc`', 'output': ['aaa', 'bbb', 'ccc']
        'input': 'aaa.bbb', 'output': ['aaa', 'bbb']
        'input': '`aaa.bbb`', 'output': ['aaa.bbb']
        'input': '`aaa.bbb.ccc`', 'output': ['aaa.bbb.ccc']
        'input': 'aaa.`bbb`', 'output': ['aaa', 'bbb']
        'input': 'aaa.bbb.ccc', 'output': ['aaa', 'bbb', 'ccc']
        'input': 'aaa.`bbb.ccc`', 'output': ['aaa', 'bbb.ccc']
        'input': '`aaa`.`bbb.ccc`', 'output': ['aaa', 'bbb.ccc']
    """
    result = []
    current = ''
    in_backticks = False

    i = 0
    while i < len(table_name):
        if table_name[i] == '`':
            in_backticks = not in_backticks
        elif table_name[i] == '.' and not in_backticks:
            if current:
                result.append(current.strip('`'))
                current = ''
        else:
            current += table_name[i]
        i += 1

    if current:
        result.append(current.strip('`'))

    return result


class SQLAgent:
    def __init__(
            self,
            command_executor,
            databases: List[str],
            databases_struct: dict,
            include_tables: Optional[List[str]] = None,
            ignore_tables: Optional[List[str]] = None,
            sample_rows_in_table_info: int = 3,
            cache: Optional[dict] = None
    ):
        self._command_executor = command_executor
        self._mindsdb_db_struct = databases_struct

        self._sample_rows_in_table_info = int(sample_rows_in_table_info)

        self._tables_to_include = include_tables
        self._tables_to_ignore = []
        self._databases = databases
        if not self._tables_to_include:
            # ignore_tables and include_tables should not be used together.
            # include_tables takes priority if it's set.
            self._tables_to_ignore = ignore_tables or []
        self._cache = cache

    def _call_engine(self, query: str, database=None):
        # switch database
        ast_query = parse_sql(query.strip('`'))
        self._check_permissions(ast_query)

        if database is None:
            # if we use tables with prefixes it should work for any database
            database = self._databases[0]

        ret = self._command_executor.execute_command(
            ast_query,
            database_name=database
        )
        return ret

    def _check_permissions(self, ast_query):
        # check type of query
        if not isinstance(ast_query, (Select, Show, Describe, Explain)):
            raise ValueError(f"Query is not allowed: {ast_query.to_string()}")

        # Check tables
        if self._tables_to_include:
            tables_parts = [split_table_name(x) for x in self._tables_to_include]
            no_schema_parts = []
            for t in tables_parts:
                if len(t) == 3:
                    no_schema_parts.append([t[0], t[2]])
            tables_parts += no_schema_parts

            def _check_f(node, is_table=None, **kwargs):
                if is_table and isinstance(node, Identifier):
                    if node.parts not in tables_parts:
                        raise ValueError(f"Table {'.'.join(node.parts)} not found. Available tables: {', '.join(self._tables_to_include)}")

            query_traversal(ast_query, _check_f)

    def get_usable_table_names(self) -> Iterable[str]:
        """Get a list of tables that the agent has access to.

        Returns:
            Iterable[str]: list with table names
        """
        cache_key = f'{ctx.company_id}_{",".join(self._databases)}_tables'

        # first check cache and return if found
        if self._cache:
            cached_tables = self._cache.get(cache_key)
            if cached_tables:
                return cached_tables

        if self._tables_to_include:
            return self._tables_to_include

        result_tables = []

        for db_name in self._mindsdb_db_struct:
            handler = self._command_executor.session.integration_controller.get_data_handler(db_name)

            schemas_names = list(self._mindsdb_db_struct[db_name].keys())
            if len(schemas_names) > 1 and None in schemas_names:
                raise Exception('default schema and named schemas can not be used in same filter')

            if None in schemas_names:
                # get tables only from default schema
                response = handler.get_tables()
                tables_in_default_schema = list(response.data_frame.table_name)
                schema_tables_restrictions = self._mindsdb_db_struct[db_name][None]     # None - is default schema
                if schema_tables_restrictions is None:
                    for table_name in tables_in_default_schema:
                        result_tables.append([db_name, table_name])
                else:
                    for table_name in schema_tables_restrictions:
                        if table_name in tables_in_default_schema:
                            result_tables.append([db_name, table_name])
            else:
                if 'all' in inspect.signature(handler.get_tables).parameters:
                    response = handler.get_tables(all=True)
                else:
                    response = handler.get_tables()
                response_schema_names = list(response.data_frame.table_schema.unique())
                schemas_intersection = set(schemas_names) & set(response_schema_names)
                if len(schemas_intersection) == 0:
                    raise Exception('There are no allowed schemas in ds')

                for schema_name in schemas_intersection:
                    schema_sub_df = response.data_frame[response.data_frame['table_schema'] == schema_name]
                    if self._mindsdb_db_struct[db_name][schema_name] is None:
                        # all tables from schema allowed
                        for row in schema_sub_df:
                            result_tables.append([db_name, schema_name, row['table_name']])
                    else:
                        for table_name in self._mindsdb_db_struct[db_name][schema_name]:
                            if table_name in schema_sub_df['table_name'].values:
                                result_tables.append([db_name, schema_name, table_name])

        result_tables = ['.'.join(x) for x in result_tables]
        if self._cache:
            self._cache.set(cache_key, set(result_tables))
        return result_tables

    def _resolve_table_names(self, table_names: List[str], all_tables: List[Identifier]) -> List[Identifier]:
        """
        Tries to find table (which comes directly from an LLM) by its name
        Handles backticks (`) and tables without databases
        """

        # index to lookup table
        tables_idx = {}
        for table in all_tables:
            # by name
            if len(table.parts) == 3:
                tables_idx[tuple(table.parts[1:])] = table
            else:
                tables_idx[(table.parts[-1],)] = table
            # by path
            tables_idx[tuple(table.parts)] = table

        tables = []
        for table_name in table_names:
            if not table_name.strip():
                continue

            # Some LLMs (e.g. gpt-4o) may include backticks or quotes when invoking tools.
            table_parts = split_table_name(table_name)
            if len(table_parts) == 1:
                # most likely LLM enclosed all table name in backticks `database.table`
                table_parts = split_table_name(table_name)

            # resolved table
            table_identifier = tables_idx.get(tuple(table_parts))

            if table_identifier is None:
                raise ValueError(f"Table {table} not found in the database")
            tables.append(table_identifier)

        return tables

    def get_table_info(self, table_names: Optional[List[str]] = None) -> str:
        """ Get information about specified tables.
        Follows best practices as specified in: Rajkumar et al, 2022 (https://arxiv.org/abs/2204.00498)
        If `sample_rows_in_table_info`, the specified number of sample rows will be
        appended to each table description. This can increase performance as demonstrated in the paper.
        """

        all_tables = [Identifier(name) for name in self.get_usable_table_names()]

        if table_names is not None:
            all_tables = self._resolve_table_names(table_names, all_tables)

        tables_info = []
        for table in all_tables:
            key = f"{ctx.company_id}_{table}_info"
            table_info = self._cache.get(key) if self._cache else None
            if table_info is None:
                table_info = self._get_single_table_info(table)
                if self._cache:
                    self._cache.set(key, table_info)

            tables_info.append(table_info)

        return "\n\n".join(tables_info)

    def _get_single_table_info(self, table: Identifier) -> str:
        if len(table.parts) < 2:
            raise ValueError(f"Database is required for table: {table}")
        if len(table.parts) == 3:
            integration, schema_name, table_name = table.parts[-3:]
        else:
            schema_name = None
            integration, table_name = table.parts[-2:]

        table_str = str(table)

        dn = self._command_executor.session.datahub.get(integration)

        fields, dtypes = [], []
        for df in dn.get_table_columns_df(table_name, schema_name):
            df_records = df.to_dict(orient='records')
<<<<<<< HEAD
            fields.append(df_records[IS_COLUMNS_NAMES.COLUMN_NAME])
            if df_records[IS_COLUMNS_NAMES.MYSQL_DATA_TYPE] is not None:
                dtypes.append(df_records[IS_COLUMNS_NAMES.MYSQL_DATA_TYPE].value)
            else:
                dtypes.append(df_records[IS_COLUMNS_NAMES.DATA_TYPE])
=======
            fields.append(df_records[INF_SCHEMA_COLUMNS_NAMES.COLUMN_NAME])
            if df_records[INF_SCHEMA_COLUMNS_NAMES.MYSQL_DATA_TYPE] is not None:
                dtypes.append(df_records[INF_SCHEMA_COLUMNS_NAMES.MYSQL_DATA_TYPE].value)
            else:
                dtypes.append(df_records[INF_SCHEMA_COLUMNS_NAMES.DATA_TYPE])
>>>>>>> 9327491d

        info = f'Table named `{table_str}`:\n'
        info += f"\nSample with first {self._sample_rows_in_table_info} rows from table {table_str} in CSV format (dialect is 'excel'):\n"
        info += self._get_sample_rows(table_str, fields) + "\n"
        info += '\nColumn data types: ' + ",\t".join(
            [f'\n`{field}` : `{dtype}`' for field, dtype in zip(fields, dtypes)]) + '\n'  # noqa
        return info

    def _get_sample_rows(self, table: str, fields: List[str]) -> str:
        logger.info(f'_get_sample_rows: table={table} fields={fields}')
        command = f"select {', '.join(fields)} from {table} limit {self._sample_rows_in_table_info};"
        try:
            ret = self._call_engine(command)
            sample_rows = ret.data.to_lists()

            def truncate_value(val):
                str_val = str(val)
                return str_val if len(str_val) < 100 else (str_val[:100] + '...')

            sample_rows = list(
                map(lambda row: [truncate_value(value) for value in row], sample_rows))
            sample_rows_str = "\n" + list_to_csv_str([fields] + sample_rows)
        except Exception as e:
            logger.info(f'_get_sample_rows error: {e}')
            sample_rows_str = "\n" + "\t [error] Couldn't retrieve sample rows!"

        return sample_rows_str

    def _clean_query(self, query: str) -> str:
        # Sometimes LLM can input markdown into query tools.
        cmd = re.sub(r'```(sql)?', '', query)
        return cmd

    def query(self, command: str, fetch: str = "all") -> str:
        """Execute a SQL command and return a string representing the results.
        If the statement returns rows, a string of the results is returned.
        If the statement returns no rows, an empty string is returned.
        """

        def _repr_result(ret):
            limit_rows = 30

            columns_str = ', '.join([repr(col.name) for col in ret.columns])
            res = f'Output columns: {columns_str}\n'

            data = ret.to_lists()
            if len(data) > limit_rows:
                df = pd.DataFrame(data, columns=[col.name for col in ret.columns])

                res += f'Result has {len(data)} rows. Description of data:\n'
                res += str(df.describe(include='all')) + '\n\n'
                res += f'First {limit_rows} rows:\n'

            else:
                res += "Result in CSV format (dialect is 'excel'):\n"
            res += list_to_csv_str([[col.name for col in ret.columns]] + data[:limit_rows])
            return res

        ret = self._call_engine(self._clean_query(command))
        if fetch == "all":
            result = _repr_result(ret.data)
        elif fetch == "one":
            result = "Result in CSV format (dialect is 'excel'):\n"
            result += list_to_csv_str([[col.name for col in ret.data.columns]] + [ret.data.to_lists()[0]])
        else:
            raise ValueError("Fetch parameter must be either 'one' or 'all'")
        return str(result)

    def get_table_info_safe(self, table_names: Optional[List[str]] = None) -> str:
        try:
            logger.info(f'get_table_info_safe: {table_names}')
            return self.get_table_info(table_names)
        except Exception as e:
            logger.info(f'get_table_info_safe error: {e}')
            return f"Error: {e}"

    def query_safe(self, command: str, fetch: str = "all") -> str:
        try:
            logger.info(f'query_safe (fetch={fetch}): {command}')
            return self.query(command, fetch)
        except Exception as e:
            logger.info(f'query_safe error: {e}')
            msg = f"Error: {e}"
            if 'does not exist' in msg and ' relation ' in msg:
                msg += '\nAvailable tables: ' + ', '.join(self.get_usable_table_names())
            return msg<|MERGE_RESOLUTION|>--- conflicted
+++ resolved
@@ -12,11 +12,7 @@
 from mindsdb.utilities import log
 from mindsdb.utilities.context import context as ctx
 from mindsdb.integrations.utilities.query_traversal import query_traversal
-<<<<<<< HEAD
-from mindsdb.integrations.libs.response import IS_COLUMNS_NAMES
-=======
 from mindsdb.integrations.libs.response import INF_SCHEMA_COLUMNS_NAMES
->>>>>>> 9327491d
 
 logger = log.getLogger(__name__)
 
@@ -282,19 +278,11 @@
         fields, dtypes = [], []
         for df in dn.get_table_columns_df(table_name, schema_name):
             df_records = df.to_dict(orient='records')
-<<<<<<< HEAD
-            fields.append(df_records[IS_COLUMNS_NAMES.COLUMN_NAME])
-            if df_records[IS_COLUMNS_NAMES.MYSQL_DATA_TYPE] is not None:
-                dtypes.append(df_records[IS_COLUMNS_NAMES.MYSQL_DATA_TYPE].value)
-            else:
-                dtypes.append(df_records[IS_COLUMNS_NAMES.DATA_TYPE])
-=======
             fields.append(df_records[INF_SCHEMA_COLUMNS_NAMES.COLUMN_NAME])
             if df_records[INF_SCHEMA_COLUMNS_NAMES.MYSQL_DATA_TYPE] is not None:
                 dtypes.append(df_records[INF_SCHEMA_COLUMNS_NAMES.MYSQL_DATA_TYPE].value)
             else:
                 dtypes.append(df_records[INF_SCHEMA_COLUMNS_NAMES.DATA_TYPE])
->>>>>>> 9327491d
 
         info = f'Table named `{table_str}`:\n'
         info += f"\nSample with first {self._sample_rows_in_table_info} rows from table {table_str} in CSV format (dialect is 'excel'):\n"
