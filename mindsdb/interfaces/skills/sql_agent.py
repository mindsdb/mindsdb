--- conflicted
+++ resolved
@@ -1,9 +1,8 @@
 from typing import Iterable, List, Optional
-<<<<<<< HEAD
+
+import re
 import hashlib
-=======
-import re
->>>>>>> d5dcc7eb
+
 
 import pandas as pd
 from mindsdb_sql import parse_sql
