--- conflicted
+++ resolved
@@ -235,11 +235,7 @@
     created_at = Column(DateTime, default=datetime.datetime.now)
     name = Column(String, nullable=False)
     engine = Column(String, nullable=False)
-<<<<<<< HEAD
-    data = Column(Json)
-=======
     data = Column(SecretDataJson(os.environ.get("MINDSDB_DATA_ENCRYPTION_TYPE", "none")))
->>>>>>> 11f6110b
     company_id = Column(String)
 
     __table_args__ = (UniqueConstraint("name", "company_id", name="unique_integration_name_company_id"),)
