import json
import datetime
from typing import Dict, List

import numpy as np
from sqlalchemy import (
    JSON,
    Boolean,
    Column,
    DateTime,
    Index,
    Integer,
    LargeBinary,
    Numeric,
    String,
    UniqueConstraint,
    create_engine,
    text,
    types,
)
from sqlalchemy.exc import OperationalError
from sqlalchemy.orm import (
    Mapped,
    mapped_column,
    declarative_base,
    relationship,
    scoped_session,
    sessionmaker,
)
from sqlalchemy.sql.schema import ForeignKey

from mindsdb.utilities.json_encoder import CustomJSONEncoder
from mindsdb.utilities.config import config


class Base:
    __allow_unmapped__ = True


Base = declarative_base(cls=Base)

session, engine = None, None


def init(connection_str: str = None):
    global Base, session, engine
    if connection_str is None:
        connection_str = config["storage_db"]
    base_args = {
        "pool_size": 30,
        "max_overflow": 200,
        "json_serializer": CustomJSONEncoder().encode,
    }
    engine = create_engine(connection_str, echo=False, **base_args)
    session = scoped_session(sessionmaker(bind=engine, autoflush=True))
    Base.query = session.query_property()


def serializable_insert(record: Base, try_count: int = 100):
    """Do serializeble insert. If fail - repeat it {try_count} times.

    Args:
        record (Base): sqlalchey record to insert
        try_count (int): count of tryes to insert record
    """
    commited = False
    while not commited:
        session.connection(execution_options={"isolation_level": "SERIALIZABLE"})
        if engine.name == "postgresql":
            session.execute(text("LOCK TABLE PREDICTOR IN EXCLUSIVE MODE"))
        session.add(record)
        try:
            session.commit()
        except OperationalError:
            # catch 'SerializationFailure' (it should be in str(e), but it may depend on engine)
            session.rollback()
            try_count += -1
            if try_count == 0:
                raise
        else:
            commited = True


# Source: https://stackoverflow.com/questions/26646362/numpy-array-is-not-json-serializable
class NumpyEncoder(json.JSONEncoder):
    """Special json encoder for numpy types"""

    def default(self, obj):
        if isinstance(obj, np.integer):
            return int(obj)
        elif isinstance(obj, np.floating):
            return float(obj)
        elif isinstance(obj, np.ndarray):
            return obj.tolist()
        return json.JSONEncoder.default(self, obj)


class Array(types.TypeDecorator):
    """Float Type that replaces commas with  dots on input"""

    impl = types.String

    def process_bind_param(self, value, dialect):  # insert
        if isinstance(value, str):
            return value
        elif value is None:
            return value
        else:
            return ",|,|,".join(value)

    def process_result_value(self, value, dialect):  # select
        return value.split(",|,|,") if value is not None else None


class Json(types.TypeDecorator):
    """Float Type that replaces commas with  dots on input"""

    impl = types.String

    def process_bind_param(self, value, dialect):  # insert
        return json.dumps(value, cls=NumpyEncoder) if value is not None else None

    def process_result_value(self, value, dialect):  # select
        if isinstance(value, dict):
            return value
        return json.loads(value) if value is not None else None


class PREDICTOR_STATUS:
    __slots__ = ()
    COMPLETE = "complete"
    TRAINING = "training"
    FINETUNING = "finetuning"
    GENERATING = "generating"
    ERROR = "error"
    VALIDATION = "validation"
    DELETED = "deleted"  # TODO remove it?


PREDICTOR_STATUS = PREDICTOR_STATUS()


class Predictor(Base):
    __tablename__ = "predictor"

    id = Column(Integer, primary_key=True)
    updated_at = Column(DateTime, default=datetime.datetime.now, onupdate=datetime.datetime.now)
    created_at = Column(DateTime, default=datetime.datetime.now)
    deleted_at = Column(DateTime)
    name = Column(String)
    data = Column(Json)  # A JSON -- should be everything returned by `get_model_data`, I think
    to_predict = Column(Array)
    company_id = Column(Integer)
    mindsdb_version = Column(String)
    native_version = Column(String)
    integration_id = Column(ForeignKey("integration.id", name="fk_integration_id"))
    data_integration_ref = Column(Json)
    fetch_data_query = Column(String)
    learn_args = Column(Json)
    update_status = Column(String, default="up_to_date")
    status = Column(String)
    active = Column(Boolean, default=True)
    training_data_columns_count = Column(Integer)
    training_data_rows_count = Column(Integer)
    training_start_at = Column(DateTime)
    training_stop_at = Column(DateTime)
    label = Column(String, nullable=True)
    version = Column(Integer, default=1)
    code = Column(String, nullable=True)
    lightwood_version = Column(String, nullable=True)
    dtype_dict = Column(Json, nullable=True)
    project_id = Column(Integer, ForeignKey("project.id", name="fk_project_id"), nullable=False)
    training_phase_current = Column(Integer)
    training_phase_total = Column(Integer)
    training_phase_name = Column(String)
    training_metadata = Column(JSON, default={}, nullable=False)

    @staticmethod
    def get_name_and_version(full_name):
        name_no_version = full_name
        version = None
        parts = full_name.split(".")
        if len(parts) > 1 and parts[-1].isdigit():
            version = int(parts[-1])
            name_no_version = ".".join(parts[:-1])
        return name_no_version, version


Index(
    "predictor_index",
    Predictor.company_id,
    Predictor.name,
    Predictor.version,
    Predictor.active,
    Predictor.deleted_at,  # would be good to have here nullsfirst(Predictor.deleted_at)
    unique=True,
)


class Project(Base):
    __tablename__ = "project"

    id = Column(Integer, primary_key=True)
    created_at = Column(DateTime, default=datetime.datetime.now)
    updated_at = Column(DateTime, default=datetime.datetime.now, onupdate=datetime.datetime.now)
    deleted_at = Column(DateTime)
    name = Column(String, nullable=False)
    company_id = Column(Integer, default=0)
    metadata_: dict = Column("metadata", JSON, nullable=True)
    __table_args__ = (UniqueConstraint("name", "company_id", name="unique_project_name_company_id"),)


class Integration(Base):
    __tablename__ = "integration"
    id = Column(Integer, primary_key=True)
    updated_at = Column(DateTime, default=datetime.datetime.now, onupdate=datetime.datetime.now)
    created_at = Column(DateTime, default=datetime.datetime.now)
    name = Column(String, nullable=False)
    engine = Column(String, nullable=False)
    data = Column(Json)
    company_id = Column(Integer)

    meta_tables = relationship("MetaTables", back_populates="integration")

    __table_args__ = (UniqueConstraint("name", "company_id", name="unique_integration_name_company_id"),)


class File(Base):
    __tablename__ = "file"
    id = Column(Integer, primary_key=True)
    name = Column(String, nullable=False)
    company_id = Column(Integer)
    source_file_path = Column(String, nullable=False)
    file_path = Column(String, nullable=False)
    row_count = Column(Integer, nullable=False)
    columns = Column(Json, nullable=False)
    created_at = Column(DateTime, default=datetime.datetime.now)
    metadata_: dict = Column("metadata", JSON, nullable=True)
    updated_at = Column(DateTime, default=datetime.datetime.now, onupdate=datetime.datetime.now)
    __table_args__ = (UniqueConstraint("name", "company_id", name="unique_file_name_company_id"),)


class View(Base):
    __tablename__ = "view"
    id = Column(Integer, primary_key=True)
    name = Column(String, nullable=False)
    company_id = Column(Integer)
    query = Column(String, nullable=False)
    project_id = Column(Integer, ForeignKey("project.id", name="fk_project_id"), nullable=False)
    __table_args__ = (UniqueConstraint("name", "company_id", name="unique_view_name_company_id"),)


class JsonStorage(Base):
    __tablename__ = "json_storage"
    id = Column(Integer, primary_key=True)
    resource_group = Column(String)
    resource_id = Column(Integer)
    name = Column(String)
    content = Column(JSON)
    encrypted_content = Column(LargeBinary, nullable=True)
    company_id = Column(Integer)

    def to_dict(self) -> Dict:
        return {
            "id": self.id,
            "resource_group": self.resource_group,
            "resource_id": self.resource_id,
            "name": self.name,
            "content": self.content,
            "encrypted_content": self.encrypted_content,
            "company_id": self.company_id,
        }


class Jobs(Base):
    __tablename__ = "jobs"
    id = Column(Integer, primary_key=True)
    company_id = Column(Integer)
    user_class = Column(Integer, nullable=True)
    active = Column(Boolean, default=True)

    name = Column(String, nullable=False)
    project_id = Column(Integer, nullable=False)
    query_str = Column(String, nullable=False)
    if_query_str = Column(String, nullable=True)
    start_at = Column(DateTime, default=datetime.datetime.now)
    end_at = Column(DateTime)
    next_run_at = Column(DateTime)
    schedule_str = Column(String)

    deleted_at = Column(DateTime)
    updated_at = Column(DateTime, default=datetime.datetime.now, onupdate=datetime.datetime.now)
    created_at = Column(DateTime, default=datetime.datetime.now)


class JobsHistory(Base):
    __tablename__ = "jobs_history"
    id = Column(Integer, primary_key=True)
    company_id = Column(Integer)

    job_id = Column(Integer)

    query_str = Column(String)
    start_at = Column(DateTime)
    end_at = Column(DateTime)

    error = Column(String)
    created_at = Column(DateTime, default=datetime.datetime.now)
    updated_at = Column(DateTime, default=datetime.datetime.now)

    __table_args__ = (UniqueConstraint("job_id", "start_at", name="uniq_job_history_job_id_start"),)


class ChatBots(Base):
    __tablename__ = "chat_bots"
    id = Column(Integer, primary_key=True)

    name = Column(String, nullable=False)
    project_id = Column(Integer, nullable=False)
    agent_id = Column(ForeignKey("agents.id", name="fk_agent_id"))

    # To be removed when existing chatbots are backfilled with newly created Agents.
    model_name = Column(String)
    database_id = Column(Integer)
    params = Column(JSON)

    updated_at = Column(DateTime, default=datetime.datetime.now, onupdate=datetime.datetime.now)
    created_at = Column(DateTime, default=datetime.datetime.now)
    webhook_token = Column(String)

    def as_dict(self) -> Dict:
        return {
            "id": self.id,
            "name": self.name,
            "project_id": self.project_id,
            "agent_id": self.agent_id,
            "model_name": self.model_name,
            "params": self.params,
            "webhook_token": self.webhook_token,
            "created_at": self.created_at,
            "database_id": self.database_id,
        }


class ChatBotsHistory(Base):
    __tablename__ = "chat_bots_history"
    id = Column(Integer, primary_key=True)
    chat_bot_id = Column(Integer, nullable=False)
    type = Column(String)  # TODO replace to enum
    text = Column(String)
    user = Column(String)
    destination = Column(String)
    sent_at = Column(DateTime, default=datetime.datetime.now)
    error = Column(String)


class Triggers(Base):
    __tablename__ = "triggers"
    id = Column(Integer, primary_key=True)

    name = Column(String, nullable=False)
    project_id = Column(Integer, nullable=False)

    database_id = Column(Integer, nullable=False)
    table_name = Column(String, nullable=False)
    query_str = Column(String, nullable=False)
    columns = Column(String)  # list of columns separated by delimiter

    updated_at = Column(DateTime, default=datetime.datetime.now, onupdate=datetime.datetime.now)
    created_at = Column(DateTime, default=datetime.datetime.now)


class Tasks(Base):
    __tablename__ = "tasks"
    id = Column(Integer, primary_key=True)
    company_id = Column(Integer)
    user_class = Column(Integer, nullable=True)

    # trigger, chatbot
    object_type = Column(String, nullable=False)
    object_id = Column(Integer, nullable=False)

    last_error = Column(String)
    active = Column(Boolean, default=True)
    reload = Column(Boolean, default=False)

    # for running in concurrent processes
    run_by = Column(String)
    alive_time = Column(DateTime(timezone=True))

    updated_at = Column(DateTime, default=datetime.datetime.now, onupdate=datetime.datetime.now)
    created_at = Column(DateTime, default=datetime.datetime.now)


class AgentSkillsAssociation(Base):
    __tablename__ = "agent_skills"

    agent_id: Mapped[int] = mapped_column(ForeignKey("agents.id"), primary_key=True)
    skill_id: Mapped[int] = mapped_column(ForeignKey("skills.id"), primary_key=True)
    parameters: Mapped[dict] = mapped_column(JSON, default={}, nullable=True)

    agent = relationship("Agents", back_populates="skills_relationships")
    skill = relationship("Skills", back_populates="agents_relationships")


class Skills(Base):
    __tablename__ = "skills"
    id = Column(Integer, primary_key=True)
    agents_relationships: Mapped[List["Agents"]] = relationship(AgentSkillsAssociation, back_populates="skill")
    name = Column(String, nullable=False)
    project_id = Column(Integer, nullable=False)
    type = Column(String, nullable=False)
    params = Column(JSON)

    created_at = Column(DateTime, default=datetime.datetime.now)
    updated_at = Column(DateTime, default=datetime.datetime.now, onupdate=datetime.datetime.now)
    deleted_at = Column(DateTime)

    def as_dict(self) -> Dict:
        return {
            "id": self.id,
            "name": self.name,
            "project_id": self.project_id,
            "agent_ids": [rel.agent.id for rel in self.agents_relationships],
            "type": self.type,
            "params": self.params,
            "created_at": self.created_at,
        }


class Agents(Base):
    __tablename__ = "agents"
    id = Column(Integer, primary_key=True)
    skills_relationships: Mapped[List["Skills"]] = relationship(AgentSkillsAssociation, back_populates="agent")
    company_id = Column(Integer, nullable=True)
    user_class = Column(Integer, nullable=True)

    name = Column(String, nullable=False)
    project_id = Column(Integer, nullable=False)

    model_name = Column(String, nullable=True)
    provider = Column(String, nullable=True)
    params = Column(JSON)

    updated_at = Column(DateTime, default=datetime.datetime.now, onupdate=datetime.datetime.now)
    created_at = Column(DateTime, default=datetime.datetime.now)
    deleted_at = Column(DateTime)

    def as_dict(self) -> Dict:
        return {
            "id": self.id,
            "name": self.name,
            "project_id": self.project_id,
            "model_name": self.model_name,
            "skills": [rel.skill.as_dict() for rel in self.skills_relationships],
            "skills_extra_parameters": {rel.skill.name: (rel.parameters or {}) for rel in self.skills_relationships},
            "provider": self.provider,
            "params": self.params,
            "updated_at": self.updated_at,
            "created_at": self.created_at,
        }


class KnowledgeBase(Base):
    __tablename__ = "knowledge_base"
    id = Column(Integer, primary_key=True)
    name = Column(String, nullable=False)
    project_id = Column(Integer, nullable=False)
    params = Column(JSON)

    vector_database_id = Column(
        ForeignKey("integration.id", name="fk_knowledge_base_vector_database_id"),
        doc="fk to the vector database integration",
    )
    vector_database = relationship(
        "Integration",
        foreign_keys=[vector_database_id],
        doc="vector database integration",
    )

    vector_database_table = Column(String, doc="table name in the vector database")

    embedding_model_id = Column(
        ForeignKey("predictor.id", name="fk_knowledge_base_embedding_model_id"),
        doc="fk to the embedding model",
    )

    embedding_model = relationship("Predictor", foreign_keys=[embedding_model_id], doc="embedding model")
    query_id = Column(Integer, nullable=True)

    created_at = Column(DateTime, default=datetime.datetime.now)
    updated_at = Column(DateTime, default=datetime.datetime.now, onupdate=datetime.datetime.now)

    __table_args__ = (UniqueConstraint("name", "project_id", name="unique_knowledge_base_name_project_id"),)

    def as_dict(self) -> Dict:
        params = self.params.copy()
        return {
            "id": self.id,
            "name": self.name,
            "project_id": self.project_id,
            "vector_database": None if self.vector_database is None else self.vector_database.name,
            "vector_database_table": self.vector_database_table,
            "updated_at": self.updated_at,
            "created_at": self.created_at,
<<<<<<< HEAD
            "query_id": self.query_id,
            "embedding_model": params.pop("embedding_model", None),
            "reranking_model": params.pop("reranking_model", None),
            "metadata_columns": params.pop("metadata_columns", None),
            "content_columns": params.pop("content_columns", None),
            "id_column": params.pop("id_column", None),
            "params": params,
=======
            "params": self.params,
>>>>>>> 645e2368
        }


class QueryContext(Base):
    __tablename__ = "query_context"
    id: int = Column(Integer, primary_key=True)
    company_id: int = Column(Integer, nullable=True)

    query: str = Column(String, nullable=False)
    context_name: str = Column(String, nullable=False)
    values: dict = Column(JSON)

    updated_at: datetime.datetime = Column(DateTime, default=datetime.datetime.now, onupdate=datetime.datetime.now)
    created_at: datetime.datetime = Column(DateTime, default=datetime.datetime.now)


class Queries(Base):
    __tablename__ = "queries"
    id: int = Column(Integer, primary_key=True)
    company_id: int = Column(Integer, nullable=True)

    sql: str = Column(String, nullable=False)
    database: str = Column(String, nullable=True)

    started_at: datetime.datetime = Column(DateTime)
    finished_at: datetime.datetime = Column(DateTime)

    parameters = Column(JSON, default={})
    context = Column(JSON, default={})
    processed_rows = Column(Integer, default=0)
    error: str = Column(String, nullable=True)

    updated_at: datetime.datetime = Column(DateTime, default=datetime.datetime.now, onupdate=datetime.datetime.now)
    created_at: datetime.datetime = Column(DateTime, default=datetime.datetime.now)


class LLMLog(Base):
    __tablename__ = "llm_log"
    id: int = Column(Integer, primary_key=True)
    company_id: int = Column(Integer, nullable=False)
    api_key: str = Column(String, nullable=True)
    model_id: int = Column(Integer, nullable=True)
    model_group: str = Column(String, nullable=True)
    input: str = Column(JSON, nullable=True)
    output: str = Column(JSON, nullable=True)
    start_time: datetime = Column(DateTime, nullable=False)
    end_time: datetime = Column(DateTime, nullable=True)
    cost: float = Column(Numeric(5, 2), nullable=True)
    prompt_tokens: int = Column(Integer, nullable=True)
    completion_tokens: int = Column(Integer, nullable=True)
    total_tokens: int = Column(Integer, nullable=True)
    success: bool = Column(Boolean, nullable=False, default=True)
    exception: str = Column(String, nullable=True)
    traceback: str = Column(String, nullable=True)
    stream: bool = Column(Boolean, default=False, comment="Is this completion done in 'streaming' mode")
    metadata_: dict = Column("metadata", JSON, nullable=True)


class LLMData(Base):
    """
    Stores the question/answer pairs of an LLM call so examples can be used
    for self improvement with DSPy
    """

    __tablename__ = "llm_data"
    id: int = Column(Integer, primary_key=True)
    input: str = Column(String, nullable=False)
    output: str = Column(String, nullable=False)
    model_id: int = Column(Integer, nullable=False)
    created_at: datetime = Column(DateTime, default=datetime.datetime.now)
    updated_at: datetime = Column(DateTime, onupdate=datetime.datetime.now)


# Data Catalog
class MetaTables(Base):
    __tablename__ = "meta_tables"
    id: int = Column(Integer, primary_key=True)

    integration_id: int = Column(Integer, ForeignKey("integration.id"))
    integration = relationship("Integration", back_populates="meta_tables")

    name: str = Column(String, nullable=False)
    schema: str = Column(String, nullable=True)
    description: str = Column(String, nullable=True)
    type: str = Column(String, nullable=True)
    row_count: int = Column(Integer, nullable=True)

    meta_columns: Mapped[List["MetaColumns"]] = relationship("MetaColumns", back_populates="meta_tables")
    meta_primary_keys: Mapped[List["MetaPrimaryKeys"]] = relationship("MetaPrimaryKeys", back_populates="meta_tables")
    meta_foreign_keys_parents: Mapped[List["MetaForeignKeys"]] = relationship(
        "MetaForeignKeys", foreign_keys="MetaForeignKeys.parent_table_id", back_populates="parent_table"
    )
    meta_foreign_keys_children: Mapped[List["MetaForeignKeys"]] = relationship(
        "MetaForeignKeys", foreign_keys="MetaForeignKeys.child_table_id", back_populates="child_table"
    )

    def as_string(self, indent: int = 0) -> str:
        pad = " " * indent

        table_info = f"`{self.integration.name}`.`{self.name}` ({self.type})"

        if self.description:
            table_info += f" : {self.description}"

        if self.schema:
            table_info += f"\n{pad}Schema: {self.schema}"

        if self.row_count and self.row_count > 0:
            table_info += f"\n{pad}Estimated Row Count: {self.row_count}"

        if self.meta_primary_keys:
            table_info += f"\n{pad}Primary Keys (in defined order): {', '.join([pk.as_string() for pk in self.meta_primary_keys])}"

        if self.meta_columns:
            table_info += f"\n\n{pad}Columns:"
            for index, column in enumerate(self.meta_columns, start=1):
                table_info += f"\n{index}. {column.as_string(indent + 4)}\n"

        if self.meta_foreign_keys_children:
            table_info += f"\n\n{pad}Key Relationships:"
            for fk in self.meta_foreign_keys_children:
                table_info += f"\n{pad}  {fk.as_string()}"

        return table_info


class MetaColumns(Base):
    __tablename__ = "meta_columns"
    id: int = Column(Integer, primary_key=True)

    table_id: int = Column(Integer, ForeignKey("meta_tables.id"))
    meta_tables = relationship("MetaTables", back_populates="meta_columns")

    name: str = Column(String, nullable=False)
    data_type: str = Column(String, nullable=False)
    description: str = Column(String, nullable=True)
    default_value: str = Column(String, nullable=True)
    is_nullable: bool = Column(Boolean, nullable=True)

    meta_column_statistics: Mapped[List["MetaColumnStatistics"]] = relationship(
        "MetaColumnStatistics", back_populates="meta_columns"
    )
    meta_primary_keys: Mapped[List["MetaPrimaryKeys"]] = relationship("MetaPrimaryKeys", back_populates="meta_columns")
    meta_foreign_keys_parents: Mapped[List["MetaForeignKeys"]] = relationship(
        "MetaForeignKeys", foreign_keys="MetaForeignKeys.parent_column_id", back_populates="parent_column"
    )
    meta_foreign_keys_children: Mapped[List["MetaForeignKeys"]] = relationship(
        "MetaForeignKeys", foreign_keys="MetaForeignKeys.child_column_id", back_populates="child_column"
    )

    def as_string(self, indent: int = 0) -> str:
        pad = " " * indent

        column_info = f"{self.name} ({self.data_type}):"
        if self.description:
            column_info += f"\n{pad}Description: {self.description}"

        if self.is_nullable:
            column_info += f"\n{pad}- Nullable: Yes"

        if self.default_value:
            column_info += f"\n{pad}- Default Value: {self.default_value}"

        if self.meta_column_statistics:
            column_info += f"\n\n{pad}- Column Statistics:"
            column_info += f"\n{self.meta_column_statistics[0].as_string(indent + 4)}"

        return column_info


class MetaColumnStatistics(Base):
    __tablename__ = "meta_column_statistics"
    column_id: int = Column(Integer, ForeignKey("meta_columns.id"), primary_key=True)
    meta_columns = relationship("MetaColumns", back_populates="meta_column_statistics")

    most_common_values: str = Column(Array, nullable=True)
    most_common_frequencies: str = Column(Array, nullable=True)
    null_percentage: float = Column(Numeric(5, 2), nullable=True)
    distinct_values_count: int = Column(Integer, nullable=True)
    minimum_value: str = Column(String, nullable=True)
    maximum_value: str = Column(String, nullable=True)

    def as_string(self, indent: int = 0) -> str:
        pad = " " * indent
        inner_pad = " " * (indent + 4)

        column_statistics = ""

        if any(self.most_common_values) and any(self.most_common_frequencies):
            column_statistics += f"{pad}- Top 10 Most Common Values and Frequencies:"
            for i in range(min(10, len(self.most_common_values))):
                freq = self.most_common_frequencies[i]
                try:
                    percent = float(freq) * 100
                    freq_str = f"{percent:.2f}%"
                except (ValueError, TypeError):
                    freq_str = str(freq)

                column_statistics += f"\n{inner_pad}- {self.most_common_values[i]}: {freq_str}"
            column_statistics += "\n"

        if self.null_percentage:
            column_statistics += f"{pad}- Null Percentage: {self.null_percentage}\n"

        if self.distinct_values_count:
            column_statistics += f"{pad}- No. of Distinct Values: {self.distinct_values_count}\n"

        if self.minimum_value:
            column_statistics += f"{pad}- Minimum Value: {self.minimum_value}\n"

        if self.maximum_value:
            column_statistics += f"{pad}- Maximum Value: {self.maximum_value}"

        return column_statistics


class MetaPrimaryKeys(Base):
    __tablename__ = "meta_primary_keys"
    table_id: int = Column(Integer, ForeignKey("meta_tables.id"), primary_key=True)
    meta_tables = relationship("MetaTables", back_populates="meta_primary_keys")

    column_id: int = Column(Integer, ForeignKey("meta_columns.id"), primary_key=True)
    meta_columns = relationship("MetaColumns", back_populates="meta_primary_keys")

    ordinal_position: int = Column(Integer, nullable=True)
    constraint_name: str = Column(String, nullable=True)

    def as_string(self) -> str:
        pk_list = sorted(
            self.meta_tables.meta_primary_keys,
            key=lambda pk: pk.ordinal_position if pk.ordinal_position is not None else 0,
        )

        return ", ".join(f"{pk.meta_columns.name} ({pk.meta_columns.data_type})" for pk in pk_list)


class MetaForeignKeys(Base):
    __tablename__ = "meta_foreign_keys"
    parent_table_id: int = Column(Integer, ForeignKey("meta_tables.id"), primary_key=True)
    parent_table = relationship(
        "MetaTables", back_populates="meta_foreign_keys_parents", foreign_keys=[parent_table_id]
    )

    parent_column_id: int = Column(Integer, ForeignKey("meta_columns.id"), primary_key=True)
    parent_column = relationship(
        "MetaColumns", back_populates="meta_foreign_keys_parents", foreign_keys=[parent_column_id]
    )

    child_table_id: int = Column(Integer, ForeignKey("meta_tables.id"), primary_key=True)
    child_table = relationship("MetaTables", back_populates="meta_foreign_keys_children", foreign_keys=[child_table_id])

    child_column_id: int = Column(Integer, ForeignKey("meta_columns.id"), primary_key=True)
    child_column = relationship(
        "MetaColumns", back_populates="meta_foreign_keys_children", foreign_keys=[child_column_id]
    )

    constraint_name: str = Column(String, nullable=True)

    def as_string(self) -> str:
        return f"{self.child_column.name} in {self.child_table.name} references {self.parent_column.name} in {self.parent_table.name}"<|MERGE_RESOLUTION|>--- conflicted
+++ resolved
@@ -503,17 +503,13 @@
             "vector_database_table": self.vector_database_table,
             "updated_at": self.updated_at,
             "created_at": self.created_at,
-<<<<<<< HEAD
             "query_id": self.query_id,
             "embedding_model": params.pop("embedding_model", None),
             "reranking_model": params.pop("reranking_model", None),
             "metadata_columns": params.pop("metadata_columns", None),
             "content_columns": params.pop("content_columns", None),
             "id_column": params.pop("id_column", None),
-            "params": params,
-=======
-            "params": self.params,
->>>>>>> 645e2368
+            "params": params
         }
 
 
