--- conflicted
+++ resolved
@@ -1,10 +1,7 @@
 from mindsdb.libs.constants.mindsdb import *
 from mindsdb.config import *
 from dateutil.parser import parse as parse_datetime
-<<<<<<< HEAD
 from scipy.misc import imread
-=======
->>>>>>> b178c7f1
 
 from ludwig import LudwigModel
 import pandas as pd
@@ -37,6 +34,7 @@
             if i + 1 >= nr_ele:
                 pick_back -= 1
 
+            
             wdinow_size
 
         pass
@@ -81,11 +79,7 @@
 
             elif data_subtype in (DATA_SUBTYPES.DATE, DATA_SUBTYPES.TIMESTAMP):
                 ludwig_dtype = 'category'
-<<<<<<< HEAD
                 #encoder = 'stacked_cnn'
-=======
-                encoder = 'stacked_cnn'
->>>>>>> b178c7f1
 
             elif data_subtype in (DATA_SUBTYPES.SINGLE, DATA_SUBTYPES.MULTIPLE):
                 ludwig_dtype = 'category'
@@ -110,13 +104,10 @@
                     except:
                         ts_data_point = parse_datetime(ts_data_point).timestamp()
                     data[col].append(ts_data_point)
-<<<<<<< HEAD
                 elif ludwig_dtype == 'image':
                     img_path = self.transaction.input_data.data_array[row_ind][col_ind]
                     img_data = imread(img_path, flatten=True)[0]
                     data[col].append(img_data)
-=======
->>>>>>> b178c7f1
                 else:
                     data[col].append(self.transaction.input_data.data_array[row_ind][col_ind])
 
@@ -142,7 +133,6 @@
 
     def train(self):
         training_dataframe, model_definition = self._create_ludwig_dataframe('train')
-<<<<<<< HEAD
 
         is_timeseries = False
         for def in model_definition['input_features']:
@@ -150,8 +140,6 @@
                 is_timeseries = True
 
         training_dataframe =  self._translate_df_to_timeseries_format(training_dataframe, model_definition)
-=======
->>>>>>> b178c7f1
         model = LudwigModel(model_definition)
 
         # Figure out how to pass `model_load_path`
