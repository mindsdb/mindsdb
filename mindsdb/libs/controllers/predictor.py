--- conflicted
+++ resolved
@@ -278,13 +278,9 @@
                     mao['accuracy_histogram']['y'] = lmd['column_importances'][incol]
 
                     if len(incol_bucket_importance_keys) > 0:
-<<<<<<< HEAD
                         sub_group_stats = []
                         for sub_incol in incol_bucket_importance_keys:
                             sub_group_stats.append(self._adapt_column(lmd['unusual_columns_buckets_importances'][sub_incol], sub_incol))
-=======
-                        sub_group_stats = self._adapt_column(lmd['unusual_columns_buckets_importances'][f'{incol}_bucket_{vb}'], f'{incol}_bucket_{vb}')
->>>>>>> 05444868
                     else:
                         sub_group_stats = [None]
                     mao['accuracy_histogram']['x_explained'].append(sub_group_stats)
@@ -293,19 +289,11 @@
                     if icol in lmd['malformed_columns']['names']:
                         continue
                     if icol not in lmd['predict_columns']:
-<<<<<<< HEAD
                         try:
                             mao['overall_input_importance']['x'].append(icol)
                             mao['overall_input_importance']['y'].append(lmd['column_importances'][icol])
                         except:
                             print(f'No column importances found for {icol} !')
-=======
-
-
-
-                        mao['overall_input_importance']['x'].append(icol)
-                        mao['overall_input_importance']['y'].append(lmd['column_importances'][icol])
->>>>>>> 05444868
 
                 amd['model_analysis'].append(mao)
             else:
@@ -424,11 +412,8 @@
         light_transaction_metadata['model_accuracy'] = {'train': {}, 'test': {}}
         light_transaction_metadata['column_importances'] = None
         light_transaction_metadata['unusual_columns_buckets_importances'] = None
-<<<<<<< HEAD
         light_transaction_metadata['malformed_columns'] = {'names': [], 'indices': []}
 
-=======
->>>>>>> 05444868
 
         if rebuild_model is False:
             old_lmd = {}
