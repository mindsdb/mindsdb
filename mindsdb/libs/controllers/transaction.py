from mindsdb.libs.constants.mindsdb import *
from mindsdb.libs.helpers.general_helpers import *
from mindsdb.libs.data_types.transaction_metadata import TransactionMetadata
from mindsdb.libs.data_entities.persistent_model_metadata import PersistentModelMetadata
from mindsdb.libs.data_entities.persistent_ml_model_info import PersistentMlModelInfo
from mindsdb.libs.data_types.transaction_data import TransactionData
from mindsdb.libs.data_types.transaction_output_data import PredictTransactionOutputData, TrainTransactionOutputData
from mindsdb.libs.data_types.model_data import ModelData
from mindsdb.libs.data_types.mindsdb_logger import log
from mindsdb.libs.backends.ludwig import LudwigBackend
from mindsdb.config import CONFIG

import _thread
import traceback
import importlib
import copy


class Transaction:

    def __init__(self, session, transaction_metadata, logger =  log, breakpoint = PHASE_END):
        """
        A transaction is the interface to start some MindsDB operation within a session

        :param session:
        :type session: utils.controllers.session_controller.SessionController
        :param transaction_type:
        :param transaction_metadata:
        :type transaction_metadata: TransactionMetadata
        :param breakpoint:
        """


        self.breakpoint = breakpoint
        self.session = session
        self.metadata = transaction_metadata #type: TransactionMetadata

        self.train_metadata = None # type: TransactionMetadata
        # the metadata generated on train (useful also in predict), this will be populated by the data extractor

        # variables to de defined by setup
        self.error = None
        self.errorMsg = None

        self.input_data = TransactionData()
<<<<<<< HEAD
        self.output_data = TrainTransactionOutputData()
=======
        self.output_data = TransactionOutputData(transaction=self)

>>>>>>> bd5d7fcc
        self.model_data = ModelData()

        # variables that can be persisted
        self.persistent_model_metadata = PersistentModelMetadata()
        self.persistent_model_metadata.model_name = self.metadata.model_name
        self.persistent_ml_model_info = PersistentMlModelInfo()
        self.persistent_ml_model_info.model_name = self.metadata.model_name


        self.log = logger

        self.run()


    def _call_phase_module(self, module_name):
        """
        Loads the module and runs it

        :param module_name:
        :return:
        """

        module_path = convert_cammelcase_to_snake_string(module_name)
        module_full_path = 'mindsdb.libs.phases.{module_path}.{module_path}'.format(module_path=module_path)
        try:
            main_module = importlib.import_module(module_full_path)
            module = getattr(main_module, module_name)
            return module(self.session, self)()
        except:
            error = 'Could not load module {module_name}'.format(module_name=module_name)
            self.log.error('Could not load module {module_name}'.format(module_name=module_name))
            self.log.error(traceback.format_exc())
            raise ValueError(error)
            return None


    def _execute_learn(self):
        """

        :return:
        """

        self._call_phase_module('DataExtractor')
        if len(self.input_data.data_array) <= 0 or len(self.input_data.data_array[0]) <=0:
            self.type = TRANSACTION_BAD_QUERY
            self.errorMsg = "No results for this query."
            return

        try:
            # make sure that we remove all previous data about this model
            info = self.persistent_ml_model_info.find_one(self.persistent_model_metadata.getPkey())
            if info is not None:
                info.deleteFiles()
            self.persistent_model_metadata.delete()
            self.persistent_ml_model_info.delete()

            # start populating data
            self.persistent_model_metadata.train_metadata = self.metadata.getAsDict()
            self.persistent_model_metadata.current_phase = MODEL_STATUS_ANALYZING
            self.persistent_model_metadata.columns = self.input_data.columns # this is populated by data extractor
            self.persistent_model_metadata.predict_columns = self.metadata.model_predict_columns
            self.persistent_model_metadata.insert()

            self._call_phase_module('StatsGenerator')
            self.persistent_model_metadata.current_phase = MODEL_STATUS_TRAINING
            self.persistent_model_metadata.update()

            self.model_backend = LudwigBackend(self)
            self.model_backend.train()
            self.persistent_model_metadata.update()

            self._call_phase_module('ModelAnalyzer')

            return
        except Exception as e:

            self.persistent_model_metadata.current_phase = MODEL_STATUS_ERROR
            self.persistent_model_metadata.error_msg = traceback.print_exc()
            self.persistent_model_metadata.update()
            self.log.error(self.persistent_model_metadata.error_msg)
            self.log.error(e)
            raise e


    def _execute_drop_model(self):
        """
        Make sure that we remove all previous data about this model

        :return:
        """

        self.persistent_model_metadata.delete()
        self.persistent_model_stats.delete()

        self.output_data.data_array = [['Model '+self.metadata.model_name+' deleted.']]
        self.output_data.columns = ['Status']

        return



    def _execute_predict(self):
        """

        :return:
        """

        self._call_phase_module('StatsLoader')
        if self.persistent_model_metadata is None:
            self.log.error('No metadata found for this model')
            return

        self.metadata.model_predict_columns = self.persistent_model_metadata.predict_columns
        self.metadata.model_columns_map = self.persistent_model_metadata.train_metadata['model_columns_map']
        #self.metadata.model_when_conditions = {key if key not in self.metadata.model_columns_map else self.metadata.model_columns_map[key] : self.metadata.model_when_conditions[key] for key in self.metadata.model_when_conditions }

        self._call_phase_module('DataExtractor')

        if len(self.input_data.data_array[0]) <= 0:
            self.output_data = self.input_data
            return

        self.output_data = PredictTransactionOutputData(predicted_columns=self.persistent_model_metadata.predict_columns,
        data_array=self.input_data.data_array,columns=self.input_data.columns)

        self.model_backend = LudwigBackend(self)
        predictions = self.model_backend.predict()

        for predicted_col in self.persistent_model_metadata.predict_columns:
            values = predictions[predicted_col]

            predicted_col_index = self.input_data.columns.index(predicted_col)
            predicted_col_confidence_index = predicted_col_index + 1
            self.output_data.columns.insert(predicted_col_confidence_index, predicted_col + '_confidence')
            self.output_data.confidence_columns.insert(predicted_col_confidence_index, predicted_col + '_confidence')
            for i, val in enumerate(values):
                self.output_data.data_array[i][predicted_col_index] = val
                self.output_data.data_array[i][predicted_col_confidence_index] = 0.54

        return


    def run(self):
        """

        :return:
        """

        if self.metadata.type == TRANSACTION_BAD_QUERY:
            self.log.error(self.errorMsg)
            self.error = True
            return

        if self.metadata.type == TRANSACTION_DROP_MODEL:
            self._execute_drop_model()
            return


        if self.metadata.type == TRANSACTION_LEARN:
            self.output_data.data_array = [['Model ' + self.metadata.model_name + ' training.']]
            self.output_data.columns = ['Status']

            if CONFIG.EXEC_LEARN_IN_THREAD == False:
                self._execute_learn()
            else:
                _thread.start_new_thread(self._execute_learn, ())
            return

        elif self.metadata.type == TRANSACTION_PREDICT:
            self._execute_predict()
        elif self.metadata.type == TRANSACTION_NORMAL_SELECT:
            self._execute_normal_select()<|MERGE_RESOLUTION|>--- conflicted
+++ resolved
@@ -43,12 +43,7 @@
         self.errorMsg = None
 
         self.input_data = TransactionData()
-<<<<<<< HEAD
-        self.output_data = TrainTransactionOutputData()
-=======
-        self.output_data = TransactionOutputData(transaction=self)
-
->>>>>>> bd5d7fcc
+        self.output_data = TrainTransactionOutputData(transaction=self)
         self.model_data = ModelData()
 
         # variables that can be persisted
