from mindsdb.libs.constants.mindsdb import *

from mindsdb.libs.data_types.mindsdb_logger import log
<<<<<<< HEAD

class TrainTransactionOutputData():
    def __init__(self):
        self.data_array = None
        self.columns = None


class PredictTransactionOutputData():

    def __init__(self, predicted_columns, data_array, columns, columns_map = {}):
        self.data_array = data_array
        self.columns = columns
        self.predicted_columns = predicted_columns
        self.columns_map = columns_map
        self.confidence_columns = []

    def _getOrigColum(self, col):
        for orig_col in self.columns_map:
            if self.columns_map[orig_col] == col:
                return orig_col
=======
from mindsdb.libs.data_types.transaction_output_row import TransactionOutputRow
class TransactionOutputData():

    def __init__(self, transaction = None, data = {}, evaluations = {}, ):
        self.data = data
        self.columns = None
        self.evaluations = evaluations
        self.transaction = transaction


>>>>>>> bd5d7fcc

    def __iter__(self):
        self.columns = self.transaction.persistent_model_metadata.columns
        first_col = self.columns[0]

<<<<<<< HEAD
    def __iter__(self):
        self.iter_col_n = 0
        return self

    def __next__(self):
        if self.iter_col_n < len(self.data_array[0]):
            predictions_map = {}
            for i in range(len(self.predicted_columns)):
                pred_col = self.predicted_columns[i]
                confidence_col = self.confidence_columns[i]
                predictions_map[self._getOrigColum(pred_col)] = self.data_array[self.iter_col_n][self.columns.index(pred_col)]
                predictions_map[confidence_col] = self.data_array[self.iter_col_n][self.columns.index(confidence_col)]

            self.iter_col_n += 1
            return predictions_map
        else:
            raise StopIteration

    @property
    def predicted_values(self, as_list=False, add_header = False):
        """
        Get an array of dictionaries (unless as_list=True) for predicted values
        :return: predicted_values
        """
        ret = []
=======
        for i, cell in enumerate(self.data[first_col]):
>>>>>>> bd5d7fcc

            yield TransactionOutputRow(self, i)

    def __getitem__(self, item):

<<<<<<< HEAD
            # append predicted values and confidences
            for i in range(len(self.predicted_columns)):
                pred_col = self.predicted_columns[i]
                confidence_col = self.confidence_columns[i]
=======
        return TransactionOutputRow(self, item)
>>>>>>> bd5d7fcc

                pred_col_index = self.columns.index(pred_col)
                pred_col_confidence_index = self.columns.index(confidence_col)

<<<<<<< HEAD
                if as_list:
                    ret_row += [row[pred_col_index]]
                    ret_row += [row[pred_col_confidence_index]]
                else:
                    ret_row[self._getOrigColum(pred_col)] = row[pred_col_index]
                    ret_row[confidence_col] = row[pred_col_confidence_index]
=======
    def __str__(self):
>>>>>>> bd5d7fcc

        return str(self.data)

<<<<<<< HEAD
        # if add_header and as_list True, add the header to the result
        if as_list and add_header:
            header = []
            for i in range(len(self.predicted_columns)):
                pred_col = self.predicted_columns[i]
                confidence_col = self.confidence_columns[i]
                header.append(pred_col)
                header.append(confidence_col)
            ret = [header] + ret
=======
    @property
    def predicted_values(self):
        """
        Legacy method, we should remove but for now so that things work
        :return:
        """
        self.transaction.log.error('predict_values method will be removed from Predictor.predict response, just make sure you use the outout as an iterator')
        self.columns = self.transaction.persistent_model_metadata.columns
        first_column = self.columns[0]
>>>>>>> bd5d7fcc

        ret = []
        for row, v in enumerate(self.data[first_column]):
            ret_arr = {col: self.data[col][row] for col in self.evaluations}
            ret_arr['prediction_confidence'] = 0 # we no longer support
            ret += [ret_arr]
        return ret<|MERGE_RESOLUTION|>--- conflicted
+++ resolved
@@ -1,7 +1,7 @@
 from mindsdb.libs.constants.mindsdb import *
 
 from mindsdb.libs.data_types.mindsdb_logger import log
-<<<<<<< HEAD
+from mindsdb.libs.data_types.transaction_output_row import TransactionOutputRow
 
 class TrainTransactionOutputData():
     def __init__(self):
@@ -11,35 +11,21 @@
 
 class PredictTransactionOutputData():
 
-    def __init__(self, predicted_columns, data_array, columns, columns_map = {}):
-        self.data_array = data_array
-        self.columns = columns
-        self.predicted_columns = predicted_columns
-        self.columns_map = columns_map
-        self.confidence_columns = []
-
-    def _getOrigColum(self, col):
-        for orig_col in self.columns_map:
-            if self.columns_map[orig_col] == col:
-                return orig_col
-=======
-from mindsdb.libs.data_types.transaction_output_row import TransactionOutputRow
-class TransactionOutputData():
-
     def __init__(self, transaction = None, data = {}, evaluations = {}, ):
         self.data = data
         self.columns = None
         self.evaluations = evaluations
         self.transaction = transaction
 
-
->>>>>>> bd5d7fcc
+    def _getOrigColum(self, col):
+        for orig_col in self.columns_map:
+            if self.columns_map[orig_col] == col:
+                return orig_col
 
     def __iter__(self):
         self.columns = self.transaction.persistent_model_metadata.columns
         first_col = self.columns[0]
 
-<<<<<<< HEAD
     def __iter__(self):
         self.iter_col_n = 0
         return self
@@ -65,50 +51,22 @@
         :return: predicted_values
         """
         ret = []
-=======
-        for i, cell in enumerate(self.data[first_col]):
->>>>>>> bd5d7fcc
 
             yield TransactionOutputRow(self, i)
 
     def __getitem__(self, item):
 
-<<<<<<< HEAD
             # append predicted values and confidences
             for i in range(len(self.predicted_columns)):
                 pred_col = self.predicted_columns[i]
                 confidence_col = self.confidence_columns[i]
-=======
-        return TransactionOutputRow(self, item)
->>>>>>> bd5d7fcc
 
                 pred_col_index = self.columns.index(pred_col)
                 pred_col_confidence_index = self.columns.index(confidence_col)
 
-<<<<<<< HEAD
-                if as_list:
-                    ret_row += [row[pred_col_index]]
-                    ret_row += [row[pred_col_confidence_index]]
-                else:
-                    ret_row[self._getOrigColum(pred_col)] = row[pred_col_index]
-                    ret_row[confidence_col] = row[pred_col_confidence_index]
-=======
     def __str__(self):
->>>>>>> bd5d7fcc
-
         return str(self.data)
 
-<<<<<<< HEAD
-        # if add_header and as_list True, add the header to the result
-        if as_list and add_header:
-            header = []
-            for i in range(len(self.predicted_columns)):
-                pred_col = self.predicted_columns[i]
-                confidence_col = self.confidence_columns[i]
-                header.append(pred_col)
-                header.append(confidence_col)
-            ret = [header] + ret
-=======
     @property
     def predicted_values(self):
         """
@@ -118,11 +76,58 @@
         self.transaction.log.error('predict_values method will be removed from Predictor.predict response, just make sure you use the outout as an iterator')
         self.columns = self.transaction.persistent_model_metadata.columns
         first_column = self.columns[0]
->>>>>>> bd5d7fcc
 
         ret = []
         for row, v in enumerate(self.data[first_column]):
             ret_arr = {col: self.data[col][row] for col in self.evaluations}
             ret_arr['prediction_confidence'] = 0 # we no longer support
             ret += [ret_arr]
-        return ret+        return ret
+
+
+"""
+    def __iter__(self):
+        self.iter_col_n = 0
+        return self
+
+    def __next__(self):
+        if self.iter_col_n < len(self.data_array[0]):
+            predictions_map = {}
+            for i in range(len(self.predicted_columns)):
+                pred_col = self.predicted_columns[i]
+                confidence_col = self.confidence_columns[i]
+                predictions_map[self._getOrigColum(pred_col)] = self.data_array[self.iter_col_n][self.columns.index(pred_col)]
+                predictions_map[confidence_col] = self.data_array[self.iter_col_n][self.columns.index(confidence_col)]
+
+            self.iter_col_n += 1
+            return predictions_map
+        else:
+            raise StopIteration
+
+    @property
+    def predicted_values(self, as_list=False, add_header = False):
+
+        ret = []
+
+
+    for i in range(len(self.predicted_columns)):
+        pred_col = self.predicted_columns[i]
+        confidence_col = self.confidence_columns[i]
+
+    if as_list:
+        ret_row += [row[pred_col_index]]
+        ret_row += [row[pred_col_confidence_index]]
+    else:
+        ret_row[self._getOrigColum(pred_col)] = row[pred_col_index]
+        ret_row[confidence_col] = row[pred_col_confidence_index]
+
+
+    if as_list and add_header:
+        header = []
+        for i in range(len(self.predicted_columns)):
+            pred_col = self.predicted_columns[i]
+            confidence_col = self.confidence_columns[i]
+            header.append(pred_col)
+            header.append(confidence_col)
+        ret = [header] + ret
+"""