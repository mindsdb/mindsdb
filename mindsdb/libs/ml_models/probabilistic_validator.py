--- conflicted
+++ resolved
@@ -59,20 +59,12 @@
         """
         :return: The index of the member of `arr` which is closest to `value`
         """
-<<<<<<< HEAD
-        aux = []
-        value = 0 if value is None else value
-        for ele in arr:
-            aux.append(abs(value-ele))
-        return aux.index(min(aux))
-=======
 
         for i,ele in enumerate(arr):
             if ele > value:
                 return i - 1
 
         return len(arr)-1
->>>>>>> bd5d7fcc
 
     # For contignous values we want to use a bucket in the histogram to get a discrete label
     def _get_value_bucket(self, value):
