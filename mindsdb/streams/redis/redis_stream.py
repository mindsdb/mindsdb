--- conflicted
+++ resolved
@@ -10,17 +10,10 @@
 
 
 class RedisStream(Thread):
-<<<<<<< HEAD
-    def __init__(self, connection_info, advanced_info, stream_in, stream_out, predictor, _type):
+    def __init__(self, name, connection_info, advanced_info, stream_in, stream_out, predictor, _type):
+        self.stream_name = name
         self.connection_info = connection_info
         self.connection_info.update(advanced_info)
-=======
-    def __init__(self, name, host, port, database, stream_in, stream_out, predictor, _type):
-        self.stream_name = name
-        self.host = host
-        self.port = port
-        self.db = database
->>>>>>> a21d096c
         self.predictor = predictor
         self.client = self._get_client()
         self.stream_in_name = stream_in
