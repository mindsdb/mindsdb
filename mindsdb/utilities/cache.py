--- conflicted
+++ resolved
@@ -39,17 +39,6 @@
 
     def __getitem__(self, key):
         if isinstance(key, tuple):
-<<<<<<< HEAD
-            self.cache.__getitem__(str(hash(key)))
-        else:
-            return self.cache.__getitem__(key)
-
-    def __setitem__(self, key, value):
-        if isinstance(key, tuple):
-            return self.cache.__setitem__(str(hash(key)), value)
-        else:
-            return self.cache.__setitem__(key, value)
-=======
             key = str(hash(key))
 
         return self.cache.__getitem__(key)
@@ -59,7 +48,6 @@
             key = str(hash(key))
 
         return self.cache.__setitem__(key, value)
->>>>>>> 8618aa75
 
     def __enter__(self):
         if self.cache is None:
