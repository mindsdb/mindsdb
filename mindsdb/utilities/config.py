import os
import sys
import json
import argparse
import datetime
<<<<<<< HEAD
from typing import Any
=======
import logging
>>>>>>> 87a44bdb
from pathlib import Path
from copy import deepcopy

from appdirs import user_data_dir

# NOTE do not `import from mindsdb` here
logger = logging.getLogger(__name__)


def _merge_key_recursive(target_dict, source_dict, key):
    if key not in target_dict:
        target_dict[key] = source_dict[key]
    elif not isinstance(target_dict[key], dict) or not isinstance(source_dict[key], dict):
        target_dict[key] = source_dict[key]
    else:
        for k in list(source_dict[key].keys()):
            _merge_key_recursive(target_dict[key], source_dict[key], k)


def _merge_configs(original_config: dict, override_config: dict) -> dict:
    for key in list(override_config.keys()):
        _merge_key_recursive(original_config, override_config, key)
    return original_config


def _overwrite_configs(original_config: dict, override_config: dict) -> dict:
    """Overwrite original config with override config."""
    for key in list(override_config.keys()):
        original_config[key] = override_config[key]
    return original_config


def create_data_dir(path: Path) -> None:
    """Create a directory and checks that it is writable.

    Args:
        path (Path): path to create and check

    Raises:
        NotADirectoryError: if path exists, but it is not a directory
        PermissionError: if path exists/created, but it is not writable
        Exception: if directory could not be created
    """
    if path.exists() and not path.is_dir():
        raise NotADirectoryError(f"The path is not a directory: {path}")

    try:
        path.mkdir(mode=0o777, exist_ok=True, parents=True)
    except Exception as e:
        raise Exception("MindsDB storage directory could not be created") from e

    if not os.access(path, os.W_OK):
        raise PermissionError(f"The directory is not allowed for writing: {path}")


class Config:
    """Application config. Singletone, initialized just once. Re-initialyze if `config.auto.json` is changed.
    The class loads multiple configs and merge then in one. If a config option defined in multiple places (config file,
    env var, cmd arg, etc), then it will be resolved in following order of priority:
     - default config values (lowest priority)
     - `config.json` provided by the user
     - `config.auto.json`
     - config values collected from env vars
     - values from cmd args (most priority)

    Attributes:
        __instance (Config): instance of 'Config' to make it singleton
        _config (dict): application config, the result of merging other configs
        _user_config (dict): config provided by the user (usually with cmd arg `--config=config.json`)
        _env_config (dict): config collected from different env vars
        _auto_config (dict): config that is editd by the app itself (e.g. when you change values in GUI)
        _default_config (dict): config with default values
        config_path (Path): path to the `config.json` provided by the user
        storage_root_path (Path): path to storage root folder
        auto_config_path (Path): path to `config.auto.json`
        auto_config_mtime (float): mtime of `config.auto.json` when it was loaded to `self._auto_config`
        _cmd_args (argparse.Namespace): cmd args
        use_docker_env (bool): is the app run in docker env
    """

    __instance: "Config" = None

    _config: dict = None
    _user_config: dict = None
    _env_config: dict = None
    _auto_config: dict = None
    _default_config: dict = None
    config_path: Path = None
    storage_root_path: Path = None
    auto_config_path: Path = None
    auto_config_mtime: float = 0
    _cmd_args: argparse.Namespace = None
    use_docker_env: bool = os.environ.get("MINDSDB_DOCKER_ENV", False) is not False

    def __new__(cls, *args, **kwargs) -> "Config":
        """Make class singletone and initialize config."""
        if cls.__instance is not None:
            return cls.__instance

        self = super().__new__(cls, *args, **kwargs)
        cls.__instance = self

        self.fetch_user_config()

        # region determine root path
        if self.storage_root_path is None:
            if isinstance(os.environ.get("MINDSDB_STORAGE_DIR"), str):
                self.storage_root_path = os.environ["MINDSDB_STORAGE_DIR"]
            elif "root" in self._user_config.get("paths", {}):
                self.storage_root_path = self.user_config["paths"]["root"]
            else:
                self.storage_root_path = os.path.join(user_data_dir("mindsdb", "mindsdb"), "var/")
            self.storage_root_path = Path(self.storage_root_path)
            create_data_dir(self.storage_root_path)
        # endregion

        # region prepare default config
        api_host = "127.0.0.1" if not self.use_docker_env else "0.0.0.0"
        self._default_config = {
            "permanent_storage": {"location": "absent"},
            "storage_db": (
                "sqlite:///"
                + str(self.storage_root_path / "mindsdb.sqlite3.db")
                + "?check_same_thread=False&timeout=30"
            ),
            "paths": {
                "root": self.storage_root_path,
                "content": self.storage_root_path / "content",
                "storage": self.storage_root_path / "storage",
                "static": self.storage_root_path / "static",
                "tmp": self.storage_root_path / "tmp",
                "log": self.storage_root_path / "log",
                "cache": self.storage_root_path / "cache",
                "locks": self.storage_root_path / "locks",
            },
            "auth": {
                "http_auth_enabled": False,
                "http_permanent_session_lifetime": datetime.timedelta(days=31),
                "username": "mindsdb",
                "password": "",
            },
            "logging": {
                "handlers": {
                    "console": {
                        "enabled": True,
                        "formatter": "default",
                        "level": "INFO",  # MINDSDB_CONSOLE_LOG_LEVEL or MINDSDB_LOG_LEVEL (obsolete)
                    },
                    "file": {
                        "enabled": False,
                        "level": "INFO",  # MINDSDB_FILE_LOG_LEVEL
                        "filename": "app.log",
                        "maxBytes": 1 << 19,  # 0.5 Mb
                        "backupCount": 3,
                    },
                }
            },
            "gui": {"open_on_start": True, "autoupdate": True},
            "debug": False,
            "environment": "local",
            "integrations": {},
            "api": {
                "http": {
                    "host": api_host,
                    "port": "47334",
                    "restart_on_failure": True,
                    "max_restart_count": 1,
                    "max_restart_interval_seconds": 60,
                },
                "mysql": {
                    "host": api_host,
                    "port": "47335",
                    "database": "mindsdb",
                    "ssl": True,
                    "restart_on_failure": True,
                    "max_restart_count": 1,
                    "max_restart_interval_seconds": 60,
                },
                "postgres": {"host": api_host, "port": "55432", "database": "mindsdb"},
                "litellm": {
                    "host": "0.0.0.0",  # API server binds to all interfaces by default
                    "port": "8000",
                },
            },
            "cache": {"type": "local"},
            "ml_task_queue": {"type": "local"},
            "url_file_upload": {"enabled": True, "allowed_origins": [], "disallowed_origins": []},
            "file_upload_domains": [],  # deprecated, use config[url_file_upload][allowed_origins] instead
            "web_crawling_allowed_sites": [],
            "cloud": False,
            "jobs": {"disable": False},
            "tasks": {"disable": False},
            "default_project": "mindsdb",
            "default_llm": {},
            "default_embedding_model": {},
            "default_reranking_model": {},
            "data_catalog": {
                "enabled": False,
            },
        }
        # endregion

        # region find 'auto' config file, create if not exists
        auto_config_name = "config.auto.json"
        auto_config_path = self.storage_root_path.joinpath(auto_config_name)
        if not auto_config_path.is_file():
            auto_config_path.write_text("{}")
        self.auto_config_path = auto_config_path
        # endregion

        self.prepare_env_config()

        self.fetch_auto_config()
        self.merge_configs()

        return cls.__instance

    def prepare_env_config(self) -> None:
        """Collect config values from env vars to self._env_config"""
        self._env_config = {
            "logging": {"handlers": {"console": {}, "file": {}}},
            "api": {"http": {}},
            "auth": {},
            "paths": {},
            "permanent_storage": {},
            "ml_task_queue": {},
            "gui": {},
        }

        # region storage root path
        if os.environ.get("MINDSDB_STORAGE_DIR", "") != "":
            self._env_config["paths"] = {"root": Path(os.environ["MINDSDB_STORAGE_DIR"])}
        # endregion

        # region vars: permanent storage disabled?
        if os.environ.get("MINDSDB_STORAGE_BACKUP_DISABLED", "").lower() in (
            "1",
            "true",
        ):
            self._env_config["permanent_storage"] = {"location": "absent"}
        # endregion

        # region vars: ml queue
        if os.environ.get("MINDSDB_ML_QUEUE_TYPE", "").lower() == "redis":
            self._env_config["ml_task_queue"] = {
                "type": "redis",
                "host": os.environ.get("MINDSDB_ML_QUEUE_HOST", "localhost"),
                "port": int(os.environ.get("MINDSDB_ML_QUEUE_PORT", 6379)),
                "db": int(os.environ.get("MINDSDB_ML_QUEUE_DB", 0)),
                "username": os.environ.get("MINDSDB_ML_QUEUE_USERNAME"),
                "password": os.environ.get("MINDSDB_ML_QUEUE_PASSWORD"),
            }
        # endregion

        # region vars: username and password
        http_username = os.environ.get("MINDSDB_USERNAME")
        http_password = os.environ.get("MINDSDB_PASSWORD")

        if bool(http_username) != bool(http_password):
            raise ValueError(
                "Both MINDSDB_USERNAME and MINDSDB_PASSWORD must be set together and must be non-empty strings."
            )

        # If both username and password are set, enable HTTP auth.
        if http_username and http_password:
            self._env_config["auth"]["http_auth_enabled"] = True
            self._env_config["auth"]["username"] = http_username
            self._env_config["auth"]["password"] = http_password
        # endregion

        # region logging
        if os.environ.get("MINDSDB_LOG_LEVEL", "") != "":
            self._env_config["logging"]["handlers"]["console"]["level"] = os.environ["MINDSDB_LOG_LEVEL"]
            self._env_config["logging"]["handlers"]["console"]["enabled"] = True
        if os.environ.get("MINDSDB_CONSOLE_LOG_LEVEL", "") != "":
            self._env_config["logging"]["handlers"]["console"]["level"] = os.environ["MINDSDB_CONSOLE_LOG_LEVEL"]
            self._env_config["logging"]["handlers"]["console"]["enabled"] = True
        if os.environ.get("MINDSDB_FILE_LOG_LEVEL", "") != "":
            self._env_config["logging"]["handlers"]["file"]["level"] = os.environ["MINDSDB_FILE_LOG_LEVEL"]
            self._env_config["logging"]["handlers"]["file"]["enabled"] = True
        # endregion

        if os.environ.get("MINDSDB_DB_CON", "") != "":
            self._env_config["storage_db"] = os.environ["MINDSDB_DB_CON"]

        if os.environ.get("MINDSDB_DEFAULT_PROJECT", "") != "":
            self._env_config["default_project"] = os.environ["MINDSDB_DEFAULT_PROJECT"].lower()

        if os.environ.get("MINDSDB_DEFAULT_LLM_API_KEY", "") != "":
            self._env_config["default_llm"] = {"api_key": os.environ["MINDSDB_DEFAULT_LLM_API_KEY"]}
        if os.environ.get("MINDSDB_DEFAULT_EMBEDDING_MODEL_API_KEY", "") != "":
            self._env_config["default_embedding_model"] = {
                "api_key": os.environ["MINDSDB_DEFAULT_EMBEDDING_MODEL_API_KEY"]
            }
        if os.environ.get("MINDSDB_DEFAULT_RERANKING_MODEL_API_KEY", "") != "":
            self._env_config["default_reranking_model"] = {
                "api_key": os.environ["MINDSDB_DEFAULT_RERANKING_MODEL_API_KEY"]
            }
        if os.environ.get("MINDSDB_DATA_CATALOG_ENABLED", "").lower() in ("1", "true"):
            self._env_config["data_catalog"] = {"enabled": True}

<<<<<<< HEAD
        if os.environ.get("MINDSDB_NO_STUDIO", "").lower() in ("1", "true"):
            self._env_config["gui"]["open_on_start"] = False
            self._env_config["gui"]["autoupdate"] = False

        # region vars: a2a configuration
        a2a_config = {}
        if os.environ.get("MINDSDB_A2A_HOST"):
            a2a_config["host"] = os.environ.get("MINDSDB_A2A_HOST")
        if os.environ.get("MINDSDB_A2A_PORT"):
            a2a_config["port"] = int(os.environ.get("MINDSDB_A2A_PORT"))
        if os.environ.get("MINDSDB_HOST"):
            a2a_config["mindsdb_host"] = os.environ.get("MINDSDB_HOST")
        if os.environ.get("MINDSDB_PORT"):
            a2a_config["mindsdb_port"] = int(os.environ.get("MINDSDB_PORT"))
        if os.environ.get("MINDSDB_AGENT_NAME"):
            a2a_config["agent_name"] = os.environ.get("MINDSDB_AGENT_NAME")
        if os.environ.get("MINDSDB_PROJECT_NAME"):
            a2a_config["project_name"] = os.environ.get("MINDSDB_PROJECT_NAME")
        if os.environ.get("MINDSDB_A2A_ENABLED") is not None:
            a2a_config["enabled"] = os.environ.get("MINDSDB_A2A_ENABLED").lower() in (
                "true",
                "1",
                "yes",
                "y",
            )

        if a2a_config:
            self._env_config["api"]["a2a"] = a2a_config
        # endregion

=======
>>>>>>> 87a44bdb
    def fetch_auto_config(self) -> bool:
        """Load dict readed from config.auto.json to `auto_config`.
        Do it only if `auto_config` was not loaded before or config.auto.json been changed.

        Returns:
            bool: True if config was loaded or updated
        """

        if (
            self.auto_config_path.is_file()
            and self.auto_config_path.read_text() != ""
            and self.auto_config_mtime != self.auto_config_path.stat().st_mtime
        ):
            try:
                self._auto_config = json.loads(self.auto_config_path.read_text())
            except json.JSONDecodeError as e:
                raise ValueError(
                    f"The 'auto' configuration file ({self.auto_config_path}) contains invalid JSON: {e}\nFile content: {self.auto_config_path.read_text()}"
                )
            self.auto_config_mtime = self.auto_config_path.stat().st_mtime
            return True
        return False

    def fetch_user_config(self) -> bool:
        """Read config provided by the user to `user_config`. Do it only if `user_config` was not loaded before.

        Returns:
            bool: True if config was loaded
        """
        if self._user_config is None:
            cmd_args_config = self.cmd_args.config
            if isinstance(os.environ.get("MINDSDB_CONFIG_PATH"), str):
                self.config_path = os.environ["MINDSDB_CONFIG_PATH"]
            elif isinstance(cmd_args_config, str):
                self.config_path = cmd_args_config

            if self.config_path == "absent":
                self.config_path = None
            if isinstance(self.config_path, str):
                self.config_path = Path(self.config_path)
                if not self.config_path.is_file():
                    raise FileNotFoundError(f"The configuration file was not found at the path: {self.config_path}")
                try:
                    self._user_config = json.loads(self.config_path.read_text())
                except json.JSONDecodeError as e:
                    raise ValueError(f"The configuration file ({self.config_path}) contains invalid JSON: {e}")
            else:
                self._user_config = {}
            return True
        return False

    def ensure_auto_config_is_relevant(self) -> None:
        """Check if auto config has not been changed. If changed - reload main config."""
        updated = self.fetch_auto_config()
        if updated:
            self.merge_configs()

    def merge_configs(self) -> None:
        """Merge multiple configs to one."""
        new_config = deepcopy(self._default_config)
        _merge_configs(new_config, self._user_config)

        if self.get_cmd_arg("no_studio") is True:
            new_config["gui"]["open_on_start"] = False
            new_config["gui"]["autoupdate"] = False

        _merge_configs(new_config, self._auto_config or {})
        _merge_configs(new_config, self._env_config or {})

<<<<<<< HEAD
        # Apply command-line arguments for A2A
        a2a_config = {}

        # Check for A2A command-line arguments
        for config_name, cmd_name in (
            ("host", "a2a_host"),
            ("port", "a2a_port"),
            ("mindsdb_host", "mindsdb_host"),
            ("mindsdb_port", "mindsdb_port"),
            ("agent_name", "agent_name"),
            ("project_name", "project_name"),
        ):
            if (value := self.get_cmd_arg(cmd_name)) is not None:
                a2a_config[config_name] = value

        # Merge command-line args config with highest priority
        if a2a_config:
            _merge_configs(new_config, {"api": {"a2a": a2a_config}})

        # Ensure A2A port is never 0, which would prevent the A2A API from starting
        a2a_config = new_config["api"].get("a2a")
        if a2a_config is not None and isinstance(a2a_config, dict):
            if "port" in a2a_config and (a2a_config["port"] == 0 or a2a_config["port"] is None):
                a2a_config["port"] = 47338  # Use the default port value

=======
>>>>>>> 87a44bdb
        # region create dirs
        for key, value in new_config["paths"].items():
            if isinstance(value, str):
                new_config["paths"][key] = Path(value)
            elif isinstance(value, Path) is False:
                raise ValueError(f"Unexpected path value: {value}")
            create_data_dir(new_config["paths"][key])
        # endregion

        self._config = new_config

    def __getitem__(self, key):
        self.ensure_auto_config_is_relevant()
        return self._config[key]

    def get(self, key, default=None):
        self.ensure_auto_config_is_relevant()
        return self._config.get(key, default)

    def get_all(self):
        self.ensure_auto_config_is_relevant()
        return self._config

    def update(self, data: dict, overwrite: bool = False) -> None:
        """
        Update values in `auto` config.
        Args:
            data (dict): data to update in `auto` config.
            overwrite (bool): if True, overwrite existing keys, otherwise merge them.
                - False (default): Merge recursively. Existing nested dictionaries are preserved
                and only the specified keys in `data` are updated.
                - True: Overwrite completely. Existing keys are replaced entirely with values
                from `data`, discarding any nested structure not present in `data`.
        """
        self.ensure_auto_config_is_relevant()

        if overwrite:
            _overwrite_configs(self._auto_config, data)
        else:
            _merge_configs(self._auto_config, data)

        self.auto_config_path.write_text(json.dumps(self._auto_config, indent=4))

        self.auto_config_mtime = self.auto_config_path.stat().st_mtime

        self.merge_configs()

    def raise_warnings(self, logger) -> None:
        """Show warnings about config options"""

        if "storage_dir" in self._config:
            logger.warning("The 'storage_dir' config option is no longer supported. Use 'paths.root' instead.")

        if "log" in self._config:
            logger.warning("The 'log' config option is no longer supported. Use 'logging' instead.")

        file_upload_domains = self._config.get("file_upload_domains")
        if isinstance(file_upload_domains, list) and len(file_upload_domains) > 0:
            allowed_origins = self._config["url_file_upload"]["allowed_origins"]
            if isinstance(allowed_origins, list) and len(allowed_origins) == 0:
                self._config["url_file_upload"]["allowed_origins"] = file_upload_domains
            logger.warning(
                'Config option "file_upload_domains" is deprecated, '
                'use config["url_file_upload"]["allowed_origins"] instead.'
            )

    @property
    def cmd_args(self):
        if self._cmd_args is None:
            self.parse_cmd_args()
        return self._cmd_args

    def get_cmd_arg(self, arg_name: str) -> Any:
        """Get command-line argument by name

        Args:
            arg_name (str): Name of the command-line argument
        Returns:
            Any: Value of the command-line argument
        """
        if hasattr(self.cmd_args, arg_name):
            return getattr(self.cmd_args, arg_name)
        return None

    def parse_cmd_args(self) -> None:
        """Collect cmd args to self._cmd_args (accessable as self.cmd_args)"""
        if self._cmd_args is not None:
            return

        # if it is not mindsdb run, then set args to empty
        if (sys.modules["__main__"].__package__ or "").lower() != "mindsdb" and os.environ.get(
            "MINDSDB_RUNTIME"
        ) != "1":
            self._cmd_args = argparse.Namespace(
                api=None,
                config=None,
                install_handlers=None,
                verbose=False,
                no_studio=False,
                version=False,
                ml_task_queue_consumer=None,
                agent=None,
                project=None,
                update_gui=False,
            )
            return

        parser = argparse.ArgumentParser(description="CL argument for mindsdb server")
        parser.add_argument("--api", type=str, default=None)
        parser.add_argument("--config", type=str, default=None)
        parser.add_argument("--install-handlers", type=str, default=None)
        parser.add_argument("--verbose", action="store_true")
        parser.add_argument("--no_studio", action="store_true")
        parser.add_argument("-v", "--version", action="store_true")
        parser.add_argument("--ml_task_queue_consumer", action="store_true", default=None)
        parser.add_argument(
            "--agent",
            type=str,
            default=None,
            help="Name of the agent to use with litellm APIs",
        )
        parser.add_argument(
            "--project",
            type=str,
            default=None,
            help="Project containing the agent (default: mindsdb)",
        )

        parser.add_argument("--project-name", type=str, default=None, help="MindsDB project name")
        parser.add_argument("--update-gui", action="store_true", default=False, help="Update GUI and exit")

        self._cmd_args = parser.parse_args()

    @property
    def paths(self):
        return self._config["paths"]

    @property
    def user_config(self):
        return self._user_config

    @property
    def auto_config(self):
        return self._auto_config

    @property
    def env_config(self):
        return self._env_config

    @property
    def is_cloud(self):
        return self._config.get("cloud", False)


config = Config()<|MERGE_RESOLUTION|>--- conflicted
+++ resolved
@@ -3,18 +3,13 @@
 import json
 import argparse
 import datetime
-<<<<<<< HEAD
 from typing import Any
-=======
-import logging
->>>>>>> 87a44bdb
 from pathlib import Path
 from copy import deepcopy
 
 from appdirs import user_data_dir
 
 # NOTE do not `import from mindsdb` here
-logger = logging.getLogger(__name__)
 
 
 def _merge_key_recursive(target_dict, source_dict, key):
@@ -309,39 +304,10 @@
         if os.environ.get("MINDSDB_DATA_CATALOG_ENABLED", "").lower() in ("1", "true"):
             self._env_config["data_catalog"] = {"enabled": True}
 
-<<<<<<< HEAD
         if os.environ.get("MINDSDB_NO_STUDIO", "").lower() in ("1", "true"):
             self._env_config["gui"]["open_on_start"] = False
             self._env_config["gui"]["autoupdate"] = False
 
-        # region vars: a2a configuration
-        a2a_config = {}
-        if os.environ.get("MINDSDB_A2A_HOST"):
-            a2a_config["host"] = os.environ.get("MINDSDB_A2A_HOST")
-        if os.environ.get("MINDSDB_A2A_PORT"):
-            a2a_config["port"] = int(os.environ.get("MINDSDB_A2A_PORT"))
-        if os.environ.get("MINDSDB_HOST"):
-            a2a_config["mindsdb_host"] = os.environ.get("MINDSDB_HOST")
-        if os.environ.get("MINDSDB_PORT"):
-            a2a_config["mindsdb_port"] = int(os.environ.get("MINDSDB_PORT"))
-        if os.environ.get("MINDSDB_AGENT_NAME"):
-            a2a_config["agent_name"] = os.environ.get("MINDSDB_AGENT_NAME")
-        if os.environ.get("MINDSDB_PROJECT_NAME"):
-            a2a_config["project_name"] = os.environ.get("MINDSDB_PROJECT_NAME")
-        if os.environ.get("MINDSDB_A2A_ENABLED") is not None:
-            a2a_config["enabled"] = os.environ.get("MINDSDB_A2A_ENABLED").lower() in (
-                "true",
-                "1",
-                "yes",
-                "y",
-            )
-
-        if a2a_config:
-            self._env_config["api"]["a2a"] = a2a_config
-        # endregion
-
-=======
->>>>>>> 87a44bdb
     def fetch_auto_config(self) -> bool:
         """Load dict readed from config.auto.json to `auto_config`.
         Do it only if `auto_config` was not loaded before or config.auto.json been changed.
@@ -411,34 +377,6 @@
         _merge_configs(new_config, self._auto_config or {})
         _merge_configs(new_config, self._env_config or {})
 
-<<<<<<< HEAD
-        # Apply command-line arguments for A2A
-        a2a_config = {}
-
-        # Check for A2A command-line arguments
-        for config_name, cmd_name in (
-            ("host", "a2a_host"),
-            ("port", "a2a_port"),
-            ("mindsdb_host", "mindsdb_host"),
-            ("mindsdb_port", "mindsdb_port"),
-            ("agent_name", "agent_name"),
-            ("project_name", "project_name"),
-        ):
-            if (value := self.get_cmd_arg(cmd_name)) is not None:
-                a2a_config[config_name] = value
-
-        # Merge command-line args config with highest priority
-        if a2a_config:
-            _merge_configs(new_config, {"api": {"a2a": a2a_config}})
-
-        # Ensure A2A port is never 0, which would prevent the A2A API from starting
-        a2a_config = new_config["api"].get("a2a")
-        if a2a_config is not None and isinstance(a2a_config, dict):
-            if "port" in a2a_config and (a2a_config["port"] == 0 or a2a_config["port"] is None):
-                a2a_config["port"] = 47338  # Use the default port value
-
-=======
->>>>>>> 87a44bdb
         # region create dirs
         for key, value in new_config["paths"].items():
             if isinstance(value, str):
