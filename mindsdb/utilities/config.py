import os
import sys
import json
import argparse
import datetime
from pathlib import Path
from copy import deepcopy
import multiprocessing as mp

from appdirs import user_data_dir

# NOTE do not `import from mindsdb` here


def _merge_key_recursive(target_dict, source_dict, key):
    if key not in target_dict:
        target_dict[key] = source_dict[key]
    elif not isinstance(target_dict[key], dict) or not isinstance(
        source_dict[key], dict
    ):
        target_dict[key] = source_dict[key]
    else:
        for k in list(source_dict[key].keys()):
            _merge_key_recursive(target_dict[key], source_dict[key], k)


def _merge_configs(original_config: dict, override_config: dict) -> dict:
    for key in list(override_config.keys()):
        _merge_key_recursive(original_config, override_config, key)
    return original_config


def create_data_dir(path: Path) -> None:
    """Create a directory and checks that it is writable.

    Args:
        path (Path): path to create and check

    Raises:
        NotADirectoryError: if path exists, but it is not a directory
        PermissionError: if path exists/created, but it is not writable
        Exception: if directory could not be created
    """
    if path.exists() and not path.is_dir():
        raise NotADirectoryError(f"The path is not a directory: {path}")

    try:
        path.mkdir(mode=0o777, exist_ok=True, parents=True)
    except Exception as e:
        raise Exception("MindsDB storage directory could not be created") from e

    if not os.access(path, os.W_OK):
        raise PermissionError(f"The directory is not allowed for writing: {path}")


class Config:
    """Application config. Singletone, initialized just once. Re-initialyze if `config.auto.json` is changed.
    The class loads multiple configs and merge then in one. If a config option defined in multiple places (config file,
    env var, cmd arg, etc), then it will be resolved in following order of priority:
     - default config values (lowest priority)
     - `config.json` provided by the user
     - `config.auto.json`
     - config values collected from env vars
     - values from cmd args (most priority)

    Attributes:
        __instance (Config): instance of 'Config' to make it singleton
        _config (dict): application config, the result of merging other configs
        _user_config (dict): config provided by the user (usually with cmd arg `--config=config.json`)
        _env_config (dict): config collected from different env vars
        _auto_config (dict): config that is editd by the app itself (e.g. when you change values in GUI)
        _default_config (dict): config with default values
        config_path (Path): path to the `config.json` provided by the user
        storage_root_path (Path): path to storage root folder
        auto_config_path (Path): path to `config.auto.json`
        auto_config_mtime (float): mtime of `config.auto.json` when it was loaded to `self._auto_config`
        _cmd_args (argparse.Namespace): cmd args
        use_docker_env (bool): is the app run in docker env
    """

    __instance: "Config" = None

    _config: dict = None
    _user_config: dict = None
    _env_config: dict = None
    _auto_config: dict = None
    _default_config: dict = None
    config_path: Path = None
    storage_root_path: Path = None
    auto_config_path: Path = None
    auto_config_mtime: float = 0
    _cmd_args: argparse.Namespace = None
    use_docker_env: bool = os.environ.get("MINDSDB_DOCKER_ENV", False) is not False

    def __new__(cls, *args, **kwargs) -> "Config":
        """Make class singletone and initialize config."""
        if cls.__instance is not None:
            return cls.__instance

        self = super().__new__(cls, *args, **kwargs)
        cls.__instance = self

        self.fetch_user_config()

        # region determine root path
        if self.storage_root_path is None:
            if isinstance(os.environ.get("MINDSDB_STORAGE_DIR"), str):
                self.storage_root_path = os.environ["MINDSDB_STORAGE_DIR"]
            elif "root" in self._user_config.get("paths", {}):
                self.storage_root_path = self.user_config["paths"]["root"]
            else:
                self.storage_root_path = os.path.join(
                    user_data_dir("mindsdb", "mindsdb"), "var/"
                )
            self.storage_root_path = Path(self.storage_root_path)
            create_data_dir(self.storage_root_path)
        # endregion

        # region prepare default config
        api_host = "127.0.0.1" if not self.use_docker_env else "0.0.0.0"
        self._default_config = {
            "permanent_storage": {"location": "absent"},
            "storage_db": (
                "sqlite:///"
                + str(self.storage_root_path / "mindsdb.sqlite3.db")
                + "?check_same_thread=False&timeout=30"
            ),
            "paths": {
                "root": self.storage_root_path,
                "content": self.storage_root_path / "content",
                "storage": self.storage_root_path / "storage",
                "static": self.storage_root_path / "static",
                "tmp": self.storage_root_path / "tmp",
                "log": self.storage_root_path / "log",
                "cache": self.storage_root_path / "cache",
                "locks": self.storage_root_path / "locks",
            },
            "auth": {
                "http_auth_enabled": False,
                "http_permanent_session_lifetime": datetime.timedelta(days=31),
                "username": "mindsdb",
                "password": "",
            },
            "logging": {
                "handlers": {
                    "console": {
                        "enabled": True,
                        "formatter": "default",
                        "level": "INFO",  # MINDSDB_CONSOLE_LOG_LEVEL or MINDSDB_LOG_LEVEL (obsolete)
                    },
                    "file": {
                        "enabled": False,
                        "level": "INFO",  # MINDSDB_FILE_LOG_LEVEL
                        "filename": "app.log",
                        "maxBytes": 1 << 19,  # 0.5 Mb
                        "backupCount": 3,
                    },
                }
            },
            "gui": {"autoupdate": True},
            "debug": False,
            "environment": "local",
            "integrations": {},
            "api": {
                "http": {
                    "host": api_host,
                    "port": "47334",
                    "restart_on_failure": True,
                    "max_restart_count": 1,
                    "max_restart_interval_seconds": 60,
                    "server": {
                        "type": "waitress",  # MINDSDB_HTTP_SERVER_TYPE MINDSDB_DEFAULT_SERVER
                        "config": {
                            "threads": 16,
                            "max_request_body_size": (1 << 30) * 10,  # 10GB
                            "inbuf_overflow": (1 << 30) * 10,
                        },
                    },
                },
                "mysql": {
                    "host": api_host,
                    "port": "47335",
                    "database": "mindsdb",
                    "ssl": True,
                    "restart_on_failure": True,
                    "max_restart_count": 1,
                    "max_restart_interval_seconds": 60,
                },
                "mongodb": {"host": api_host, "port": "47336", "database": "mindsdb"},
                "postgres": {"host": api_host, "port": "55432", "database": "mindsdb"},
                "mcp": {
                    "host": api_host,
                    "port": "47337",
                    "enabled": True,
                    "restart_on_failure": True,
                    "max_restart_count": 1,
                    "max_restart_interval_seconds": 60,
                },
                "litellm": {
                    "host": "0.0.0.0",  # API server binds to all interfaces by default
                    "port": "8000",
                },
            },
            "cache": {"type": "local"},
            "ml_task_queue": {"type": "local"},
            "file_upload_domains": [],
            "web_crawling_allowed_sites": [],
            "cloud": False,
            "jobs": {"disable": False},
            "tasks": {"disable": False},
            "default_project": "mindsdb",
            "default_llm": {},
            "default_embedding_model": {},
<<<<<<< HEAD
            "default_reranking_model": {}
=======
            "a2a": {
                "host": "localhost",
                "port": 10002,
                "mindsdb_host": "localhost",
                "mindsdb_port": 47334,
                "agent_name": "my_agent",
                "project_name": "mindsdb",
            },
>>>>>>> 3c5d9a48
        }
        # endregion

        # region find 'auto' config file, create if not exists
        auto_config_name = "config.auto.json"
        auto_config_path = self.storage_root_path.joinpath(auto_config_name)
        if not auto_config_path.is_file():
            auto_config_path.write_text("{}")
        self.auto_config_path = auto_config_path
        # endregion

        self.prepare_env_config()

        self.fetch_auto_config()
        self.merge_configs()

        return cls.__instance

    def prepare_env_config(self) -> None:
        """Collect config values from env vars to self._env_config"""
        self._env_config = {
            "logging": {"handlers": {"console": {}, "file": {}}},
            "api": {"http": {"server": {}}},
            "auth": {},
            "paths": {},
            "permanent_storage": {},
            "ml_task_queue": {},
            "a2a": {},
        }

        # region storage root path
        if os.environ.get("MINDSDB_STORAGE_DIR", "") != "":
            self._env_config["paths"] = {
                "root": Path(os.environ["MINDSDB_STORAGE_DIR"])
            }
        # endregion

        # region vars: permanent storage disabled?
        if os.environ.get("MINDSDB_STORAGE_BACKUP_DISABLED", "").lower() in (
            "1",
            "true",
        ):
            self._env_config["permanent_storage"] = {"location": "absent"}
        # endregion

        # region vars: ml queue
        if os.environ.get("MINDSDB_ML_QUEUE_TYPE", "").lower() == "redis":
            self._env_config["ml_task_queue"] = {
                "type": "redis",
                "host": os.environ.get("MINDSDB_ML_QUEUE_HOST", "localhost"),
                "port": int(os.environ.get("MINDSDB_ML_QUEUE_PORT", 6379)),
                "db": int(os.environ.get("MINDSDB_ML_QUEUE_DB", 0)),
                "username": os.environ.get("MINDSDB_ML_QUEUE_USERNAME"),
                "password": os.environ.get("MINDSDB_ML_QUEUE_PASSWORD"),
            }
        # endregion

        # region vars: username and password
        http_username = os.environ.get("MINDSDB_USERNAME")
        http_password = os.environ.get("MINDSDB_PASSWORD")

        if bool(http_username) != bool(http_password):
            raise ValueError(
                "Both MINDSDB_USERNAME and MINDSDB_PASSWORD must be set together and must be non-empty strings."
            )

        # If both username and password are set, enable HTTP auth.
        if http_username and http_password:
            self._env_config["auth"]["http_auth_enabled"] = True
            self._env_config["auth"]["username"] = http_username
            self._env_config["auth"]["password"] = http_password
        # endregion

        # region permanent session lifetime
        for env_name in (
            "MINDSDB_HTTP_PERMANENT_SESSION_LIFETIME",
            "FLASK_PERMANENT_SESSION_LIFETIME",
        ):
            env_value = os.environ.get(env_name)
            if isinstance(env_value, str):
                try:
                    permanent_session_lifetime = int(env_value)
                except Exception:
                    raise ValueError(
                        f"Warning: Can't cast env var {env_name} value to int: {env_value}"
                    )
                self._env_config["auth"][
                    "http_permanent_session_lifetime"
                ] = permanent_session_lifetime
                break
        # endregion

        # region logging
        if os.environ.get("MINDSDB_LOG_LEVEL", "") != "":
            self._env_config["logging"]["handlers"]["console"]["level"] = os.environ[
                "MINDSDB_LOG_LEVEL"
            ]
            self._env_config["logging"]["handlers"]["console"]["enabled"] = True
        if os.environ.get("MINDSDB_CONSOLE_LOG_LEVEL", "") != "":
            self._env_config["logging"]["handlers"]["console"]["level"] = os.environ[
                "MINDSDB_LOG_LEVEL"
            ]
            self._env_config["logging"]["handlers"]["console"]["enabled"] = True
        if os.environ.get("MINDSDB_FILE_LOG_LEVEL", "") != "":
            self._env_config["logging"]["handlers"]["file"]["level"] = os.environ[
                "MINDSDB_FILE_LOG_LEVEL"
            ]
            self._env_config["logging"]["handlers"]["file"]["enabled"] = True
        # endregion

        # region server type
        server_type = os.environ.get("MINDSDB_HTTP_SERVER_TYPE", "").lower()
        if server_type == "":
            server_type = os.environ.get("MINDSDB_DEFAULT_SERVER", "").lower()
        if server_type != "":
            if server_type == "waitress":
                self._env_config["api"]["http"]["server"]["type"] = "waitress"
                self._default_config["api"]["http"]["server"]["config"] = {}
                self._env_config["api"]["http"]["server"]["config"] = {
                    "threads": 16,
                    "max_request_body_size": (1 << 30) * 10,  # 10GB
                    "inbuf_overflow": (1 << 30) * 10,
                }
            elif server_type == "flask":
                self._env_config["api"]["http"]["server"]["type"] = "flask"
                self._default_config["api"]["http"]["server"]["config"] = {}
                self._env_config["api"]["http"]["server"]["config"] = {}
            elif server_type == "gunicorn":
                self._env_config["api"]["http"]["server"]["type"] = "gunicorn"
                self._default_config["api"]["http"]["server"]["config"] = {}
                self._env_config["api"]["http"]["server"]["config"] = {
                    "workers": min(mp.cpu_count(), 4),
                    "timeout": 600,
                    "reuse_port": True,
                    "preload_app": True,
                    "threads": 4,
                }
        # endregion

        if os.environ.get("MINDSDB_DB_CON", "") != "":
            self._env_config["storage_db"] = os.environ["MINDSDB_DB_CON"]

        if os.environ.get("MINDSDB_DEFAULT_PROJECT", "") != "":
            self._env_config["default_project"] = os.environ[
                "MINDSDB_DEFAULT_PROJECT"
            ].lower()

        if os.environ.get("MINDSDB_DEFAULT_LLM_API_KEY", "") != "":
            self._env_config["default_llm"] = {
                "api_key": os.environ["MINDSDB_DEFAULT_LLM_API_KEY"]
            }
        if os.environ.get("MINDSDB_DEFAULT_EMBEDDING_MODEL_API_KEY", "") != "":
            self._env_config["default_embedding_model"] = {
                "api_key": os.environ["MINDSDB_DEFAULT_EMBEDDING_MODEL_API_KEY"]
            }
        if os.environ.get('MINDSDB_DEFAULT_RERANKING_MODEL_API_KEY', '') != '':
            self._env_config['default_reranking_model'] = {
                'api_key': os.environ['MINDSDB_DEFAULT_RERANKING_MODEL_API_KEY']
            }

        # region vars: a2a configuration
        a2a_config = {}
        if os.environ.get("MINDSDB_A2A_HOST"):
            a2a_config["host"] = os.environ.get("MINDSDB_A2A_HOST")
        if os.environ.get("MINDSDB_A2A_PORT"):
            a2a_config["port"] = int(os.environ.get("MINDSDB_A2A_PORT"))
        if os.environ.get("MINDSDB_HOST"):
            a2a_config["mindsdb_host"] = os.environ.get("MINDSDB_HOST")
        if os.environ.get("MINDSDB_PORT"):
            a2a_config["mindsdb_port"] = int(os.environ.get("MINDSDB_PORT"))
        if os.environ.get("MINDSDB_AGENT_NAME"):
            a2a_config["agent_name"] = os.environ.get("MINDSDB_AGENT_NAME")
        if os.environ.get("MINDSDB_PROJECT_NAME"):
            a2a_config["project_name"] = os.environ.get("MINDSDB_PROJECT_NAME")

        if a2a_config:
            self._env_config["a2a"] = a2a_config
        # endregion

    def fetch_auto_config(self) -> bool:
        """Load dict readed from config.auto.json to `auto_config`.
        Do it only if `auto_config` was not loaded before or config.auto.json been changed.

        Returns:
            bool: True if config was loaded or updated
        """

        if self.auto_config_mtime != self.auto_config_path.stat().st_mtime:
            try:
                self._auto_config = json.loads(self.auto_config_path.read_text())
            except json.JSONDecodeError as e:
                raise ValueError(
                    f"The 'auto' configuration file ({self.auto_config_path}) contains invalid JSON: {e}"
                )
            self.auto_config_mtime = self.auto_config_path.stat().st_mtime
            return True
        return False

    def fetch_user_config(self) -> bool:
        """Read config provided by the user to `user_config`. Do it only if `user_config` was not loaded before.

        Returns:
            bool: True if config was loaded
        """
        if self._user_config is None:
            cmd_args_config = self.cmd_args.config
            if isinstance(cmd_args_config, str):
                self.config_path = cmd_args_config
            elif isinstance(os.environ.get("MINDSDB_CONFIG_PATH"), str):
                self.config_path = os.environ["MINDSDB_CONFIG_PATH"]
            if self.config_path == "absent":
                self.config_path = None
            if isinstance(self.config_path, str):
                self.config_path = Path(self.config_path)
                if not self.config_path.is_file():
                    raise FileNotFoundError(
                        f"The configuration file was not found at the path: {self.config_path}"
                    )
                try:
                    self._user_config = json.loads(self.config_path.read_text())
                except json.JSONDecodeError as e:
                    raise ValueError(
                        f"The configuration file ({self.config_path}) contains invalid JSON: {e}"
                    )
            else:
                self._user_config = {}
            return True
        return False

    def ensure_auto_config_is_relevant(self) -> None:
        """Check if auto config has not been changed. If changed - reload main config."""
        updated = self.fetch_auto_config()
        if updated:
            self.merge_configs()

    def merge_configs(self) -> None:
        """Merge multiple configs to one."""
        new_config = deepcopy(self._default_config)
        _merge_configs(new_config, self._user_config)
        _merge_configs(new_config, self._auto_config)
        _merge_configs(new_config, self._env_config)

        # Apply command-line arguments for A2A
        cmd_args_config = {}

        # Check for A2A command-line arguments
        if hasattr(self.cmd_args, "a2a_host") and self.cmd_args.a2a_host is not None:
            if "a2a" not in cmd_args_config:
                cmd_args_config["a2a"] = {}
            cmd_args_config["a2a"]["host"] = self.cmd_args.a2a_host

        if hasattr(self.cmd_args, "a2a_port") and self.cmd_args.a2a_port is not None:
            if "a2a" not in cmd_args_config:
                cmd_args_config["a2a"] = {}
            cmd_args_config["a2a"]["port"] = self.cmd_args.a2a_port

        if (
            hasattr(self.cmd_args, "mindsdb_host")
            and self.cmd_args.mindsdb_host is not None
        ):
            if "a2a" not in cmd_args_config:
                cmd_args_config["a2a"] = {}
            cmd_args_config["a2a"]["mindsdb_host"] = self.cmd_args.mindsdb_host

        if (
            hasattr(self.cmd_args, "mindsdb_port")
            and self.cmd_args.mindsdb_port is not None
        ):
            if "a2a" not in cmd_args_config:
                cmd_args_config["a2a"] = {}
            cmd_args_config["a2a"]["mindsdb_port"] = self.cmd_args.mindsdb_port

        if (
            hasattr(self.cmd_args, "agent_name")
            and self.cmd_args.agent_name is not None
        ):
            if "a2a" not in cmd_args_config:
                cmd_args_config["a2a"] = {}
            cmd_args_config["a2a"]["agent_name"] = self.cmd_args.agent_name

        if (
            hasattr(self.cmd_args, "project_name")
            and self.cmd_args.project_name is not None
        ):
            if "a2a" not in cmd_args_config:
                cmd_args_config["a2a"] = {}
            cmd_args_config["a2a"]["project_name"] = self.cmd_args.project_name

        # Merge command-line args config with highest priority
        if cmd_args_config:
            _merge_configs(new_config, cmd_args_config)

        # Ensure A2A port is never 0, which would prevent the A2A API from starting
        if "a2a" in new_config and isinstance(new_config["a2a"], dict):
            if "port" in new_config["a2a"] and (new_config["a2a"]["port"] == 0 or new_config["a2a"]["port"] is None):
                new_config["a2a"]["port"] = 10002  # Use the default port value

        # region create dirs
        for key, value in new_config["paths"].items():
            if isinstance(value, str):
                new_config["paths"][key] = Path(value)
            elif isinstance(value, Path) is False:
                raise ValueError(f"Unexpected path value: {value}")
            create_data_dir(new_config["paths"][key])
        # endregion

        self._config = new_config

    def __getitem__(self, key):
        self.ensure_auto_config_is_relevant()
        return self._config[key]

    def get(self, key, default=None):
        self.ensure_auto_config_is_relevant()
        return self._config.get(key, default)

    def get_all(self):
        self.ensure_auto_config_is_relevant()
        return self._config

    def update(self, data: dict) -> None:
        """Update calues in `auto` config"""
        self.ensure_auto_config_is_relevant()

        _merge_configs(self._auto_config, data)

        self.auto_config_path.write_text(json.dumps(self._auto_config, indent=4))

        self.auto_config_mtime = self.auto_config_path.stat().st_mtime

        self.merge_configs()

    def raise_warnings(self, logger) -> None:
        """Show warnings about config options"""

        if "storage_dir" in self._config:
            logger.warning(
                "The 'storage_dir' config option is no longer supported. Use 'paths.root' instead."
            )

        if "log" in self._config:
            logger.warning(
                "The 'log' config option is no longer supported. Use 'logging' instead."
            )

        if os.environ.get("MINDSDB_DEFAULT_SERVER", "") != "":
            logger.warning(
                "Env variable 'MINDSDB_DEFAULT_SERVER' is going to be deprecated soon. "
                "Use 'MINDSDB_HTTP_SERVER_TYPE' instead."
            )

        for env_name in ("MINDSDB_HTTP_SERVER_TYPE", "MINDSDB_DEFAULT_SERVER"):
            env_value = os.environ.get(env_name, "")
            if env_value.lower() not in ("waitress", "flask", "gunicorn", ""):
                logger.warning(
                    f"The value '{env_value}' of the environment variable {env_name} is not valid. "
                    "It must be one of the following: 'waitress', 'flask', or 'gunicorn'."
                )

    @property
    def cmd_args(self):
        if self._cmd_args is None:
            self.parse_cmd_args()
        return self._cmd_args

    def parse_cmd_args(self) -> None:
        """Collect cmd args to self._cmd_args (accessable as self.cmd_args)"""
        if self._cmd_args is not None:
            return

        # if it is not mindsdb run, then set args to empty
        if (
            sys.modules["__main__"].__package__ or ""
        ).lower() != "mindsdb" and os.environ.get("MINDSDB_RUNTIME") != "1":
            self._cmd_args = argparse.Namespace(
                api=None,
                config=None,
                install_handlers=None,
                verbose=False,
                no_studio=False,
                version=False,
                ml_task_queue_consumer=None,
                agent=None,
                project=None,
            )
            return

        parser = argparse.ArgumentParser(description="CL argument for mindsdb server")
        parser.add_argument("--api", type=str, default=None)
        parser.add_argument("--config", type=str, default=None)
        parser.add_argument("--install-handlers", type=str, default=None)
        parser.add_argument("--verbose", action="store_true")
        parser.add_argument("--no_studio", action="store_true")
        parser.add_argument("-v", "--version", action="store_true")
        parser.add_argument(
            "--ml_task_queue_consumer", action="store_true", default=None
        )
        parser.add_argument(
            "--agent",
            type=str,
            default=None,
            help="Name of the agent to use with litellm APIs",
        )
        parser.add_argument(
            "--project",
            type=str,
            default=None,
            help="Project containing the agent (default: mindsdb)",
        )

        # A2A specific arguments
        parser.add_argument(
            "--a2a-host", type=str, default=None, help="A2A server host"
        )
        parser.add_argument(
            "--a2a-port", type=int, default=None, help="A2A server port"
        )
        parser.add_argument(
            "--mindsdb-host", type=str, default=None, help="MindsDB server host"
        )
        parser.add_argument(
            "--mindsdb-port", type=int, default=None, help="MindsDB server port"
        )
        parser.add_argument(
            "--agent-name",
            type=str,
            default=None,
            help="MindsDB agent name to connect to",
        )
        parser.add_argument(
            "--project-name", type=str, default=None, help="MindsDB project name"
        )

        self._cmd_args = parser.parse_args()

    @property
    def paths(self):
        return self._config["paths"]

    @property
    def user_config(self):
        return self._user_config

    @property
    def auto_config(self):
        return self._auto_config

    @property
    def env_config(self):
        return self._env_config

    @property
    def is_cloud(self):
        return self._config.get("cloud", False)


config = Config()<|MERGE_RESOLUTION|>--- conflicted
+++ resolved
@@ -211,9 +211,7 @@
             "default_project": "mindsdb",
             "default_llm": {},
             "default_embedding_model": {},
-<<<<<<< HEAD
-            "default_reranking_model": {}
-=======
+            "default_reranking_model": {},
             "a2a": {
                 "host": "localhost",
                 "port": 10002,
@@ -222,7 +220,6 @@
                 "agent_name": "my_agent",
                 "project_name": "mindsdb",
             },
->>>>>>> 3c5d9a48
         }
         # endregion
 
