import os
import tempfile
import threading
import time
from pathlib import Path
from typing import Optional

import psutil
from appdirs import user_data_dir

from mindsdb.utilities import log

logger = log.getLogger(__name__)


def create_directory(path):
    path = Path(path)
    path.mkdir(mode=0o777, exist_ok=True, parents=True)


def get_root_path():
    mindsdb_path = user_data_dir("mindsdb", "mindsdb")
    return os.path.join(mindsdb_path, "var/")


def get_or_create_data_dir():
    data_dir = user_data_dir("mindsdb", "mindsdb")
    mindsdb_data_dir = os.path.join(data_dir, "var/")

    if os.path.exists(mindsdb_data_dir) is False:
        create_directory(mindsdb_data_dir)

    try:
        assert os.path.exists(mindsdb_data_dir)
        assert os.access(mindsdb_data_dir, os.W_OK) is True
    except Exception:
        raise Exception(
            "MindsDB storage directory does not exist and could not be created"
        )

    return mindsdb_data_dir


def create_dirs_recursive(path):
    if isinstance(path, dict):
        for p in path.values():
            create_dirs_recursive(p)
    elif isinstance(path, str):
        create_directory(path)
    else:
        raise ValueError(f"Wrong path: {path}")


def _get_process_mark_id(unified: bool = False) -> str:
    """Creates a text that can be used to identify process+thread
    Args:
        unified: bool, if True then result will be same for same process+thread
    Returns:
        mark of process+thread
    """
    mark = f"{os.getpid()}-{threading.get_native_id()}"
    if unified is True:
        return mark
    return f"{mark}-{str(time.time()).replace('.', '')}"


def create_process_mark(folder="learn"):
    mark = None
    if os.name == "posix":
        p = Path(tempfile.gettempdir()).joinpath(f"mindsdb/processes/{folder}/")
        p.mkdir(parents=True, exist_ok=True)
        mark = _get_process_mark_id()
        p.joinpath(mark).touch()
    return mark


def set_process_mark(folder: str, mark: str) -> None:
    """touch new file which will be process mark

    Args:
        folder (str): where create the file
        mark (str): file name

    Returns:
        str: process mark
    """
    if os.name != "posix":
        return
    p = Path(tempfile.gettempdir()).joinpath(f"mindsdb/processes/{folder}/")
    p.mkdir(parents=True, exist_ok=True)
    mark = f"{os.getpid()}-{threading.get_native_id()}-{mark}"
    p.joinpath(mark).touch()
    return mark


def delete_process_mark(folder: str = "learn", mark: Optional[str] = None):
    if mark is None:
        mark = _get_process_mark_id()
    if os.name == "posix":
        p = (
            Path(tempfile.gettempdir())
            .joinpath(f"mindsdb/processes/{folder}/")
            .joinpath(mark)
        )
        if p.exists():
            p.unlink()


def clean_process_marks():
    """delete all existing processes marks"""
    if os.name != "posix":
        return

    logger.debug("Deleting PIDs..")
    p = Path(tempfile.gettempdir()).joinpath("mindsdb/processes/")
    if p.exists() is False:
        return
    for path in p.iterdir():
        if path.is_dir() is False:
            return
        for file in path.iterdir():
            file.unlink()


def clean_unlinked_process_marks():
    """delete marks that does not have corresponded processes/threads"""
    if os.name != "posix":
        return

    p = Path(tempfile.gettempdir()).joinpath("mindsdb/processes/")
    if p.exists() is False:
        return
    for path in p.iterdir():
        if path.is_dir() is False:
            return
        for file in path.iterdir():
            parts = file.name.split("-")
            process_id = int(parts[0])
            thread_id = int(parts[1])

            try:
                process = psutil.Process(process_id)
                if process.status() in (psutil.STATUS_ZOMBIE, psutil.STATUS_DEAD):
                    raise psutil.NoSuchProcess(process_id)

                threads = process.threads()
                try:
                    next(t for t in threads if t.id == thread_id)
                except StopIteration:
<<<<<<< HEAD
                    logger.warning(
=======
                    from mindsdb.utilities.log import get_log

                    get_log(__name__).warning(
>>>>>>> 910d705e
                        f"We have mark for process/thread {process_id}/{thread_id} but it does not exists"
                    )
                    file.unlink()

            except psutil.AccessDenied:
<<<<<<< HEAD
                logger.warning(f"access to {process_id} denied")
=======
                from mindsdb.utilities.log import get_log

                get_log(__name__).warning(f"access to process id: {process_id} denied")
>>>>>>> 910d705e

                continue

            except psutil.NoSuchProcess:
<<<<<<< HEAD
                logger.warning(
=======
                from mindsdb.utilities.log import get_log

                get_log(__name__).warning(
>>>>>>> 910d705e
                    f"We have mark for process/thread {process_id}/{thread_id} but it does not exists"
                )
                file.unlink()<|MERGE_RESOLUTION|>--- conflicted
+++ resolved
@@ -147,36 +147,18 @@
                 try:
                     next(t for t in threads if t.id == thread_id)
                 except StopIteration:
-<<<<<<< HEAD
                     logger.warning(
-=======
-                    from mindsdb.utilities.log import get_log
-
-                    get_log(__name__).warning(
->>>>>>> 910d705e
                         f"We have mark for process/thread {process_id}/{thread_id} but it does not exists"
                     )
                     file.unlink()
 
             except psutil.AccessDenied:
-<<<<<<< HEAD
                 logger.warning(f"access to {process_id} denied")
-=======
-                from mindsdb.utilities.log import get_log
-
-                get_log(__name__).warning(f"access to process id: {process_id} denied")
->>>>>>> 910d705e
 
                 continue
 
             except psutil.NoSuchProcess:
-<<<<<<< HEAD
                 logger.warning(
-=======
-                from mindsdb.utilities.log import get_log
-
-                get_log(__name__).warning(
->>>>>>> 910d705e
                     f"We have mark for process/thread {process_id}/{thread_id} but it does not exists"
                 )
                 file.unlink()