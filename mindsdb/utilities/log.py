--- conflicted
+++ resolved
@@ -417,9 +417,6 @@
         # endregion
 
     except Exception as e:
-<<<<<<< HEAD
-        logger.debug(f"Failed to get system information: {e}")
-=======
         logger.debug(f"Failed to get system information: {e}")
 
 
@@ -509,5 +506,4 @@
                 f"Active queries: {active_http_queries}/HTTP {active_mysql_queries}/MySQL",
             )
         except Exception as e:
-            logger.debug(f"Failed to get memory information: {e}")
->>>>>>> 11f6110b
+            logger.debug(f"Failed to get memory information: {e}")