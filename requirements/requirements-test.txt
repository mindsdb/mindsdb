docker >= 5.0.3
hierarchicalforecast
netifaces >= 0.11.0
<<<<<<< HEAD
openai==1.6.1
pytest
=======
pytest >= 7.3.0, < 8.0.0
>>>>>>> 1c9e1663
pytest-lazy-fixture~=0.6.3
pytest-subtests
lightwood==23.12.4.0  # This is required for tests/unit/test_executor.py. These tests need to be refactored.
responses<|MERGE_RESOLUTION|>--- conflicted
+++ resolved
@@ -1,12 +1,8 @@
 docker >= 5.0.3
 hierarchicalforecast
 netifaces >= 0.11.0
-<<<<<<< HEAD
 openai==1.6.1
-pytest
-=======
 pytest >= 7.3.0, < 8.0.0
->>>>>>> 1c9e1663
 pytest-lazy-fixture~=0.6.3
 pytest-subtests
 lightwood==23.12.4.0  # This is required for tests/unit/test_executor.py. These tests need to be refactored.
