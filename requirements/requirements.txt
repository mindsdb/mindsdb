--- conflicted
+++ resolved
@@ -16,11 +16,7 @@
 walrus==0.9.3
 flask-compress >= 1.0.0
 appdirs >= 1.0.0
-<<<<<<< HEAD
 mindsdb-sql-parser ~= 0.10.0
-=======
-mindsdb-sql-parser ~= 0.9.0
->>>>>>> c192a4db
 pydantic ~= 2.7.0
 mindsdb-evaluator == 0.0.17
 duckdb ~= 1.2.1
