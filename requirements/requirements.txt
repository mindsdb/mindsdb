packaging
werkzeug==2.2.2
pandas >=2.0.0, <2.1.0
flask-restx >= 1.0.1, < 2.0.0
flask == 2.2.2
python-multipart >= 0.0.5
pyparsing == 2.3.1
cryptography>=35.0
psycopg[binary]
waitress >= 1.4.4
pymongo[srv] >= 4.1.1
psutil
sqlalchemy >= 2.0.0, < 3.0.0
psycopg2-binary  # This is required for using sqlalchemy with postgres
alembic >= 1.3.3
redis >=5.0.0, < 6.0.0
walrus==0.9.3
flask-compress >= 1.0.0
appdirs >= 1.0.0
<<<<<<< HEAD
mindsdb-sql ~= 0.12.0
pydantic >= 2.0.3
=======
mindsdb-sql ~= 0.15.0
pydantic >= 1.8.2
>>>>>>> 4d1a5015
mindsdb-evaluator >= 0.0.7, < 0.1.0
checksumdir >= 1.2.0
duckdb == 0.9.1
requests >= 2.30.0
pydateinfer==0.3.0
dataprep_ml==0.0.23
dill == 0.3.6
numpy
pytz
botocore
boto3
python-dateutil
gunicorn
scikit-learn==1.3.2
protobuf==3.20.3
hierarchicalforecast~=0.4.0
google-auth-oauthlib
msal
langchain>=0.1.9
langchain-core>=0.1.28
langchain-community
langchain-experimental
langchain-openai
langchain-text_splitters
lark
prometheus-client==0.20.0<|MERGE_RESOLUTION|>--- conflicted
+++ resolved
@@ -17,13 +17,8 @@
 walrus==0.9.3
 flask-compress >= 1.0.0
 appdirs >= 1.0.0
-<<<<<<< HEAD
-mindsdb-sql ~= 0.12.0
+mindsdb-sql ~= 0.15.0
 pydantic >= 2.0.3
-=======
-mindsdb-sql ~= 0.15.0
-pydantic >= 1.8.2
->>>>>>> 4d1a5015
 mindsdb-evaluator >= 0.0.7, < 0.1.0
 checksumdir >= 1.2.0
 duckdb == 0.9.1
