packaging
flask == 3.0.3
werkzeug == 3.0.6
flask-restx >= 1.3.0, < 2.0.0
pandas == 2.2.3
python-multipart == 0.0.18
cryptography>=35.0
psycopg[binary]
waitress >= 1.4.4
pymongo[srv] == 4.8.0
psutil
sqlalchemy >= 2.0.0, < 3.0.0
psycopg2-binary  # This is required for using sqlalchemy with postgres
alembic >= 1.3.3
redis >=5.0.0, < 6.0.0
walrus==0.9.3
flask-compress >= 1.0.0
appdirs >= 1.0.0
mindsdb-sql-parser ~= 0.8.0
pydantic ~= 2.7.0
mindsdb-evaluator == 0.0.17
duckdb ~= 1.2.1
requests == 2.32.3
dateparser==1.2.0
dill == 0.3.6
numpy
pytz
botocore
boto3 >= 1.34.131
python-dateutil
scikit-learn==1.5.2
hierarchicalforecast~=0.4.0
langchain==0.3.7
langchain-community==0.3.5
langchain-core==0.3.35
langchain-experimental==0.3.3
langchain-nvidia-ai-endpoints==0.3.3
langchain-openai==0.3.6
langchain-anthropic==0.2.4
langchain-text-splitters==0.3.2
langchain-google-genai>=2.0.0
lark
lxml==5.3.0 # Required for knowledge base webpage embeddings
pgvector==0.3.6 # Required for knowledge bases
prometheus-client==0.20.0
sentry-sdk[flask] == 2.14.0
openai<2.0.0,>=1.58.1
pyaml==23.12.0
mcp==1.6.0
fastapi>=0.110.0, <1.0.0  # Required for LiteLLM server
uvicorn>=0.30.0, <1.0.0   # Required for LiteLLM server
<<<<<<< HEAD
pydantic_core==2.18.4

=======
transformers >= 4.42.4 # Required for Langchain agent to calculate tokens
>>>>>>> 2a928ea0
# files reading
pymupdf==1.25.2
filetype
charset-normalizer
openpyxl # used by pandas to read txt and xlsx files
aipdf==0.0.5<|MERGE_RESOLUTION|>--- conflicted
+++ resolved
@@ -49,12 +49,9 @@
 mcp==1.6.0
 fastapi>=0.110.0, <1.0.0  # Required for LiteLLM server
 uvicorn>=0.30.0, <1.0.0   # Required for LiteLLM server
-<<<<<<< HEAD
 pydantic_core==2.18.4
+transformers >= 4.42.4 # Required for Langchain agent to calculate tokens
 
-=======
-transformers >= 4.42.4 # Required for Langchain agent to calculate tokens
->>>>>>> 2a928ea0
 # files reading
 pymupdf==1.25.2
 filetype
