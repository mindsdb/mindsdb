packaging
flask == 3.0.3
werkzeug == 3.0.6
flask-restx >= 1.3.0, < 2.0.0
pandas == 2.2.3
python-multipart == 0.0.20
cryptography>=35.0
psycopg[binary]
psutil~=7.0
sqlalchemy >= 2.0.0, < 3.0.0
psycopg2-binary  # This is required for using sqlalchemy with postgres
alembic >= 1.3.3
redis >=5.0.0, < 6.0.0
walrus==0.9.3
flask-compress >= 1.0.0
appdirs >= 1.0.0
mindsdb-sql-parser ~= 0.12.0
pydantic == 2.11.4
mindsdb-evaluator == 0.0.20
duckdb == 1.3.0; sys_platform == "win32"
duckdb ~= 1.3.2; sys_platform != "win32"
requests == 2.32.4
dateparser==1.2.0
dill == 0.3.6
numpy
pytz
botocore
boto3 >= 1.34.131
python-dateutil
scikit-learn==1.5.2
hierarchicalforecast~=0.4.0
langchain==0.3.27
langchain-community==0.3.27
langchain-core==0.3.72
langchain-experimental==0.3.4
langchain-nvidia-ai-endpoints==0.3.3
langchain-openai==0.3.6
langchain-anthropic==0.2.4
langchain-text-splitters==0.3.9
langchain-google-genai>=2.0.0
langchain_writer==0.3.2 # Required for Writer agent
lark
lxml==5.3.0 # Required for knowledge base webpage embeddings
pgvector==0.3.6 # Required for knowledge bases
prometheus-client==0.20.0
sentry-sdk[flask] == 2.14.0
openai<1.100.0,>=1.58.1
pyaml==23.12.0
mcp~=1.10.1
starlette>=0.27     # Required for A2A, MCP servers
a2wsgi ~= 1.10.10  # WSGI wrapper for flask+starlette
fastapi>=0.110.0, <1.0.0  # Required for LiteLLM server
uvicorn>=0.30.0, <1.0.0   # For all HTTP-based APIs

# files reading
pymupdf==1.25.2
filetype
charset-normalizer
openpyxl # used by pandas to read txt and xlsx files
aipdf==0.0.5
pyarrow<=19.0.0 # used by pandas to read feather files in Files handler
orjson==3.11.3

# A2A server
httpx==0.28.1
sse-starlette==2.3.3
typing-extensions==4.13.2
jwcrypto==1.5.6
pyjwt==2.10.1
pydantic_core>=2.33.2

# When using agents, some LLMs may require the 'transformers' library (like Ollama):
<<<<<<< HEAD
transformers >= 4.42.4
=======
transformers >= 4.42.4

mind-castle >= 0.4.5
>>>>>>> 11f6110b
<|MERGE_RESOLUTION|>--- conflicted
+++ resolved
@@ -70,10 +70,6 @@
 pydantic_core>=2.33.2
 
 # When using agents, some LLMs may require the 'transformers' library (like Ollama):
-<<<<<<< HEAD
-transformers >= 4.42.4
-=======
 transformers >= 4.42.4
 
-mind-castle >= 0.4.5
->>>>>>> 11f6110b
+mind-castle >= 0.4.5