packaging
flask == 3.0.3
werkzeug == 3.0.6
flask-restx >= 1.3.0, < 2.0.0
pandas >=2.0.0, <2.1.0
python-multipart == 0.0.18
cryptography>=35.0
psycopg[binary]
waitress >= 1.4.4
pymongo[srv] == 4.8.0
psutil
sqlalchemy >= 2.0.0, < 3.0.0
psycopg2-binary  # This is required for using sqlalchemy with postgres
alembic >= 1.3.3
redis >=5.0.0, < 6.0.0
walrus==0.9.3
flask-compress >= 1.0.0
appdirs >= 1.0.0
mindsdb-sql-parser ~= 0.6.0
pydantic ~= 2.7.0
mindsdb-evaluator == 0.0.17
duckdb ~= 1.2.1
requests == 2.32.3
dateparser==1.2.0
<<<<<<< HEAD
=======
dataprep_ml==0.0.24
>>>>>>> 29c4be0c
dill == 0.3.6
numpy
pytz
botocore
boto3 >= 1.34.131
python-dateutil
scikit-learn==1.5.2
protobuf==3.20.3
hierarchicalforecast~=0.4.0
google-auth-oauthlib
msal
langchain==0.3.7
langchain-community==0.3.5
langchain-core==0.3.35
langchain-experimental==0.3.3
langchain-nvidia-ai-endpoints==0.3.3
langchain-openai==0.3.6
langchain-anthropic==0.2.4
langchain-text-splitters==0.3.2
langchain-google-genai>=2.0.0
lark
lxml==5.3.0 # Required for knowledge base webpage embeddings
pgvector==0.3.6 # Required for knowledge bases
prometheus-client==0.20.0
transformers >= 4.42.4
sentry-sdk[flask] == 2.14.0
openai<2.0.0,>=1.58.1
pyaml==23.12.0
mcp==1.6.0
fastapi>=0.110.0, <1.0.0  # Required for LiteLLM server
uvicorn>=0.30.0, <1.0.0   # Required for LiteLLM server

# files reading
pymupdf==1.25.2
filetype
charset-normalizer
openpyxl # used by pandas to read txt and xlsx files
markitdown[all]==0.1.1
onnxruntime==1.20.1 # required by markitdown; 1.21.0 (latest as of April 10, 2025) causes issues in Windows<|MERGE_RESOLUTION|>--- conflicted
+++ resolved
@@ -22,10 +22,6 @@
 duckdb ~= 1.2.1
 requests == 2.32.3
 dateparser==1.2.0
-<<<<<<< HEAD
-=======
-dataprep_ml==0.0.24
->>>>>>> 29c4be0c
 dill == 0.3.6
 numpy
 pytz
