packaging
flask == 3.0.3
werkzeug == 3.0.6
flask-restx >= 1.3.0, < 2.0.0
pandas == 2.2.3
python-multipart == 0.0.18
cryptography>=35.0
psycopg[binary]
<<<<<<< HEAD
pymongo[srv] == 4.8.0
=======
waitress >= 1.4.4
>>>>>>> 4d722fe5
psutil~=7.0
sqlalchemy >= 2.0.0, < 3.0.0
psycopg2-binary  # This is required for using sqlalchemy with postgres
alembic >= 1.3.3
redis >=5.0.0, < 6.0.0
walrus==0.9.3
flask-compress >= 1.0.0
appdirs >= 1.0.0
mindsdb-sql-parser ~= 0.11.3
pydantic == 2.9.2
mindsdb-evaluator == 0.0.18
duckdb ~= 1.3.2
requests == 2.32.4
dateparser==1.2.0
dill == 0.3.6
numpy
pytz
botocore
boto3 >= 1.34.131
python-dateutil
scikit-learn==1.5.2
hierarchicalforecast~=0.4.0
langchain==0.3.7
langchain-community==0.3.5
langchain-core==0.3.35
langchain-experimental==0.3.3
langchain-nvidia-ai-endpoints==0.3.3
langchain-openai==0.3.6
langchain-anthropic==0.2.4
langchain-text-splitters==0.3.5
langchain-google-genai>=2.0.0
langchain_writer==0.3.0 # Required for Writer agent
lark
lxml==5.3.0 # Required for knowledge base webpage embeddings
pgvector==0.3.6 # Required for knowledge bases
prometheus-client==0.20.0
sentry-sdk[flask] == 2.14.0
openai<1.100.0,>=1.58.1
pyaml==23.12.0
mcp~=1.10.1
starlette>=0.27     # Required for A2A, MCP servers
fastapi>=0.110.0, <1.0.0  # Required for LiteLLM server
uvicorn>=0.30.0, <1.0.0   # For all HTTP-based APIs

# files reading
pymupdf==1.25.2
filetype
charset-normalizer
openpyxl # used by pandas to read txt and xlsx files
aipdf==0.0.5
pyarrow<=19.0.0 # used by pandas to read feather files in Files handler


# A2A server
click==8.1.8
httpx==0.28.1
sse-starlette==2.3.3
typing-extensions==4.13.2
python-dotenv==1.1.0
jwcrypto==1.5.6
pyjwt==2.10.1
pydantic_core>=2.23.2<|MERGE_RESOLUTION|>--- conflicted
+++ resolved
@@ -6,11 +6,6 @@
 python-multipart == 0.0.18
 cryptography>=35.0
 psycopg[binary]
-<<<<<<< HEAD
-pymongo[srv] == 4.8.0
-=======
-waitress >= 1.4.4
->>>>>>> 4d722fe5
 psutil~=7.0
 sqlalchemy >= 2.0.0, < 3.0.0
 psycopg2-binary  # This is required for using sqlalchemy with postgres
