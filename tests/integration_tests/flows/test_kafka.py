import sys
import time
import tempfile
import unittest
import json
import uuid
import logging

import requests
import pandas as pd
import kafka

from common import HTTP_API_ROOT, run_environment, EXTERNAL_DB_CREDENTIALS, USE_EXTERNAL_DB_SERVER


INTEGRATION_NAME = 'test_kafka'
kafka_creds = {}
if USE_EXTERNAL_DB_SERVER:
    with open(EXTERNAL_DB_CREDENTIALS, 'rt') as f:
        kafka_creds = json.loads(f.read())['kafka']

KAFKA_PORT = kafka_creds.get('port', 9092)
KAFKA_HOST = kafka_creds.get('host', "127.0.0.1")

CONNECTION_PARAMS = {"bootstrap_servers": [f"{KAFKA_HOST}:{KAFKA_PORT}"],
                     'advanced': {'consumer': {'auto_offset_reset': 'earliest'}}}
STREAM_SUFFIX = uuid.uuid4()
CONTROL_STREAM = f"{INTEGRATION_NAME}_{STREAM_SUFFIX}"
STREAM_IN = f"test_stream_in_{STREAM_SUFFIX}"
STREAM_OUT = f"test_stream_out_{STREAM_SUFFIX}"
STREAM_IN_TS = f"test_stream_in_ts_{STREAM_SUFFIX}"
STREAM_OUT_TS = f"test_stream_out_ts_{STREAM_SUFFIX}"
LEARNING_STREAM = f"test_learning_stream_{STREAM_SUFFIX}"
LEARNING_STREAM_TS = f"test_learning_stream_ts_{STREAM_SUFFIX}"
STREAM_IN_NATIVE = STREAM_IN_TS + "_native"
STREAM_OUT_NATIVE = STREAM_OUT_TS + "_native"
TS_STREAM_IN_NATIVE = 'TS_' + STREAM_IN_NATIVE
TS_STREAM_OUT_NATIVE = 'TS_' + STREAM_OUT_NATIVE
STREAM_IN_OL = f"test_stream_in_ol_{STREAM_SUFFIX}"
STREAM_OUT_OL = f"test_stream_out_ol_{STREAM_SUFFIX}"
DEFAULT_PREDICTOR = "kafka_predictor"
TS_PREDICTOR = "kafka_ts_predictor"
DS_NAME = "kafka_test_ds"


class KafkaTest(unittest.TestCase):
    @classmethod
    def setUpClass(cls):
        run_environment(apis=['http', ])

    def test_length(self):
        print(f"\nExecuting {self._testMethodName}")
        from mindsdb_streams import KafkaStream
        stream = KafkaStream(f'test_stream_length_{STREAM_SUFFIX}', CONNECTION_PARAMS)

        self.assertEqual(len(list(stream.read())), 0)
        time.sleep(5)

        stream.write({'0': 0})
        time.sleep(5)

        self.assertEqual(len(list(stream.read())), 1)

        stream.write({'0': 0})
        stream.write({'0': 0})
        time.sleep(5)

        self.assertEqual(len(list(stream.read())), 2)
        self.assertEqual(len(list(stream.read())), 0)

    def upload_ds(self, name):
        df = pd.DataFrame({
            'group': ["A" for _ in range(100, 210)] + ["B" for _ in range(100, 210)],
            'order': [x for x in range(100, 210)] + [x for x in range(200, 310)],
            'x1': [x for x in range(100, 210)] + [x for x in range(100, 210)],
            'x2': [x * 2 for x in range(100, 210)] + [x * 3 for x in range(100, 210)],
            'y': [x * 3 for x in range(100, 210)] + [x * 2 for x in range(100, 210)]
        })
        with tempfile.NamedTemporaryFile(mode='w+', newline='', delete=False) as f:
            df.to_csv(f, index=False)
            f.flush()
            url = f'{HTTP_API_ROOT}/datasources/{name}'
            data = {
                "source_type": (None, 'file'),
                "file": (f.name, f, 'text/csv'),
                "source": (None, f.name.split('/')[-1]),
                "name": (None, name)
            }
            res = requests.put(url, files=data)
            res.raise_for_status()

    def train_predictor(self, ds_name, predictor_name):
        params = {
            'data_source_name': ds_name,
            'to_predict': 'y',
            'kwargs': {
                'stop_training_in_x_seconds': 20,
                'join_learn_process': True
            }
        }
        url = f'{HTTP_API_ROOT}/predictors/{predictor_name}'
        res = requests.put(url, json=params)
        res.raise_for_status()

    def train_ts_predictor(self, ds_name, predictor_name):
        params = {
            'data_source_name': ds_name,
            'to_predict': 'y',
            'kwargs': {
                'time_aim': 20,
                'use_gpu': False,
                'join_learn_process': True,
                'ignore_columns': None,
                'timeseries_settings': {
                    "order_by": ["order"],
                    "group_by": ["group"],
                    "nr_predictions": 1,
                    "use_previous_target": True,
                    "window": 10
                },
            }
        }
        url = f'{HTTP_API_ROOT}/predictors/{predictor_name}'
        res = requests.put(url, json=params)
        res.raise_for_status()

    # def test_1_create_integration(self):
    #     print(f"\nExecuting {self._testMethodName}")
    #     url = f'{HTTP_API_ROOT}/config/integrations/{INTEGRATION_NAME}'
    #     params = {"type": "kafka",
    #               "connection": CONNECTION_PARAMS,
    #               "control_stream": CONTROL_STREAM}
    #     res = requests.put(url, json={'params': params})
    #     self.assertEqual(res.status_code, 200)

    # def test_2_create_kafka_stream(self):
    #     print(f"\nExecuting {self._testMethodName}")
    #     self.upload_ds(DS_NAME)
    #     self.train_predictor(DS_NAME, DEFAULT_PREDICTOR)

    #     url = f'{HTTP_API_ROOT}/streams/normal_stream_{STREAM_SUFFIX}'
    #     res = requests.put(url, json={
    #         "predictor": DEFAULT_PREDICTOR,
    #         "stream_in": STREAM_IN,
    #         "stream_out": STREAM_OUT,
    #         "integration": INTEGRATION_NAME
    #     })

    #     self.assertEqual(res.status_code, 200)

    # def test_3_making_stream_prediction(self):
    #     print(f"\nExecuting {self._testMethodName}")
    #     from mindsdb_streams import KafkaStream
    #     stream_in = KafkaStream(STREAM_IN, CONNECTION_PARAMS, mode='w')
    #     stream_out = KafkaStream(STREAM_OUT, CONNECTION_PARAMS, mode='r')
    #     # wait when the integration launches created stream
    #     time.sleep(10)
    #     for x in range(1, 3):
    #         stream_in.write({'x1': x, 'x2': 2*x})
    #         time.sleep(5)
    #     time.sleep(10)
    #     self.assertEqual(len(list(stream_out.read())), 2)

    # def test_4_create_kafka_ts_stream(self):
    #     print(f"\nExecuting {self._testMethodName}")
    #     self.train_ts_predictor(DS_NAME, TS_PREDICTOR)

    #     url = f'{HTTP_API_ROOT}/streams/ts_stream_{STREAM_SUFFIX}'
    #     res = requests.put(url, json={
    #         'predictor': TS_PREDICTOR,
    #         'stream_in': STREAM_IN_TS,
    #         'stream_out': STREAM_OUT_TS,
    #         'integration': INTEGRATION_NAME,
    #     })

    #     self.assertEqual(res.status_code, 200)

    # def test_5_making_ts_stream_prediction(self):
    #     print(f"\nExecuting {self._testMethodName}")
    #     from mindsdb_streams import KafkaStream
    #     stream_in = KafkaStream(STREAM_IN_TS, CONNECTION_PARAMS)
    #     stream_out = KafkaStream(STREAM_OUT_TS, CONNECTION_PARAMS)

    #     # wait when the integration launches created stream
    #     time.sleep(10)
    #     for x in range(210, 221):
    #         stream_in.write({'x1': x, 'x2': 2*x, 'order': x, 'group': 'A', 'y': 3*x})
    #         time.sleep(0.001)
    #     time.sleep(10)
    #     self.assertEqual(len(list(stream_out.read())), 2)

    # def test_6_create_stream_kafka_native_api(self):
    #     print(f"\nExecuting {self._testMethodName}")
    #     from mindsdb_streams import KafkaStream
    #     control_stream = KafkaStream(CONTROL_STREAM, CONNECTION_PARAMS)
    #     control_stream.write({
    #         'action': 'create',
    #         'name': f'{self._testMethodName}_{STREAM_SUFFIX}',
    #         'predictor': DEFAULT_PREDICTOR,
    #         'stream_in': STREAM_IN_NATIVE,
    #         'stream_out': STREAM_OUT_NATIVE,
    #     })

    #     time.sleep(5)

    #     stream_in = KafkaStream(STREAM_IN_NATIVE, CONNECTION_PARAMS)
    #     stream_out = KafkaStream(STREAM_OUT_NATIVE, CONNECTION_PARAMS)

    #     for x in range(1, 3):
    #         stream_in.write({'x1': x, 'x2': 2*x})
    #         time.sleep(5)

    #     self.assertEqual(len(list(stream_out.read())), 2)

    def test_8_test_online_learning(self):
        print(f"\nExecuting {self._testMethodName}")
        from mindsdb_streams import KafkaStream
        control_stream = KafkaStream(CONTROL_STREAM, CONNECTION_PARAMS)
        stream_in = KafkaStream(STREAM_IN_OL, CONNECTION_PARAMS)
        stream_out = KafkaStream(STREAM_OUT_OL, CONNECTION_PARAMS)
        PREDICTOR_NAME = "ONLINE_LEARNING"

        control_stream.write({
            'action': 'create',
            'name': f'{self._testMethodName}_{STREAM_SUFFIX}',
            'predictor': PREDICTOR_NAME,
            'learning_params': {"to_predict": "y",
                                'kwargs': {
                                    'stop_training_in_x_seconds': 3}
                                },
            'learning_threshold': 10,
            'stream_in': STREAM_IN_OL,
            'stream_out': STREAM_OUT_OL,
        })

        for x in range(1, 101):
            stream_in.write({'x1': x, 'x2': 2 * x, 'y': 3 * x})

        start_time = time.time()
<<<<<<< HEAD
        while (time.time() - start_time) < 120:
=======
        while (time.time() - start_time) < 300:
>>>>>>> 841a1d54
            time.sleep(5)
            res = list(stream_out.read())
            if res and res[0]['status'] == 'success':
                break
        else:
            raise Exception('Create predictor timeout')

        url = f'{HTTP_API_ROOT}/predictors/{PREDICTOR_NAME}'
        res = requests.get(url)
        self.assertEqual(res.status_code, 200,
                         f"expected to get {PREDICTOR_NAME} info, but have {res.text}")


if __name__ == '__main__':
    try:
        unittest.main(failfast=True)
        print('Tests passed!')
    except Exception as e:
        print(f'Tests Failed!\n{e}')<|MERGE_RESOLUTION|>--- conflicted
+++ resolved
@@ -237,11 +237,7 @@
             stream_in.write({'x1': x, 'x2': 2 * x, 'y': 3 * x})
 
         start_time = time.time()
-<<<<<<< HEAD
-        while (time.time() - start_time) < 120:
-=======
         while (time.time() - start_time) < 300:
->>>>>>> 841a1d54
             time.sleep(5)
             res = list(stream_out.read())
             if res and res[0]['status'] == 'success':
