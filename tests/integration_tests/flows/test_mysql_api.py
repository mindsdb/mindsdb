--- conflicted
+++ resolved
@@ -47,8 +47,6 @@
     predictor_name = 'home_rentals'
     file_datasource_name = "from_files"
 
-<<<<<<< HEAD
-=======
     @staticmethod
     def to_dicts(response):
         if not response:
@@ -102,7 +100,6 @@
             # and create again
             self.query(_query)
 
->>>>>>> 12c571ce
     @staticmethod
     def upload_ds(df, name):
         """Upload pandas df as csv file."""
@@ -143,35 +140,6 @@
             time.sleep(2)
         assert 'status' in res and res.get_record('status', 'complete'), f"predictor {predictor_name} is not complete after {timeout} seconds"
 
-<<<<<<< HEAD
-    def create_database(self, db_type):
-        _query = "CREATE DATABASE %s WITH ENGINE = '%s', PARAMETERS = %s;" % (
-            db_type.upper(),
-            db_type,
-            json.dumps(self.db_creds[db_type]))
-
-        self.query(_query)
-        # and try to drop one of the databases
-        if db_type == 'mysql':
-            self.query(f'DROP DATABASE {db_type.upper()};')
-            # and create again
-            self.query(_query)
-
-    def validate_database_creation(self, ds_type):
-        self.create_database(ds_type.lower())
-        res = self.query(f"SELECT * FROM information_schema.databases WHERE name='{ds_type.upper()}';")
-        self.assertTrue('NAME' in res and res.get_record("NAME", ds_type.upper()),
-                        f"Expected database is not found after creation - {ds_type.upper()}: {res}")
-
-    def test_1_create_databasess(self):
-        for ds_type in ['postgres', 'mysql', 'mariadb']:
-            with self.subTest(msg=ds_type):
-                print(f"\nExecuting {self._testMethodName} ({__name__}.{self.__class__.__name__}) [{ds_type}]")
-                self.validate_database_creation(ds_type)
-
-    def test_2_create_predictor(self):
-        _query = f"CREATE PREDICTOR {self.predictor_name} from MYSQL (select * from test_data.home_rentals) predict rental_price;"
-=======
     def validate_datasource_creation(self, db_data):
         ds_type = db_data["type"]
         res = self.query("SELECT * FROM mindsdb.datasources WHERE name='{}';".format(ds_type.upper()))
@@ -220,7 +188,6 @@
 
     def test_create_predictor(self, mysql_db):
         _query = f"CREATE PREDICTOR {self.predictor_name} from MYSQL (select * from test.rentals) PREDICT rental_price;"
->>>>>>> 12c571ce
         self.query(_query)
         self.check_predictor_readiness(self.predictor_name)
 
@@ -231,43 +198,6 @@
             WHERE number_of_rooms = 2 and sqft = 400 and location = 'downtown' and days_on_market = 2 and initial_price= 2500;
         """
         res = self.query(_query)
-<<<<<<< HEAD
-        self.assertTrue('rental_price' in res and 'rental_price_explain' in res,
-                        f"error getting prediction from {self.predictor_name} - {res}")
-
-    def test_4_describe_predictor_attrs(self):
-        attrs = ["model", "features", "ensemble"]
-        for attr in attrs:
-            with self.subTest(msg=attr):
-                print(f"\nExecuting {self._testMethodName} ({__name__}.{self.__class__.__name__}) [{attr}]")
-                self.query(f"describe mindsdb.{self.predictor_name}.{attr};")
-
-    def test_5_service_requests(self):
-        service_requests = [
-            "show databases;",
-            "show schemas;",
-            "show tables;",
-            "show tables from mindsdb;",
-            "show full tables from mindsdb;",
-            "show variables;",
-            "show session status;",
-            "show global variables;",
-            "show engines;",
-            "show warnings;",
-            "show charset;",
-            "show collation;",
-            "show models;",
-            "show function status where db = 'mindsdb';",
-            "show procedure status where db = 'mindsdb';",
-            # "show table status like commands;",
-        ]
-        for req in service_requests:
-            with self.subTest(msg=req):
-                print(f"\nExecuting {self._testMethodName} ({__name__}.{self.__class__.__name__}) [{req}]")
-                self.query(req)
-
-    def test_7_train_predictor_from_files(self):
-=======
         assert 'rental_price' in res and 'rental_price_explain' in res, f"error getting prediction from {self.predictor_name} - {res}"
 
     @pytest.mark.parametrize("describe_attr",["model", "features", "ensemble"])
@@ -295,7 +225,6 @@
         self.query(service_req)
 
     def test_train_predictor_from_files(self):
->>>>>>> 12c571ce
         df = pd.DataFrame({
             'x1': [x for x in range(100, 210)] + [x for x in range(100, 210)],
             'x2': [x * 2 for x in range(100, 210)] + [x * 3 for x in range(100, 210)],
