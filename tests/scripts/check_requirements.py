--- conflicted
+++ resolved
@@ -127,9 +127,7 @@
     "auto-ts": ["auto_ts"],
     "llama-index-readers-web": ["llama_index"],
     "llama-index-embeddings-openai": ["llama_index"],
-<<<<<<< HEAD
     "unifyai": ["unify"]
-=======
     "botframework-connector": ["botframework"],
     "botbuilder-schema": ["botbuilder"],
     "opentelemetry-api": ["opentelemetry"],
@@ -137,7 +135,6 @@
     "opentelemetry-exporter-otlp": ["opentelemetry"],
     "opentelemetry-instrumentation-requests": ["opentelemetry"],
     "opentelemetry-instrumentation-flask": ["opentelemetry"],
->>>>>>> 7ba9889f
 }
 
 # We use this to exit with a non-zero status code if any check fails
