import glob
import re
import sys
import subprocess
import os
import json

pattern = '\=|~|>|<| |\n|#|\['  # noqa: W605


def get_requirements_from_file(path):
    """Takes a requirements file path and extracts only the package names from it"""

    with open(path, 'r') as main_f:
        reqs = [
            re.split(pattern, line)[0]
            for line in main_f.readlines()
            if re.split(pattern, line)[0]
        ]
    return reqs


MAIN_REQS_PATH = "requirements/requirements.txt"
DEV_REQS_PATH = "requirements/requirements-dev.txt"
TEST_REQS_PATH = "requirements/requirements-test.txt"

HANDLER_REQS_PATHS = list(
    set(glob.glob("**/requirements*.txt", recursive=True))
    - set(glob.glob("requirements/requirements*.txt"))
)

MAIN_EXCLUDE_PATHS = ["mindsdb/integrations/handlers/.*_handler", "pryproject.toml"]

# Torch.multiprocessing is imported in a 'try'. Falls back to multiprocessing so we dont NEED it.
# Psycopg2 is needed in core codebase for sqlalchemy.
# Hierarchicalforecast is an optional dep of neural/statsforecast
# lark is required for auto retrieval (RAG utilities). It is used by langchain
# and not explicitly imported in mindsdb.
MAIN_RULE_IGNORES = {
    "DEP003": ["torch"],
    "DEP001": ["torch"],
    "DEP002": ["psycopg2-binary", "lark"],
}

<<<<<<< HEAD
# The following packages need exceptions.
# Either because 1) they are optional deps of some other packages. E.g.:
#   - langchain CAN use openai
#   - pypdf and openpyxl are optional deps of langchain, that are used for the file handler
# Or 2) because they are imported in an unusual way. E.g.:
#   - pysqlite3 in the chromadb handler
#   - dspy-ai in langchain handler
OPTIONAL_HANDLER_DEPS = ["pysqlite3", "torch", "openai", "tiktoken", "wikipedia", "anthropic", "pypdf", "openpyxl",
                         "sentence-transformers", "faiss-cpu", "litellm", "chromadb", "dspy-ai"]
=======
# THe following packages need exceptions because they are optional deps of some other packages. e.g. langchain CAN use openai
# (pysqlite3 is imported in an unusual way in the chromadb handler and needs to be excluded too)
# pypdf and openpyxl are optional deps of langchain, that are used for the file handler
# sqlalchemy-solr is an optional sqlalchemy depend that is used in the solr handler
OPTIONAL_HANDLER_DEPS = ["pysqlite3", "torch", "openai", "tiktoken", "wikipedia", "anthropic", "pypdf", "openpyxl",
                         "sentence-transformers", "faiss-cpu", "litellm", "chromadb", "sqlalchemy-solr"]
>>>>>>> 3d030fa5

# List of rules we can ignore for specific packages
# Here we ignore any packages in the main requirements.txt for "listed but not used" errors, because they will be used for the core code but not necessarily in a given handler
MAIN_REQUIREMENTS_DEPS = get_requirements_from_file(MAIN_REQS_PATH) + get_requirements_from_file(
    TEST_REQS_PATH)

BYOM_HANLDER_DEPS = ["pyarrow"]

HANDLER_RULE_IGNORES = {
    "DEP002": OPTIONAL_HANDLER_DEPS + MAIN_REQUIREMENTS_DEPS + BYOM_HANLDER_DEPS,
    "DEP001": ["tests"]  # 'tests' is the mindsdb tests folder in the repo root
}

PACKAGE_NAME_MAP = {
    "scylla-driver": ["cassandra"],
    "mysql-connector-python": ["mysql"],
    "snowflake-connector-python": ["snowflake"],
    "snowflake-sqlalchemy": ["snowflake"],
    "auto-sklearn": ["autosklearn"],
    "google-cloud-aiplatform": ["google"],
    "google-cloud-bigquery": ["google"],
    "google-cloud-spanner": ["google"],
    "sqlalchemy-spanner": ["google"],
    "google-auth-httplib2": ["google"],
    "google-generativeai": ["google"],
    "google-analytics-admin": ["google"],
    "protobuf": ["google"],
    "google-api-python-client": ["googleapiclient"],
    "binance-connector": ["binance"],
    "pysqlite3": ["pysqlite3"],
    "atlassian-python-api": ["atlassian"],
    "databricks-sql-connector": ["databricks"],
    "elasticsearch-dbapi": ["es"],
    "pygithub": ["github"],
    "python-gitlab": ["gitlab"],
    "impyla": ["impala"],
    "IfxPy": ["IfxPyDbi"],
    "salesforce-merlion": ["merlion"],
    "newsapi-python": ["newsapi"],
    "pinecone-client": ["pinecone"],
    "plaid-python": ["plaid"],
    "faiss-cpu": ["faiss"],
    "writerai": ["writer"],
    "rocketchat_API": ["rocketchat_API"],
    "ShopifyAPI": ["shopify"],
    "solace-pubsubplus": ["solace"],
    "taospy": ["taosrest"],
    "weaviate-client": ["weaviate"],
    "pymupdf": ["fitz"],
    "ibm-db": ["ibm_db_dbi"],
    "python-dateutil": ["dateutil"],
    "sqlalchemy-redshift": ["redshift_sqlalchemy"],
    "sqlalchemy-vertica-python": ["sqla_vertica_python"],
    "psycopg2-binary": ["psycopg2"],
    "psycopg-binary": ["psycopg"],
    "pymongo": ["pymongo", "bson"],
    "python-multipart": ["multipart"],
    "pydateinfer": ["dateinfer"],
    "scikit-learn": ["sklearn"],
    "influxdb3-python": ["influxdb_client_3"],
    "hubspot-api-client": ["hubspot"],
    "pytest-lazy-fixture": ["pytest_lazyfixture"],
    "eventbrite-python": ["eventbrite"],
    "python-magic": ["magic"],
    "clickhouse-sqlalchemy": ["clickhouse_sqlalchemy"],
    "pillow": ["PIL"],
    "auto-ts": ["auto_ts"],
    "llama-index-readers-web": ["llama_index"],
    "llama-index-embeddings-openai": ["llama_index"],
}

# We use this to exit with a non-zero status code if any check fails
# so that when this is running in CI the job will fail
success = True


def print_errors(file, errors):
    global success
    if len(errors) > 0:
        success = False
        print(f"- {file}")
        for line in errors:
            print("    " + line)
        print()


def get_ignores_str(ignores_dict):
    """Get a list of rule ignores for deptry"""

    return ",".join([f"{k}={'|'.join(v)}" for k, v in ignores_dict.items()])


def run_deptry(reqs, rule_ignores, path, extra_args=""):
    """Run a dependency check with deptry. Return a list of error messages"""

    errors = []
    try:
        result = subprocess.run(
            f"deptry -o deptry.json --no-ansi --known-first-party mindsdb --requirements-txt \"{reqs}\" --per-rule-ignores \"{rule_ignores}\" --package-module-name-map \"{get_ignores_str(PACKAGE_NAME_MAP)}\" {extra_args} {path}",
            shell=True, stdout=subprocess.DEVNULL, stderr=subprocess.PIPE
        )
        if result.returncode != 0 and not os.path.exists("deptry.json"):
            # There was some issue with running deptry
            errors.append(f"Error running deptry: {result.stderr.decode('utf-8')}")

        with open("deptry.json", "r") as f:
            deptry_results = json.loads(f.read())
        for r in deptry_results:
            errors.append(
                f"{r['location']['line']}:{r['location']['column']}: {r['error']['code']} {r['error']['message']}")
    finally:
        if os.path.exists("deptry.json"):
            os.remove("deptry.json")
    return errors


def check_for_requirements_duplicates():
    """Checks that handler requirements.txt and the main requirements.txt don't contain any of the same packages"""

    global success
    main_reqs = get_requirements_from_file(MAIN_REQS_PATH)

    for file in HANDLER_REQS_PATHS:
        handler_reqs = get_requirements_from_file(file)

        for req in handler_reqs:
            if req in main_reqs:
                print(f"{req} is in {file} and also in main requirements file.")
                success = False


def check_relative_reqs():
    """
    Check that relationships between handlers are defined correctly.

    If a parent handler imports another handler in code, we should define that dependency
    in the parent handler's requirements.txt like:

    -R mindsdb/integrations/handlers/child_handler/requirements.txt

    This is important to ensure that "pip install mindsdb[parent_handler]" works correctly.
    This function checks that for each handler imported from another handler, there is a
    corresponding entry in a requirements.txt.
    """

    global success
    # regex for finding relative imports of handlers like "from ..file_handler import FileHandler"
    # we're going to treat these as errors (and suggest using absolute imports instead)
    relative_import_pattern = re.compile("(?:\s|^)(?:from|import) \.\.\w+_handler")  # noqa: W605

    def get_relative_requirements(files):
        """Find entries in a requirements.txt that are including another requirements.txt"""
        entries = []
        for file in files:
            with open(file, 'r') as fh:
                for line in fh.readlines():
                    line = line.lower().strip()
                    if line.startswith("-r mindsdb/integrations/handlers/"):
                        entries.append(line.split("mindsdb/integrations/handlers/")[1].split("/")[0])  # just return
                        # the handler name

        return entries

    for handler_dir in glob.glob("mindsdb/integrations/handlers/*/"):
        handler_name = handler_dir.split("/")[-2].split("_handler")[0]

        # regex for finding imports of other handlers like "from mindsdb.integrations.handlers.file_handler import FileHandler"
        # excludes the current handler importing parts of itself
        import_pattern = re.compile(
            f"(?:\s|^)(?:from|import) mindsdb\.integrations\.handlers\.(?!{handler_name}_handler)\w+_handler")  # noqa: W605

        # requirements entries for this handler that point to another handler's requirements file
        required_handlers = get_relative_requirements(
            [file for file in HANDLER_REQS_PATHS if file.startswith(handler_dir)])

        all_imported_handlers = []

        # for every python file in this handler's code
        for file in glob.glob(f"{handler_dir}/**/*.py", recursive=True):
            errors = []

            # find all the imports of handlers
            with open(file, "r") as f:
                file_content = f.read()
                relative_imported_handlers = [match.strip() for match in
                                              re.findall(relative_import_pattern, file_content)]
                handler_import_lines = [match.strip() for match in re.findall(import_pattern, file_content)]

            imported_handlers = {line: line.split("_handler")[0].split(".")[-1] + "_handler" for line in
                                 handler_import_lines}
            all_imported_handlers += imported_handlers.values()

            # Report on relative imports (like "from ..file_handler import FileHandler")
            for line in relative_imported_handlers:
                errors.append(f"{line} <- Relative import of handler. Use absolute import instead")

            # Report on imports of other handlers that are missing a corresponding requirements.txt entry
            for line, imported_handler_name in imported_handlers.items():
                if imported_handler_name not in required_handlers:
                    errors.append(
                        f"{line} <- {imported_handler_name} not in handler requirements.txt. Add it like: \"-r mindsdb/integrations/handlers/{imported_handler_name}/requirements.txt\"")

            # Print all the errors for this .py file
            print_errors(file, errors)

        # Report on requirements.txt entries that point to a handler that isn't used
        requirements_errors = [required_handler_name + " in requirements.txt but not used in code" for required_handler_name in required_handlers if
                               required_handler_name not in all_imported_handlers]
        print_errors(handler_dir, requirements_errors)


def check_requirements_imports():
    """
    Use deptry to find issues with dependencies.

    Runs deptry on the core codebase (excluding handlers) + the main requirements.txt file.
    Then runs it on each handler codebase and requirements.txt individually.
    """

    # Run against the main codebase
    errors = run_deptry(
        ','.join([MAIN_REQS_PATH]),
        get_ignores_str(MAIN_RULE_IGNORES),
        ".",
        f"--extend-exclude \"{'|'.join(MAIN_EXCLUDE_PATHS)}\"",
    )
    print_errors(MAIN_REQS_PATH, errors)

    # Run on each handler
    for file in HANDLER_REQS_PATHS:
        errors = run_deptry(
            f"{file},{MAIN_REQS_PATH},{TEST_REQS_PATH}",
            get_ignores_str(HANDLER_RULE_IGNORES),
            os.path.dirname(file),
        )
        print_errors(file, errors)


print("--- Checking requirements files for duplicates ---")
check_for_requirements_duplicates()
print()

print("--- Checking that requirements match imports ---")
check_requirements_imports()
print()

print("--- Checking handlers that require other handlers ---")
check_relative_reqs()

sys.exit(0 if success else 1)<|MERGE_RESOLUTION|>--- conflicted
+++ resolved
@@ -42,7 +42,7 @@
     "DEP002": ["psycopg2-binary", "lark"],
 }
 
-<<<<<<< HEAD
+
 # The following packages need exceptions.
 # Either because 1) they are optional deps of some other packages. E.g.:
 #   - langchain CAN use openai
@@ -51,15 +51,7 @@
 #   - pysqlite3 in the chromadb handler
 #   - dspy-ai in langchain handler
 OPTIONAL_HANDLER_DEPS = ["pysqlite3", "torch", "openai", "tiktoken", "wikipedia", "anthropic", "pypdf", "openpyxl",
-                         "sentence-transformers", "faiss-cpu", "litellm", "chromadb", "dspy-ai"]
-=======
-# THe following packages need exceptions because they are optional deps of some other packages. e.g. langchain CAN use openai
-# (pysqlite3 is imported in an unusual way in the chromadb handler and needs to be excluded too)
-# pypdf and openpyxl are optional deps of langchain, that are used for the file handler
-# sqlalchemy-solr is an optional sqlalchemy depend that is used in the solr handler
-OPTIONAL_HANDLER_DEPS = ["pysqlite3", "torch", "openai", "tiktoken", "wikipedia", "anthropic", "pypdf", "openpyxl",
-                         "sentence-transformers", "faiss-cpu", "litellm", "chromadb", "sqlalchemy-solr"]
->>>>>>> 3d030fa5
+                         "sentence-transformers", "faiss-cpu", "litellm", "chromadb", "dspy-ai", "sqlalchemy-solr"]
 
 # List of rules we can ignore for specific packages
 # Here we ignore any packages in the main requirements.txt for "listed but not used" errors, because they will be used for the core code but not necessarily in a given handler
