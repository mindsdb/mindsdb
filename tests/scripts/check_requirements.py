--- conflicted
+++ resolved
@@ -37,16 +37,11 @@
 # and not explicitly imported in mindsdb.
 # transformers is required for langchain_core and not explicitly imported by mindsdb.
 MAIN_RULE_IGNORES = {
-<<<<<<< HEAD
     "DEP003": ["torch"],
     "DEP001": ["torch", "pgvector", "opentelemetry"],
     "DEP002": ["psycopg2-binary", "lark", "transformers", "opentelemetry-api",
                "opentelemetry-sdk", "opentelemetry-exporter-otlp",
                "opentelemetry-instrumentation-requests", "opentelemetry-instrumentation-flask"],
-=======
-    "DEP001": ["torch", "pgvector"],
-    "DEP002": ["psycopg2-binary", "lark", "transformers"],
->>>>>>> 5d3e9c24
 }
 
 
