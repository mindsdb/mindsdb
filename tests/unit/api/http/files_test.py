import io
import os.path
from http import HTTPStatus


def test_get_files_list(client):
    """Test getting list of all files"""
    response = client.get("/api/files/", follow_redirects=True)
    assert response.status_code == HTTPStatus.OK
    files_list = response.get_json()
    assert isinstance(files_list, list)


def test_put_file(client):
    """Test uploading a file"""
<<<<<<< HEAD
    file = io.BytesIO(b"Hello, World!")

    data = {"file": (file, "test.txt")}
    response = client.put(
        "/api/files/test.txt",
        data=data,
        content_type="multipart/form-data",
        follow_redirects=True,
    )
=======
    file_content = b"Hello, World!"
    with tempfile.NamedTemporaryFile(delete=False) as temp_file:
        temp_file.write(file_content)
        temp_file.flush()
        temp_file.seek(0)
        data = {"file": (temp_file, "test.txt")}
        response = client.put(
            "/api/files/test",
            data=data,
            content_type="multipart/form-data",
            follow_redirects=True,
        )
>>>>>>> 3a85577e
    assert response.status_code == HTTPStatus.OK


def test_path_traversal(client):
    """Test uploading a file"""
    file = io.BytesIO(b"Hello, World!")
    path = "../../../../../../../../../../tmp/test_test.txt"
    data = {"file": (file, path)}
    response = client.put(
        "/api/files/my_file",
        data=data,
        content_type="multipart/form-data",
        follow_redirects=True,
    )
    assert response.status_code == HTTPStatus.INTERNAL_SERVER_ERROR
    assert not os.path.exists(path)


def test_delete_file(client):
    """Test deleting a file"""
    response = client.delete("/api/files/test", follow_redirects=True)
    assert response.status_code == HTTPStatus.OK


def test_delete_nonexistent_file(client):
    """Test deleting a nonexistent file"""
    response = client.delete("/api/files/nonexistent.txt", follow_redirects=True)
    assert response.status_code == HTTPStatus.BAD_REQUEST
    data = response.get_json()
    assert "Error deleting file" in data["title"]
    assert "There was an error while trying to delete file with name 'nonexistent.txt'" in data["detail"]


def test_put_file_invalid_url(client):
    """Test uploading with an invalid URL"""
    data = {"source_type": "url", "source": "not_a_url", "file": "bad.txt"}
    response = client.put(
        "/api/files/bad.txt",
        json=data,
        content_type="application/json",
        follow_redirects=True,
    )
    assert response.status_code == 400
    data = response.get_json()
    assert "Invalid URL" in data["title"]


def test_put_file_url_upload_disabled(client, monkeypatch):
    """Test uploading from URL when URL upload is disabled"""
    # Patch config to disable URL upload
    monkeypatch.setattr(
        "mindsdb.api.http.namespaces.file.config",
        {"url_file_upload": {"enabled": False}},
    )
    data = {
        "source_type": "url",
        "source": "http://example.com/file.txt",
        "file": "remote.txt",
    }
    response = client.put(
        "/api/files/remote.txt",
        json=data,
        content_type="application/json",
        follow_redirects=True,
    )
    assert response.status_code == 400
    data = response.get_json()
    assert "URL file upload is disabled" in data["detail"]


def test_extension_in_filename(client):
    """Test uploading a file with an extension in the name"""
    file_content = b"Hello, World!"
    with tempfile.NamedTemporaryFile(delete=False) as temp_file:
        temp_file.write(file_content)
        temp_file.flush()
        temp_file.seek(0)
        data = {"file": (temp_file, "test.txt")}
        response = client.put(
            "/api/files/test.txt",
            data=data,
            content_type="multipart/form-data",
            follow_redirects=True,
        )
    assert response.status_code == 400
    data = response.get_json()
    assert "File name cannot contain extension." in data["detail"]


def test_archive_file_with_extension_upload(client):
    """Test uploading a zip archive file with an extension in the name"""
    import zipfile
    import io

    # Create a zip file in memory
    zip_buffer = io.BytesIO()
    with zipfile.ZipFile(zip_buffer, "a", zipfile.ZIP_DEFLATED) as zf:
        zf.writestr("file1.txt", "This is the content of file 1.")
    zip_buffer.seek(0)

    data = {"file": (zip_buffer, "archive.zip")}
    response = client.put(
        "/api/files/archive",
        data=data,
        content_type="multipart/form-data",
        follow_redirects=True,
    )
    assert response.status_code == 400
    data = response.get_json()
    assert "File name cannot contain extension." in data["detail"]<|MERGE_RESOLUTION|>--- conflicted
+++ resolved
@@ -13,30 +13,15 @@
 
 def test_put_file(client):
     """Test uploading a file"""
-<<<<<<< HEAD
     file = io.BytesIO(b"Hello, World!")
 
     data = {"file": (file, "test.txt")}
     response = client.put(
-        "/api/files/test.txt",
+        "/api/files/test",
         data=data,
         content_type="multipart/form-data",
         follow_redirects=True,
     )
-=======
-    file_content = b"Hello, World!"
-    with tempfile.NamedTemporaryFile(delete=False) as temp_file:
-        temp_file.write(file_content)
-        temp_file.flush()
-        temp_file.seek(0)
-        data = {"file": (temp_file, "test.txt")}
-        response = client.put(
-            "/api/files/test",
-            data=data,
-            content_type="multipart/form-data",
-            follow_redirects=True,
-        )
->>>>>>> 3a85577e
     assert response.status_code == HTTPStatus.OK
 
 
@@ -109,18 +94,15 @@
 
 def test_extension_in_filename(client):
     """Test uploading a file with an extension in the name"""
-    file_content = b"Hello, World!"
-    with tempfile.NamedTemporaryFile(delete=False) as temp_file:
-        temp_file.write(file_content)
-        temp_file.flush()
-        temp_file.seek(0)
-        data = {"file": (temp_file, "test.txt")}
-        response = client.put(
-            "/api/files/test.txt",
-            data=data,
-            content_type="multipart/form-data",
-            follow_redirects=True,
-        )
+    file = io.BytesIO(b"Hello, World!")
+
+    data = {"file": (file, "test.txt")}
+    response = client.put(
+        "/api/files/test.txt",
+        data=data,
+        content_type="multipart/form-data",
+        follow_redirects=True,
+    )
     assert response.status_code == 400
     data = response.get_json()
     assert "File name cannot contain extension." in data["detail"]
