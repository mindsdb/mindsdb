--- conflicted
+++ resolved
@@ -559,16 +559,11 @@
 
         def check_partition(insert_sql):
             # create empty kb
-<<<<<<< HEAD
             if len(self.run_sql('describe KNOWLEDGE_BASE kb_part')) > 0:
                 self.run_sql('delete from kb_part where id in (select id from kb_part)')
                 self.run_sql('DROP KNOWLEDGE_BASE kb_part')
 
-            self.run_sql('create knowledge base kb_part using model=emb_model, content_columns=["english"]')
-=======
-            self.run_sql('DROP KNOWLEDGE_BASE IF EXISTS kb_part')
-            self.run_sql('create knowledge base kb_part using model=emb_model,id_column="id"')
->>>>>>> 62d182a2
+            self.run_sql('create knowledge base kb_part using model=emb_model, content_columns=["english"], id_column="id"')
 
             # load kb
             ret = self.run_sql(insert_sql)
