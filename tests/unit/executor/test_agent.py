--- conflicted
+++ resolved
@@ -937,9 +937,6 @@
         self.run_sql("select * from my_agent where question = 'test'")
 
         assert "Jupiter" in mock_openai.agent_calls[1]
-<<<<<<< HEAD
-        assert "Jupiter" in mock_openai.agent_calls[2]
-=======
         assert "Jupiter" in mock_openai.agent_calls[2]
 
     @patch("openai.OpenAI")
@@ -972,590 +969,4 @@
             USING timeout=5;
             """
         )
-        assert mock_run_agent.call_args_list[0][0][2].get("timeout") == 5
-
-
-class TestKB(BaseExecutorDummyML):
-    def _create_kb(
-        self,
-        name,
-        embedding_model=None,
-        reranking_model=None,
-        content_columns=None,
-        id_column=None,
-        metadata_columns=None,
-    ):
-        self.run_sql(f"drop knowledge base if exists {name}")
-
-        if embedding_model is None:
-            embedding_model = {
-                "provider": "bedrock",
-                "model_name": "dummy_model",
-                "api_key": "dummy_key",
-            }
-
-        kb_params = {
-            "embedding_model": embedding_model,
-        }
-        if reranking_model is not None:
-            kb_params["reranking_model"] = reranking_model
-        if content_columns is not None:
-            kb_params["content_columns"] = content_columns
-        if id_column is not None:
-            kb_params["id_column"] = id_column
-        if metadata_columns is not None:
-            kb_params["metadata_columns"] = metadata_columns
-
-        param_str = ""
-        if kb_params:
-            param_items = []
-            for k, v in kb_params.items():
-                param_items.append(f"{k}={json.dumps(v)}")
-            param_str = ",".join(param_items)
-
-        self.run_sql(f"""
-            create knowledge base {name}
-            using
-                {param_str}
-        """)
-
-    @patch("mindsdb.integrations.handlers.litellm_handler.litellm_handler.embedding")
-    def test_kb(self, mock_litellm_embedding):
-        self._create_kb("kb_review")
-
-        set_litellm_embedding(mock_litellm_embedding)
-        self.run_sql("insert into kb_review (content) values ('review')")
-
-        # selectable
-        ret = self.run_sql("select * from kb_review")
-        assert len(ret) == 1
-
-        # show tables in default chromadb
-        ret = self.run_sql("show knowledge bases")
-
-        db_name = ret.STORAGE[0].split(".")[0]
-        ret = self.run_sql(f"show tables from {db_name}")
-        # only one default collection there
-        assert len(ret) == 1
-
-    @patch("mindsdb.integrations.handlers.litellm_handler.litellm_handler.embedding")
-    def test_kb_metadata(self, mock_litellm_embedding):
-        record = {
-            "review": "all is good, haven't used yet",
-            "url": "https://laptops.com/123",
-            "product": "probook",
-            "specs": "Core i5; 8Gb; 1920х1080",
-            "id": 123,
-        }
-        df = pd.DataFrame([record])
-        self.save_file("reviews", df)
-
-        # ---  case 1: kb with default columns settings ---
-        self._create_kb("kb_review")
-
-        set_litellm_embedding(mock_litellm_embedding)
-
-        self.run_sql("""
-            insert into kb_review
-            select review as content, id from files.reviews
-        """)
-
-        ret = self.run_sql("select * from kb_review where _original_doc_id = 123")
-        assert len(ret) == 1
-        assert ret["chunk_content"][0] == record["review"]
-
-        # delete by metadata
-        self.run_sql("delete from kb_review where _original_doc_id = 123")
-        ret = self.run_sql("select * from kb_review where _original_doc_id = 123")
-        assert len(ret) == 0
-
-        # insert without id
-        self.run_sql("""
-            insert into kb_review
-            select review as content, product, url from files.reviews
-        """)
-
-        # id column wasn't used
-        ret = self.run_sql("select * from kb_review where _original_doc_id = 123")
-        assert len(ret) == 0
-
-        # product/url in metadata
-        ret = self.run_sql(
-            "select metadata->>'product' as product, metadata->>'url' as url from kb_review where product = 'probook'"
-        )
-        assert len(ret) == 1
-        assert ret["product"][0] == record["product"]
-        assert ret["url"][0] == record["url"]
-
-        # ---  case 2: kb with defined columns ---
-        self._create_kb(
-            "kb_review", content_columns=["review", "product"], id_column="url", metadata_columns=["specs", "id"]
-        )
-
-        set_litellm_embedding(mock_litellm_embedding)
-        self.run_sql("""
-            insert into kb_review
-            select * from files.reviews
-        """)
-
-        ret = self.run_sql(
-            "select chunk_content, metadata->>'specs' as specs, metadata->>'id' as id from kb_review"
-        )  # url in id
-
-        assert len(ret) == 2  # two columns are split in two records
-
-        # review/product in content
-        content = list(ret["chunk_content"])
-        assert record["review"] in content
-        assert record["product"] in content
-
-        # specs/id in metadata
-        assert ret["specs"][0] == record["specs"]
-        assert str(ret["id"][0]) == str(record["id"])
-
-        # ---  case 3: content is defined, id is id, the rest goes to metadata ---
-        self._create_kb("kb_review", content_columns=["review"])
-
-        set_litellm_embedding(mock_litellm_embedding)
-        self.run_sql("""
-            insert into kb_review
-            select * from files.reviews
-        """)
-
-        ret = self.run_sql("""
-                select chunk_content,
-                 metadata->>'specs' as specs, metadata->>'product' as product, metadata->>'url' as url
-                from kb_review 
-                where _original_doc_id = 123 -- id is id
-        """)
-        assert len(ret) == 1
-        # review in content
-        assert ret["chunk_content"][0] == record["review"]
-
-        # specs/url/product in metadata
-        assert ret["specs"][0] == record["specs"]
-        assert ret["url"][0] == record["url"]
-        assert ret["product"][0] == record["product"]
-
-    def _get_ral_table(self):
-        data = [
-            ["1000", "Green beige", "Beige verdastro"],
-            ["1004", "Golden yellow", "Giallo oro"],
-            ["9016", "Traffic white", "Bianco traffico"],
-            ["9023", "Pearl dark grey", "Grigio scuro perlato"],
-        ]
-
-        return pd.DataFrame(data, columns=["ral", "english", "italian"])
-
-    @patch("mindsdb.integrations.handlers.litellm_handler.litellm_handler.embedding")
-    def test_join_kb_table(self, mock_litellm_embedding):
-        df = self._get_ral_table()
-        self.save_file("ral", df)
-
-        self._create_kb("kb_ral")
-
-        set_litellm_embedding(mock_litellm_embedding)
-        self.run_sql("""
-            insert into kb_ral
-            select ral id, english content from files.ral
-        """)
-
-        ret = self.run_sql("""
-            select t.italian, k.id, t.ral from kb_ral k
-            join files.ral t on t.ral = k.id
-            where k.content = 'white'
-            limit 2
-        """)
-
-        assert len(ret) == 2
-        # values are matched
-        diff = ret[ret["ral"] != ret["id"]]
-        assert len(diff) == 0
-
-        # =================   operators  =================
-        ret = self.run_sql("""
-            select * from kb_ral
-            where id = '1000'
-        """)
-        assert len(ret) == 1
-        assert ret["id"][0] == "1000"
-
-        ret = self.run_sql("""
-            select * from kb_ral
-            where id != '1000'
-        """)
-        assert len(ret) == 3
-        assert "1000" not in ret["id"]
-
-        ret = self.run_sql("""
-            select * from kb_ral
-            where id in ('1000', '1004')
-        """)
-        assert len(ret) == 2
-        assert set(ret["id"]) == {"1000", "1004"}
-
-        ret = self.run_sql("""
-            select * from kb_ral
-            where id not in ('1000', '1004')
-        """)
-        assert len(ret) == 2
-        assert set(ret["id"]) == {"9016", "9023"}
-
-    @pytest.mark.slow
-    @pytest.mark.skipif(sys.platform == "win32", reason="Causes hard crash on windows.")
-    @patch("mindsdb.integrations.handlers.litellm_handler.litellm_handler.embedding")
-    @patch("mindsdb.integrations.handlers.postgres_handler.Handler")
-    def test_kb_partitions(self, mock_handler, mock_litellm_embedding):
-        df = self._get_ral_table()
-        self.save_file("ral", df)
-
-        df = pd.concat([df] * 30)
-        # unique ids
-        df["id"] = list(map(str, range(len(df))))
-
-        self.set_handler(mock_handler, name="pg", tables={"ral": df})
-
-        def check_partition(insert_sql):
-            self._create_kb("kb_part", content_columns=["english"])
-
-            # load kb
-            set_litellm_embedding(mock_litellm_embedding)
-            ret = self.run_sql(insert_sql)
-            # inserts returns query
-            query_id = ret["ID"][0]
-
-            # wait loaded
-            for i in range(1000):
-                time.sleep(0.2)
-                ret = self.run_sql(f"select * from information_schema.queries where id = {query_id}")
-                if ret["ERROR"][0] is not None:
-                    raise RuntimeError(ret["ERROR"][0])
-                if ret["FINISHED_AT"][0] is not None:
-                    break
-
-            # check content
-            ret = self.run_sql("select * from kb_part")
-            assert len(ret) == len(df)
-
-            # check queries table
-            ret = self.run_sql(f"select * from information_schema.queries where id = {query_id}")
-            assert len(ret) == 1
-            rec = ret.iloc[0]
-            assert "kb_part" in ret["SQL"][0]
-            assert ret["ERROR"][0] is None
-            assert ret["FINISHED_AT"][0] is not None
-
-            # test describe
-            ret = self.run_sql("describe knowledge base kb_part")
-            assert len(ret) == 1
-            rec_d = ret.iloc[0]
-            assert rec_d["PROCESSED_ROWS"] == rec["PROCESSED_ROWS"]
-            assert rec_d["INSERT_STARTED_AT"] == rec["STARTED_AT"]
-            assert rec_d["INSERT_FINISHED_AT"] == rec["FINISHED_AT"]
-            assert rec_d["QUERY_ID"] == query_id
-
-            # del query
-            self.run_sql(f"SELECT query_cancel({rec['ID']})")
-            ret = self.run_sql("select * from information_schema.queries")
-            assert len(ret) == 0
-
-            ret = self.run_sql("describe knowledge base kb_part")
-            assert len(ret) == 1
-            rec_d = ret.iloc[0]
-            assert rec_d["PROCESSED_ROWS"] is None
-            assert rec_d["INSERT_STARTED_AT"] is None
-            assert rec_d["INSERT_FINISHED_AT"] is None
-            assert rec_d["QUERY_ID"] is None
-
-        with task_monitor():
-
-            def stream_f(*args, **kwargs):
-                chunk_size = int(len(df) / 10) + 1
-                for i in range(10):
-                    yield df[chunk_size * i : chunk_size * (i + 1) :]
-
-            # --- stream mode ---
-            mock_handler().query_stream.side_effect = stream_f
-
-            # test iterate
-            check_partition("""
-                insert into kb_part SELECT id, english FROM  pg.ral
-                using batch_size=20, track_column=id
-            """)
-
-            # test threads
-            check_partition("""
-                insert into kb_part SELECT id, english FROM pg.ral
-                using batch_size=20, track_column=id, threads = 3
-            """)
-
-            # without track column
-            check_partition("""
-                insert into kb_part SELECT id, english FROM  pg.ral
-                using batch_size=20
-            """)
-
-            # --- general mode ---
-            mock_handler().query_stream = None
-
-            # test iterate
-            check_partition("""
-                insert into kb_part SELECT id, english FROM  pg.ral
-                using batch_size=20, track_column=id
-            """)
-
-            # test threads
-            check_partition("""
-                insert into kb_part SELECT id, english FROM pg.ral
-                using batch_size=20, track_column=id, threads = 3
-            """)
-
-    @patch("mindsdb.integrations.handlers.litellm_handler.litellm_handler.embedding")
-    def test_kb_algebra(self, mock_litellm_embedding):
-        set_litellm_embedding(mock_litellm_embedding)
-
-        lines, i = [], 0
-        for color in ("white", "red", "green"):
-            for size in ("big", "middle", "small"):
-                for shape in ("square", "triangle", "circle"):
-                    i += 1
-                    lines.append([i, i, f"{color} {size} {shape}", color, size, shape])
-        df = pd.DataFrame(lines, columns=["id", "num", "content", "color", "size", "shape"])
-
-        self.save_file("items", df)
-
-        self.run_sql("""
-            create knowledge base kb_alg
-            using
-                embedding_model = {
-                    "provider": "bedrock",
-                    "model_name": "titan"
-                }
-        """)
-
-        self.run_sql("""
-        insert into kb_alg
-            select * from files.items
-        """)
-
-        # --- search value excluding others
-
-        ret = self.run_sql("""
-           select * from kb_alg where
-            content = 'green'
-            and content not IN ('square', 'triangle')
-            and content is not null
-           limit 3
-        """)
-
-        # check 3 most relative records
-        for content in ret["chunk_content"]:
-            assert "green" in content
-            assert "square" not in content
-            assert "triangle" not in content
-
-        # --- search value excluding other and metadata
-
-        ret = self.run_sql("""
-           select * from kb_alg where
-            content = 'green'
-            and content != 'square'
-            and shape != 'triangle'
-           limit 3
-        """)
-
-        for content in ret["chunk_content"]:
-            assert "green" in content
-            assert "square" not in content
-            assert "triangle" not in content
-
-        # -- searching value in list with excluding
-
-        ret = self.run_sql("""
-           select * from kb_alg where
-            content in ('green', 'white')
-            and content not like 'green'
-           limit 3
-        """)
-        for content in ret["chunk_content"]:
-            assert "white" in content
-
-        # -- using OR
-
-        ret = self.run_sql("""
-           select * from kb_alg where
-               (content like 'green' and size='big') 
-            or (content like 'white' and size='small') 
-            or (content is null)
-           limit 3
-        """)
-        for content in ret["chunk_content"]:
-            if "green" in content:
-                assert "big" in content
-            else:
-                assert "small" in content
-
-        # -- using between and less than
-
-        ret = self.run_sql("""
-           select * from kb_alg where
-            content like 'white' and num between 3 and 6 and num < 5
-           limit 3
-        """)
-        assert len(ret) == 2
-
-        for _, item in ret.iterrows():
-            assert "white" in item["chunk_content"]
-            assert item["metadata"]["num"] in (3, 4)
-
-    @patch("mindsdb.integrations.handlers.litellm_handler.litellm_handler.embedding")
-    def test_select_allowed_columns(self, mock_litellm_embedding):
-        set_litellm_embedding(mock_litellm_embedding)
-
-        # -- no metadata are specified, generated from inserts --
-        self._create_kb("kb1")
-
-        self.run_sql("insert into kb1 (id, content, col1) values (1, 'cont1', 'val1')")
-        self.run_sql("insert into kb1 (id, content, col2) values (2, 'cont2', 'val2')")
-
-        # existed value
-        ret = self.run_sql("select * from kb1 where col1='val1'")
-        assert len(ret) == 1 and ret["chunk_content"][0] == "cont1"
-
-        # not existed value
-        ret = self.run_sql("select * from kb1 where col1='not exist'")
-        assert len(ret) == 0
-
-        # not existed column
-        with pytest.raises(ValueError):
-            self.run_sql("select * from kb1 where col3='val2'")
-
-        # -- metadata are specified --
-        self._create_kb(
-            "kb2",
-            metadata_columns=["col1", "col2", "col3"],
-        )
-
-        self.run_sql("insert into kb2 (id, content, col1) values (1, 'cont1', 'val1')")
-        self.run_sql("insert into kb2 (id, content, col2) values (2, 'cont2', 'val2')")
-
-        # existed value
-        ret = self.run_sql("select * from kb2 where col1='val1'")
-        assert len(ret) == 1 and ret["chunk_content"][0] == "cont1"
-
-        # not existed value
-        ret = self.run_sql("select * from kb2 where col3='cont1'")
-        assert len(ret) == 0
-
-        # not existed column
-        with pytest.raises(ValueError):
-            self.run_sql("select * from kb2 where cont10='val2'")
-
-    @patch("mindsdb.interfaces.knowledge_base.llm_client.OpenAI")
-    @patch("mindsdb.integrations.utilities.rag.rerankers.base_reranker.BaseLLMReranker.get_scores")
-    @patch("mindsdb.integrations.handlers.litellm_handler.litellm_handler.embedding")
-    def test_evaluate(self, mock_litellm_embedding, mock_get_scores, mock_openai):
-        set_litellm_embedding(mock_litellm_embedding)
-
-        question, answer = "2+2", "4"
-        agent_response = f"""
-            {{"query": "{question}", "reference_answer": "{answer}"}}
-        """
-        mock_completion = MagicMock()
-        mock_completion.choices = [MagicMock()]
-        mock_completion.choices[0].message.content = agent_response
-        mock_openai().chat.completions.create.return_value = mock_completion
-
-        # reranking result
-        mock_get_scores.side_effect = lambda query, docs: [0.8 for _ in docs]
-
-        df = self._get_ral_table()
-        df = df.rename(columns={"english": "content", "ral": "id"})
-        self.save_file("ral", df)
-
-        self._create_kb("kb1", reranking_model={"provider": "openai", "model_name": "gpt-3", "api_key": "-"})
-        self.run_sql("insert into kb1 SELECT id, content FROM files.ral")
-
-        # --- case 1: use table as source, reranker llm, no evaluate
-
-        ret = self.run_sql("""
-            Evaluate knowledge base kb1
-            using
-              test_table = files.eval_test,
-              generate_data = {   
-                 'from_sql': 'select content, id from files.ral', 
-                 'count': 3 
-              }, 
-              evaluate=false
-        """)
-
-        # reranker model is used
-        assert mock_openai().chat.completions.create.call_args_list[0][1]["model"] == "gpt-3"
-
-        # no response
-        assert len(ret) == 0
-
-        # check test data
-        df_test = self.run_sql("select * from files.eval_test")
-        assert len(df_test) == 3
-        assert df_test["question"][0] == question
-        assert df_test["answer"][0] == answer
-
-        # --- case 2: use kb as source, custom llm, evaluate
-        mock_openai.reset_mock()
-        self.run_sql("drop table files.eval_test")
-
-        ret = self.run_sql("""
-            Evaluate knowledge base kb1
-            using
-              test_table = files.eval_test,
-              generate_data = true,
-              llm={'provider': 'openai', 'api_key':'-', 'model_name':'gpt-4'},
-              save_to = files.eval_res 
-        """)
-
-        # custom model is used
-        assert mock_openai().chat.completions.create.call_args_list[0][1]["model"] == "gpt-4"
-
-        # eval resul in response
-        assert len(ret) == 1
-
-        # check test data
-        df_test = self.run_sql("select * from files.eval_test")
-        assert len(df_test) > 0
-        assert df_test["question"][0] == question
-        assert df_test["answer"][0] == answer
-
-        # check result
-        df_res = self.run_sql("select * from files.eval_res")
-        assert len(df_res) == 1
-        assert df_res["total"][0] == len(df_test)
-        # compare with eval response
-        assert df_res["total"][0] == ret["total"][0]
-        assert df_res["total_found"][0] == ret["total_found"][0]
-
-        # --- case 3: evaluate without generation and saving
-
-        ret = self.run_sql("""
-            Evaluate knowledge base kb1
-            using
-              test_table = files.eval_test
-        """)
-
-        # eval resul in response
-        assert len(ret) == 1
-        # compare with table
-        assert df_res["total"][0] == ret["total"][0]
-        assert df_res["total_found"][0] == ret["total_found"][0]
-
-        # --- test reranking disabled ---
-        mock_get_scores.reset_mock()
-        df = self.run_sql("select * from kb1 where content='test'")
-        mock_get_scores.assert_called_once()
-        assert len(df) > 0
-
-        mock_get_scores.reset_mock()
-        df = self.run_sql("select * from kb1 where content='test' and reranking =false")
-        mock_get_scores.assert_not_called()
-        assert len(df) > 0
->>>>>>> 50bba0fc
+        assert mock_run_agent.call_args_list[0][0][2].get("timeout") == 5