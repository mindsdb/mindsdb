--- conflicted
+++ resolved
@@ -1227,49 +1227,6 @@
             """)
 
     @patch("mindsdb.integrations.handlers.litellm_handler.litellm_handler.embedding")
-<<<<<<< HEAD
-    def test_select_allowed_columns(self, mock_litellm_embedding):
-        set_litellm_embedding(mock_litellm_embedding, [[0.1] * 1536])
-
-        # -- no metadata are specified, generated from inserts --
-        self._create_kb("kb1")
-
-        self.run_sql("insert into kb1 (id, content, col1) values (1, 'cont1', 'val1')")
-        self.run_sql("insert into kb1 (id, content, col2) values (2, 'cont2', 'val2')")
-
-        # existed value
-        ret = self.run_sql("select * from kb1 where col1='val1'")
-        assert len(ret) == 1 and ret["chunk_content"][0] == "cont1"
-
-        # not existed value
-        ret = self.run_sql("select * from kb1 where col1='not exist'")
-        assert len(ret) == 0
-
-        # not existed column
-        with pytest.raises(ValueError):
-            self.run_sql("select * from kb1 where col3='val2'")
-
-        # -- metadata are specified --
-        self._create_kb(
-            "kb2",
-            metadata_columns=["col1", "col2", "col3"],
-        )
-
-        self.run_sql("insert into kb2 (id, content, col1) values (1, 'cont1', 'val1')")
-        self.run_sql("insert into kb2 (id, content, col2) values (2, 'cont2', 'val2')")
-
-        # existed value
-        ret = self.run_sql("select * from kb2 where col1='val1'")
-        assert len(ret) == 1 and ret["chunk_content"][0] == "cont1"
-
-        # not existed value
-        ret = self.run_sql("select * from kb2 where col3='cont1'")
-        assert len(ret) == 0
-
-        # not existed column
-        with pytest.raises(ValueError):
-            self.run_sql("select * from kb2 where cont10='val2'")
-=======
     def test_kb_algebra(self, mock_litellm_embedding):
         set_litellm_embedding(mock_litellm_embedding)
 
@@ -1366,4 +1323,46 @@
         for _, item in ret.iterrows():
             assert "white" in item["chunk_content"]
             assert item["metadata"]["num"] in (3, 4)
->>>>>>> d42322f0
+
+    @patch("mindsdb.integrations.handlers.litellm_handler.litellm_handler.embedding")
+    def test_select_allowed_columns(self, mock_litellm_embedding):
+        set_litellm_embedding(mock_litellm_embedding)
+
+        # -- no metadata are specified, generated from inserts --
+        self._create_kb("kb1")
+
+        self.run_sql("insert into kb1 (id, content, col1) values (1, 'cont1', 'val1')")
+        self.run_sql("insert into kb1 (id, content, col2) values (2, 'cont2', 'val2')")
+
+        # existed value
+        ret = self.run_sql("select * from kb1 where col1='val1'")
+        assert len(ret) == 1 and ret["chunk_content"][0] == "cont1"
+
+        # not existed value
+        ret = self.run_sql("select * from kb1 where col1='not exist'")
+        assert len(ret) == 0
+
+        # not existed column
+        with pytest.raises(ValueError):
+            self.run_sql("select * from kb1 where col3='val2'")
+
+        # -- metadata are specified --
+        self._create_kb(
+            "kb2",
+            metadata_columns=["col1", "col2", "col3"],
+        )
+
+        self.run_sql("insert into kb2 (id, content, col1) values (1, 'cont1', 'val1')")
+        self.run_sql("insert into kb2 (id, content, col2) values (2, 'cont2', 'val2')")
+
+        # existed value
+        ret = self.run_sql("select * from kb2 where col1='val1'")
+        assert len(ret) == 1 and ret["chunk_content"][0] == "cont1"
+
+        # not existed value
+        ret = self.run_sql("select * from kb2 where col3='cont1'")
+        assert len(ret) == 0
+
+        # not existed column
+        with pytest.raises(ValueError):
+            self.run_sql("select * from kb2 where cont10='val2'")