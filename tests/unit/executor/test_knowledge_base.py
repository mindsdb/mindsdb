import time
import json

from unittest.mock import patch, MagicMock
import threading
from contextlib import contextmanager

import pandas as pd
import pytest
import sys

from tests.unit.executor_test_base import BaseExecutorDummyML
from mindsdb.integrations.utilities.rag.rerankers.base_reranker import ListwiseLLMReranker


@contextmanager
def task_monitor():
    from mindsdb.interfaces.tasks.task_monitor import TaskMonitor

    monitor = TaskMonitor()

    stop_event = threading.Event()
    worker = threading.Thread(target=monitor.start, daemon=True, args=(stop_event,))
    worker.start()

    yield worker

    stop_event.set()
    worker.join()


def dummy_embeddings(string):
    # Imitates embedding generation: create vectors which are similar for similar words in inputs

    embeds = [0] * 25**2
    base = 25

    string = string.lower().replace(",", " ").replace(".", " ")
    for word in string.split():
        # encode letters to numbers
        values = []
        for letter in word:
            val = ord(letter) - 97
            val = min(max(val, 0), 122)
            values.append(val)

        # first two values are position in vector
        pos = values[0] * base + values[1]

        # the next 4: are value of the vector
        values = values[2:6]
        emb = sum([val / base ** (i + 1) for i, val in enumerate(values)])

        embeds[pos] += emb

    return embeds


def set_litellm_embedding(mock_litellm_embedding):
    def resp_f(input, *args, **kwargs):
        mock_response = MagicMock()
        mock_response.data = [{"embedding": dummy_embeddings(s)} for s in input]
        return mock_response

    mock_litellm_embedding.side_effect = resp_f


class TestKB(BaseExecutorDummyML):
    def _create_kb(
        self,
        name,
        embedding_model=None,
        reranking_model=None,
        content_columns=None,
        id_column=None,
        metadata_columns=None,
    ):
        self.run_sql(f"drop knowledge base if exists {name}")

        if embedding_model is None:
            embedding_model = {
                "provider": "bedrock",
                "model_name": "dummy_model",
                "api_key": "dummy_key",
            }

        kb_params = {
            "embedding_model": embedding_model,
        }
        if reranking_model is not None:
            kb_params["reranking_model"] = reranking_model
        if content_columns is not None:
            kb_params["content_columns"] = content_columns
        if id_column is not None:
            kb_params["id_column"] = id_column
        if metadata_columns is not None:
            kb_params["metadata_columns"] = metadata_columns

        param_str = ""
        if kb_params:
            param_items = []
            for k, v in kb_params.items():
                param_items.append(f"{k}={json.dumps(v)}")
            param_str = ",".join(param_items)

        self.run_sql(f"""
            create knowledge base {name}
            using
                {param_str}
        """)

    @patch("mindsdb.integrations.handlers.litellm_handler.litellm_handler.embedding")
    def test_kb(self, mock_litellm_embedding):
        self._create_kb("kb_review")

        set_litellm_embedding(mock_litellm_embedding)
        self.run_sql("insert into kb_review (content) values ('review')")

        # selectable
        ret = self.run_sql("select * from kb_review")
        assert len(ret) == 1

        # show tables in default chromadb
        ret = self.run_sql("show knowledge bases")

        db_name = ret.STORAGE[0].split(".")[0]
        ret = self.run_sql(f"show tables from {db_name}")
        # only one default collection there
        assert len(ret) == 1

    @patch("mindsdb.integrations.handlers.litellm_handler.litellm_handler.embedding")
    def test_kb_metadata(self, mock_litellm_embedding):
        record = {
            "review": "all is good, haven't used yet",
            "url": "https://laptops.com/123",
            "product": "probook",
            "specs": "Core i5; 8Gb; 1920х1080",
            "id": 123,
        }
        df = pd.DataFrame([record])
        self.save_file("reviews", df)

        # ---  case 1: kb with default columns settings ---
        self._create_kb("kb_review")

        set_litellm_embedding(mock_litellm_embedding)

        self.run_sql("""
            insert into kb_review
            select review as content, id from files.reviews
        """)

        ret = self.run_sql("select * from kb_review where _original_doc_id = 123")
        assert len(ret) == 1
        assert ret["chunk_content"][0] == record["review"]

        # delete by metadata
        self.run_sql("delete from kb_review where _original_doc_id = 123")
        ret = self.run_sql("select * from kb_review where _original_doc_id = 123")
        assert len(ret) == 0

        # insert without id
        self.run_sql("""
            insert into kb_review
            select review as content, product, url from files.reviews
        """)

        # id column wasn't used
        ret = self.run_sql("select * from kb_review where _original_doc_id = 123")
        assert len(ret) == 0

        # product/url in metadata
        ret = self.run_sql(
            "select metadata->>'product' as product, metadata->>'url' as url from kb_review where product = 'probook'"
        )
        assert len(ret) == 1
        assert ret["product"][0] == record["product"]
        assert ret["url"][0] == record["url"]

        # using json operator in filter
        ret = self.run_sql(
            "select metadata->>'product' as product, metadata->>'url' as url "
            "from kb_review where metadata->>'product' = 'probook'"
        )
        assert len(ret) == 1
        assert ret["product"][0] == record["product"]
        assert ret["url"][0] == record["url"]

        # ---  case 2: kb with defined columns ---
        self._create_kb(
            "kb_review", content_columns=["review", "product"], id_column="url", metadata_columns=["specs", "id"]
        )

        set_litellm_embedding(mock_litellm_embedding)
        self.run_sql("""
            insert into kb_review
            select * from files.reviews
        """)

        ret = self.run_sql(
            "select chunk_content, metadata->>'specs' as specs, metadata->>'id' as id from kb_review"
        )  # url in id

        assert len(ret) == 2  # two columns are split in two records

        # review/product in content
        content = list(ret["chunk_content"])
        assert record["review"] in content
        assert record["product"] in content

        # specs/id in metadata
        assert ret["specs"][0] == record["specs"]
        assert str(ret["id"][0]) == str(record["id"])

        # ---  case 3: content is defined, id is id, the rest goes to metadata ---
        self._create_kb("kb_review", content_columns=["review"])

        set_litellm_embedding(mock_litellm_embedding)
        self.run_sql("""
            insert into kb_review
            select * from files.reviews
        """)

        # metadata as columns
        ret = self.run_sql("""
                select chunk_content, specs, product, url
                from kb_review 
                where _original_doc_id = 123 -- id is id
        """)
        assert len(ret) == 1
        # review in content
        assert ret["chunk_content"][0] == record["review"]

        # specs/url/product in metadata
        assert ret["specs"][0] == record["specs"]
        assert ret["url"][0] == record["url"]
        assert ret["product"][0] == record["product"]

    def test_listwise_reranker_parses_valid_json(self):
        reranker = ListwiseLLMReranker(api_key="-", model="gpt-4o")

        # Fake async LLM response
        class _Msg:
            def __init__(self, content):
                self.content = content

        class _Choice:
            def __init__(self, content):
                self.message = _Msg(content)

        class _Resp:
            def __init__(self, content):
                self.choices = [_Choice(content)]

        async def _fake_call_llm(messages):
            content = '{"ranking": [{"doc_index": 2, "score": 0.9}, {"doc_index": 1, "score": 0.6}, {"doc_index": 3, "score": 0.1}]}'
            return _Resp(content)

        # Bind the async method to this reranker instance
        reranker._call_llm = _fake_call_llm  # type: ignore

        docs = ["A", "B", "C"]
        scores = reranker.get_scores("q", docs)

        assert len(scores) == 3
        # doc_index 2 (B) highest, then A, then C
        assert scores[1] > scores[0] > scores[2]
        # scores are clamped to [0,1]
        assert all(0.0 <= s <= 1.0 for s in scores)

    def test_listwise_reranker_handles_code_fence_and_missing_docs(self):
        reranker = ListwiseLLMReranker(api_key="-", model="gpt-4o")

        class _Msg:
            def __init__(self, content):
                self.content = content

        class _Choice:
            def __init__(self, content):
                self.message = _Msg(content)

        class _Resp:
            def __init__(self, content):
                self.choices = [_Choice(content)]

        async def _fake_call_llm(messages):
            # Returns code-fenced JSON, includes only two entries, one without score
            content = """```json
            {"ranking": [1, {"doc_index": 3, "score": 0.8}]}
            ```"""
            return _Resp(content)

        reranker._call_llm = _fake_call_llm  # type: ignore

        docs = ["D0", "D1", "D2", "D3"]
        scores = reranker.get_scores("q", docs)

        assert len(scores) == 4
        # All scores within [0,1]
        assert all(0.0 <= s <= 1.0 for s in scores)
        # At least doc_index 3 (zero-based 2) should have a relatively high score
        assert scores[2] >= 0.5

    def test_listwise_reranker_json_error_fallback(self):
        reranker = ListwiseLLMReranker(api_key="-", model="gpt-4o")

        class _Msg:
            def __init__(self, content):
                self.content = content

        class _Choice:
            def __init__(self, content):
                self.message = _Msg(content)

        class _Resp:
            def __init__(self, content):
                self.choices = [_Choice(content)]

        async def _fake_call_llm(messages):
            # Invalid JSON forces fallback
            content = "not-json"
            return _Resp(content)

        reranker._call_llm = _fake_call_llm  # type: ignore

        docs = ["X", "Y", "Z"]
        scores = reranker.get_scores("q", docs)

        assert len(scores) == 3
        # Fallback pattern should be descending
        assert scores[0] > scores[1] > scores[2]

    def _get_ral_table(self):
        data = [
            ["1000", "Green beige", "Beige verdastro"],
            ["1004", "Golden yellow", "Giallo oro"],
            ["9016", "Traffic white", "Bianco traffico"],
            ["9023", "Pearl dark grey", "Grigio scuro perlato"],
        ]

        return pd.DataFrame(data, columns=["ral", "english", "italian"])

    @patch("mindsdb.integrations.handlers.litellm_handler.litellm_handler.embedding")
    def test_join_kb_table(self, mock_litellm_embedding):
        df = self._get_ral_table()
        self.save_file("ral", df)

        self._create_kb("kb_ral")

        set_litellm_embedding(mock_litellm_embedding)
        self.run_sql("""
            insert into kb_ral
            select ral id, english content from files.ral
        """)

        ret = self.run_sql("""
            select t.italian, k.id, t.ral from kb_ral k
            join files.ral t on t.ral = k.id
            where k.content = 'white'
            limit 2
        """)

        assert len(ret) == 2
        # values are matched
        diff = ret[ret["ral"] != ret["id"]]
        assert len(diff) == 0

        # =================   operators  =================
        ret = self.run_sql("""
            select * from kb_ral
            where id = '1000'
        """)
        assert len(ret) == 1
        assert ret["id"][0] == "1000"

        ret = self.run_sql("""
            select * from kb_ral
            where id != '1000'
        """)
        assert len(ret) == 3
        assert "1000" not in ret["id"]

        ret = self.run_sql("""
            select * from kb_ral
            where id in ('1000', '1004')
        """)
        assert len(ret) == 2
        assert set(ret["id"]) == {"1000", "1004"}

        ret = self.run_sql("""
            select * from kb_ral
            where id not in ('1000', '1004')
        """)
        assert len(ret) == 2
        assert set(ret["id"]) == {"9016", "9023"}

    @pytest.mark.slow
    @pytest.mark.skipif(sys.platform == "win32", reason="Causes hard crash on windows.")
    @patch("mindsdb.integrations.handlers.litellm_handler.litellm_handler.embedding")
    @patch("mindsdb.integrations.handlers.postgres_handler.Handler")
    def test_kb_partitions(self, mock_handler, mock_litellm_embedding):
        df = self._get_ral_table()
        self.save_file("ral", df)

        df = pd.concat([df] * 30)
        # unique ids
        df["id"] = list(map(str, range(len(df))))

        self.set_handler(mock_handler, name="pg", tables={"ral": df})

        def check_partition(insert_sql):
            self._create_kb("kb_part", content_columns=["english"])

            # load kb
            set_litellm_embedding(mock_litellm_embedding)
            ret = self.run_sql(insert_sql)
            # inserts returns query
            query_id = ret["ID"][0]

            # wait loaded
            for i in range(1000):
                time.sleep(0.2)
                ret = self.run_sql(f"select * from information_schema.queries where id = {query_id}")
                if ret["ERROR"][0] is not None:
                    raise RuntimeError(ret["ERROR"][0])
                if ret["FINISHED_AT"][0] is not None:
                    break

            # check content
            ret = self.run_sql("select * from kb_part")
            assert len(ret) == len(df)

            # check queries table
            ret = self.run_sql(f"select * from information_schema.queries where id = {query_id}")
            assert len(ret) == 1
            rec = ret.iloc[0]
            assert "kb_part" in ret["SQL"][0]
            assert ret["ERROR"][0] is None
            assert ret["FINISHED_AT"][0] is not None

            # test describe
            ret = self.run_sql("describe knowledge base kb_part")
            assert len(ret) == 1
            rec_d = ret.iloc[0]
            assert rec_d["PROCESSED_ROWS"] == rec["PROCESSED_ROWS"]
            assert rec_d["INSERT_STARTED_AT"] == rec["STARTED_AT"]
            assert rec_d["INSERT_FINISHED_AT"] == rec["FINISHED_AT"]
            assert rec_d["QUERY_ID"] == query_id

            # del query
            self.run_sql(f"SELECT query_cancel({rec['ID']})")
            ret = self.run_sql("select * from information_schema.queries")
            assert len(ret) == 0

            ret = self.run_sql("describe knowledge base kb_part")
            assert len(ret) == 1
            rec_d = ret.iloc[0]
            assert rec_d["PROCESSED_ROWS"] is None
            assert rec_d["INSERT_STARTED_AT"] is None
            assert rec_d["INSERT_FINISHED_AT"] is None
            assert rec_d["QUERY_ID"] is None

        with task_monitor():

            def stream_f(*args, **kwargs):
                chunk_size = int(len(df) / 10) + 1
                for i in range(10):
                    yield df[chunk_size * i : chunk_size * (i + 1) :]

            # --- stream mode ---
            mock_handler().query_stream.side_effect = stream_f

            # test iterate
            check_partition("""
                insert into kb_part SELECT id, english FROM  pg.ral
                using batch_size=20, track_column=id
            """)

            # test threads
            check_partition("""
                insert into kb_part SELECT id, english FROM pg.ral
                using batch_size=20, track_column=id, threads = 3
            """)

            # without track column
            check_partition("""
                insert into kb_part SELECT id, english FROM  pg.ral
                using batch_size=20
            """)

            # --- general mode ---
            mock_handler().query_stream = None

            # test iterate
            check_partition("""
                insert into kb_part SELECT id, english FROM  pg.ral
                using batch_size=20, track_column=id
            """)

            # test threads
            check_partition("""
                insert into kb_part SELECT id, english FROM pg.ral
                using batch_size=20, track_column=id, threads = 3
            """)

    @patch("mindsdb.integrations.handlers.litellm_handler.litellm_handler.embedding")
    def test_kb_algebra(self, mock_litellm_embedding):
        set_litellm_embedding(mock_litellm_embedding)

        lines, i = [], 0
        for color in ("white", "red", "green"):
            for size in ("big", "middle", "small"):
                for shape in ("square", "triangle", "circle"):
                    i += 1
                    lines.append([i, i, f"{color} {size} {shape}", color, size, shape])
        df = pd.DataFrame(lines, columns=["id", "num", "content", "color", "size", "shape"])

        self.save_file("items", df)

        self.run_sql("""
            create knowledge base kb_alg
            using
                embedding_model = {
                    "provider": "bedrock",
                    "model_name": "titan"
                }
        """)

        self.run_sql("""
        insert into kb_alg
            select * from files.items
        """)

        # --- search value excluding others

        ret = self.run_sql("""
           select * from kb_alg where
            content = 'green'
            and content not IN ('square', 'triangle')
            and content is not null
           limit 3
        """)

        # check 3 most relative records
        for content in ret["chunk_content"]:
            assert "green" in content
            assert "square" not in content
            assert "triangle" not in content

        # --- search value excluding other and metadata

        ret = self.run_sql("""
           select * from kb_alg where
            content = 'green'
            and content != 'square'
            and shape != 'triangle'
           limit 3
        """)

        for content in ret["chunk_content"]:
            assert "green" in content
            assert "square" not in content
            assert "triangle" not in content

        # -- searching value in list with excluding

        ret = self.run_sql("""
           select * from kb_alg where
            content in ('green', 'white')
            and content not like 'green'
           limit 3
        """)
        for content in ret["chunk_content"]:
            assert "white" in content

        # -- using OR

        ret = self.run_sql("""
           select * from kb_alg where
               (content like 'green' and size='big') 
            or (content like 'white' and size='small') 
            or (content is null)
           limit 3
        """)
        for content in ret["chunk_content"]:
            if "green" in content:
                assert "big" in content
            else:
                assert "small" in content

        # -- using between and less than

        ret = self.run_sql("""
           select * from kb_alg where
            content like 'white' and num between 3 and 6 and num < 5
           limit 3
        """)
        assert len(ret) == 2

        for _, item in ret.iterrows():
            assert "white" in item["chunk_content"]
            assert item["metadata"]["num"] in (3, 4)

        # -- chunk_content and '%'
        ret = self.run_sql("""
           select * from kb_alg where
               (chunk_content like '%green%' and size='big') 
            or (chunk_content like '%white%' and size='small') 
            or (chunk_content is null)
           limit 3
        """)
        for content in ret["chunk_content"]:
            if "green" in content:
                assert "big" in content
            else:
                assert "small" in content

    @patch("mindsdb.integrations.handlers.litellm_handler.litellm_handler.embedding")
    def test_select_allowed_columns(self, mock_litellm_embedding):
        set_litellm_embedding(mock_litellm_embedding)

        # -- no metadata are specified, generated from inserts --
        self._create_kb("kb1")

        self.run_sql("insert into kb1 (id, content, col1) values (1, 'cont1', 'val1')")
        self.run_sql("insert into kb1 (id, content, col2) values (2, 'cont2', 'val2')")

        # existed value
        ret = self.run_sql("select * from kb1 where col1='val1'")
        assert len(ret) == 1 and ret["chunk_content"][0] == "cont1"

        # not existed value
        ret = self.run_sql("select * from kb1 where col1='not exist'")
        assert len(ret) == 0

        # not existed column
        with pytest.raises(ValueError):
            self.run_sql("select * from kb1 where col3='val2'")

        # -- metadata are specified --
        self._create_kb(
            "kb2",
            metadata_columns=["col1", "col2", "col3"],
        )

        self.run_sql("insert into kb2 (id, content, col1) values (1, 'cont1', 'val1')")
        self.run_sql("insert into kb2 (id, content, col2) values (2, 'cont2', 'val2')")

        # existed value
        ret = self.run_sql("select * from kb2 where col1='val1'")
        assert len(ret) == 1 and ret["chunk_content"][0] == "cont1"

        # not existed value
        ret = self.run_sql("select * from kb2 where col3='cont1'")
        assert len(ret) == 0

        # not existed column
        with pytest.raises(ValueError):
            self.run_sql("select * from kb2 where cont10='val2'")

    @patch("mindsdb.interfaces.knowledge_base.llm_client.OpenAI")
    @patch("mindsdb.integrations.utilities.rag.rerankers.base_reranker.BaseLLMReranker.get_scores")
    @patch("mindsdb.integrations.handlers.litellm_handler.litellm_handler.embedding")
    def test_evaluate(self, mock_litellm_embedding, mock_get_scores, mock_openai):
        set_litellm_embedding(mock_litellm_embedding)

        question, answer = "2+2", "4"
        agent_response = f"""
            {{"query": "{question}", "reference_answer": "{answer}"}}
        """
        mock_completion = MagicMock()
        mock_completion.choices = [MagicMock()]
        mock_completion.choices[0].message.content = agent_response
        mock_openai().chat.completions.create.return_value = mock_completion

        # reranking result
        mock_get_scores.side_effect = lambda query, docs: [0.8 for _ in docs]

        df = self._get_ral_table()
        df = df.rename(columns={"english": "content", "ral": "id"})
        self.save_file("ral", df)

        self._create_kb("kb1", reranking_model={"provider": "openai", "model_name": "gpt-3", "api_key": "-"})
        self.run_sql("insert into kb1 SELECT id, content FROM files.ral")

        # --- case 1: use table as source, reranker llm, no evaluate

        ret = self.run_sql("""
            Evaluate knowledge base kb1
            using
              test_table = files.eval_test,
              generate_data = {   
                 'from_sql': 'select content, id from files.ral', 
                 'count': 3 
              }, 
              evaluate=false
        """)

        # reranker model is used
        assert mock_openai().chat.completions.create.call_args_list[0][1]["model"] == "gpt-3"

        # no response
        assert len(ret) == 0

        # check test data
        df_test = self.run_sql("select * from files.eval_test")
        assert len(df_test) == 3
        assert df_test["question"][0] == question
        assert df_test["answer"][0] == answer

        # --- case 2: use kb as source, custom llm, evaluate
        mock_openai.reset_mock()
        self.run_sql("drop table files.eval_test")

        ret = self.run_sql("""
            Evaluate knowledge base kb1
            using
              test_table = files.eval_test,
              generate_data = true,
              llm={'provider': 'openai', 'api_key':'-', 'model_name':'gpt-4'},
              save_to = files.eval_res 
        """)

        # custom model is used
        assert mock_openai().chat.completions.create.call_args_list[0][1]["model"] == "gpt-4"

        # eval resul in response
        assert len(ret) == 1

        # check test data
        df_test = self.run_sql("select * from files.eval_test")
        assert len(df_test) > 0
        assert df_test["question"][0] == question
        assert df_test["answer"][0] == answer

        # check result
        df_res = self.run_sql("select * from files.eval_res")
        assert len(df_res) == 1
        assert df_res["total"][0] == len(df_test)
        # compare with eval response
        assert df_res["total"][0] == ret["total"][0]
        assert df_res["total_found"][0] == ret["total_found"][0]

        # --- case 3: evaluate without generation and saving

        ret = self.run_sql("""
            Evaluate knowledge base kb1
            using
              test_table = files.eval_test
        """)

        # eval resul in response
        assert len(ret) == 1
        # compare with table
        assert df_res["total"][0] == ret["total"][0]
        assert df_res["total_found"][0] == ret["total_found"][0]

        # --- test reranking disabled ---
        mock_get_scores.reset_mock()
        df = self.run_sql("select * from kb1 where content='test'")
        mock_get_scores.assert_called_once()
        assert len(df) > 0

        mock_get_scores.reset_mock()
        df = self.run_sql("select * from kb1 where content='test' and reranking =false")
        mock_get_scores.assert_not_called()
        assert len(df) > 0

    @patch("mindsdb.utilities.config.Config.get")
    @patch("mindsdb.integrations.handlers.litellm_handler.litellm_handler.embedding")
    @patch("mindsdb.integrations.utilities.rag.rerankers.base_reranker.BaseLLMReranker.get_scores")
    def test_save_default_params(self, mock_get_scores, mock_litellm_embedding, mock_config_get):
        # reranking result
        mock_get_scores.side_effect = lambda query, docs: [0.8 for _ in docs]

        set_litellm_embedding(mock_litellm_embedding)

        def config_get_side_effect(key, default=None):
            if key == "default_embedding_model":
                return {
                    "provider": "bedrock",
                    "model_name": "dummy_model",
                    "api_key": "dummy_key",
                }
            if key == "default_reranking_model":
                return {
                    "provider": "openai",
                    "model_name": "openai_model",
                    "api_key": "openai_key",
                }
            return default

        mock_config_get.side_effect = config_get_side_effect

        self.run_sql("create knowledge base kb1")

        ret = self.run_sql("describe  knowledge base kb1")

        # default model was saved
        assert "dummy_model" in ret["EMBEDDING_MODEL"][0]
        assert "openai_model" in ret["RERANKING_MODEL"][0]

        # disable default reranking
        self.run_sql("create knowledge base kb2 using reranking_model=false")

        ret = self.run_sql("describe knowledge base kb2")

        assert "openai_model" not in ret["RERANKING_MODEL"][0]

    @patch("mindsdb.integrations.handlers.litellm_handler.litellm_handler.embedding")
    def test_relevance_filtering_gt_operator(self, mock_litellm_embedding):
        """Test relevance filtering with GREATER_THAN operator"""
        set_litellm_embedding(mock_litellm_embedding)

        test_data = [
            {"id": "1", "content": "This is about machine learning and AI"},
            {"id": "2", "content": "This is about cooking recipes"},
            {"id": "3", "content": "This is about artificial intelligence and neural networks"},
            {"id": "4", "content": "This is about gardening tips"},
        ]
        df = pd.DataFrame(test_data)
        self.save_file("test_docs", df)
        self._create_kb("kb_relevance_test")
        self.run_sql("""
            insert into kb_relevance_test
            select id, content from files.test_docs
        """)

        ret = self.run_sql("""
            select * from kb_relevance_test
            where content = 'machine learning'
            and relevance > 0.5
        """)
        assert isinstance(ret, pd.DataFrame)

    @patch("mindsdb.integrations.utilities.rag.rerankers.base_reranker.BaseLLMReranker.get_scores")
    @patch("mindsdb.integrations.handlers.litellm_handler.litellm_handler.embedding")
    def test_alter_kb(self, mock_litellm_embedding, mock_get_scores):
        set_litellm_embedding(mock_litellm_embedding)

        self._create_kb(
            "kb1",
            embedding_model={
                "provider": "bedrock",
                "model_name": "dummy_model",
                "api_key": "embed-key-1",
            },
            reranking_model={"provider": "openai", "model_name": "gpt-3", "api_key": "rerank-key-1"},
        )

        # update KB
        self.run_sql("""
            ALTER KNOWLEDGE BASE kb1
            USING 
                reranking_model={'api_key': 'rerank-key-2'},
                embedding_model={'api_key': 'embed-key-2'},
                id_column='my_id',
                content_columns=['my_content'],                
                metadata_columns=['my_meta']
        """)

        # check updated values in database
        kb = self.db.KnowledgeBase.query.filter_by(name="kb1").first()
        assert kb.params["id_column"] == "my_id"
        assert kb.params["content_columns"] == ["my_content"]
        assert kb.params["metadata_columns"] == ["my_meta"]

        assert kb.params["reranking_model"]["model_name"] == "gpt-3"
        assert kb.params["reranking_model"]["api_key"] == "rerank-key-2"

        assert kb.params["embedding_model"]["api_key"] == "embed-key-2"

        # update embedding fails
        with pytest.raises(ValueError):
            self.run_sql("ALTER KNOWLEDGE BASE kb1 USING embedding_model={'model_name': 'my_model'}")

        with pytest.raises(ValueError):
            self.run_sql("ALTER KNOWLEDGE BASE kb1 USING embedding_model={'provider': 'ollama'}")

        # different provider: params are replaced
        self.run_sql("ALTER KNOWLEDGE BASE kb1 USING reranking_model={'provider': 'ollama', 'model_name': 'mistral'}")
        kb = self.db.KnowledgeBase.query.filter_by(name="kb1").first()

        assert kb.params["reranking_model"]["provider"] == "ollama"
        assert "api_key" not in kb.params["reranking_model"]

<<<<<<< HEAD
    @patch("mindsdb.integrations.handlers.litellm_handler.litellm_handler.embedding")
    def test_kb_uppercase_source_columns(self, mock_litellm_embedding):
        set_litellm_embedding(mock_litellm_embedding)

        df = pd.DataFrame(
            [
                {
                    "PRODUCT_ID": 1,
                    "PRODUCT_NAME": 'Laptop Pro 15"',
                    "DESCRIPTION": "High-performance laptop with 16GB RAM and 512GB SSD",
                    "CATEGORY": "Electronics",
                    "PRICE": 1299.99,
                }
            ],
            columns=["PRODUCT_ID", "PRODUCT_NAME", "DESCRIPTION", "CATEGORY", "PRICE"],
        )

        self.save_file("oracle_products", df)

        self._create_kb(
            "kb_oracle_dbg",
            content_columns=["product_name", "description"],
            id_column="product_id",
            metadata_columns=["category", "price"],
        )
        self.run_sql(
            """
            insert into kb_oracle_dbg
            select * from files.oracle_products
        """
        )

        ret = self.run_sql("select * from kb_oracle_dbg")
        assert len(ret) == 2
=======
    @patch("mindsdb.integrations.utilities.rag.rerankers.base_reranker.BaseLLMReranker.get_scores")
    @patch("mindsdb.interfaces.knowledge_base.llm_client.OpenAI")
    def test_ollama(self, mock_openai, mock_get_scores):
        mock_emb = MagicMock(data=[MagicMock(embedding=[0.1] * 10)])
        mock_openai().embeddings.create.return_value = mock_emb

        # reranking result
        mock_get_scores.side_effect = lambda query, docs: [0.8 for _ in docs]

        self.run_sql("""
          create knowledge base kb1
          USING 
             reranking_model={'provider': 'ollama', 'model_name': 'mistral', "base_url": "http://localhost:11434/v1"},
             embedding_model={'provider': 'ollama', 'model_name': 'nomic', "base_url": "http://localhost:11434/v1"}
        """)

        ret = self.run_sql("describe  knowledge base kb1")

        assert "api_key" not in ret["EMBEDDING_MODEL"][0]
        assert "api_key" not in ret["RERANKING_MODEL"][0]
>>>>>>> 8a08a217
<|MERGE_RESOLUTION|>--- conflicted
+++ resolved
@@ -10,7 +10,9 @@
 import sys
 
 from tests.unit.executor_test_base import BaseExecutorDummyML
-from mindsdb.integrations.utilities.rag.rerankers.base_reranker import ListwiseLLMReranker
+from mindsdb.integrations.utilities.rag.rerankers.base_reranker import (
+    ListwiseLLMReranker,
+)
 
 
 @contextmanager
@@ -103,11 +105,13 @@
                 param_items.append(f"{k}={json.dumps(v)}")
             param_str = ",".join(param_items)
 
-        self.run_sql(f"""
+        self.run_sql(
+            f"""
             create knowledge base {name}
             using
                 {param_str}
-        """)
+        """
+        )
 
     @patch("mindsdb.integrations.handlers.litellm_handler.litellm_handler.embedding")
     def test_kb(self, mock_litellm_embedding):
@@ -145,10 +149,12 @@
 
         set_litellm_embedding(mock_litellm_embedding)
 
-        self.run_sql("""
+        self.run_sql(
+            """
             insert into kb_review
             select review as content, id from files.reviews
-        """)
+        """
+        )
 
         ret = self.run_sql("select * from kb_review where _original_doc_id = 123")
         assert len(ret) == 1
@@ -160,10 +166,12 @@
         assert len(ret) == 0
 
         # insert without id
-        self.run_sql("""
+        self.run_sql(
+            """
             insert into kb_review
             select review as content, product, url from files.reviews
-        """)
+        """
+        )
 
         # id column wasn't used
         ret = self.run_sql("select * from kb_review where _original_doc_id = 123")
@@ -188,14 +196,19 @@
 
         # ---  case 2: kb with defined columns ---
         self._create_kb(
-            "kb_review", content_columns=["review", "product"], id_column="url", metadata_columns=["specs", "id"]
-        )
-
-        set_litellm_embedding(mock_litellm_embedding)
-        self.run_sql("""
+            "kb_review",
+            content_columns=["review", "product"],
+            id_column="url",
+            metadata_columns=["specs", "id"],
+        )
+
+        set_litellm_embedding(mock_litellm_embedding)
+        self.run_sql(
+            """
             insert into kb_review
             select * from files.reviews
-        """)
+        """
+        )
 
         ret = self.run_sql(
             "select chunk_content, metadata->>'specs' as specs, metadata->>'id' as id from kb_review"
@@ -216,17 +229,21 @@
         self._create_kb("kb_review", content_columns=["review"])
 
         set_litellm_embedding(mock_litellm_embedding)
-        self.run_sql("""
+        self.run_sql(
+            """
             insert into kb_review
             select * from files.reviews
-        """)
+        """
+        )
 
         # metadata as columns
-        ret = self.run_sql("""
+        ret = self.run_sql(
+            """
                 select chunk_content, specs, product, url
                 from kb_review 
                 where _original_doc_id = 123 -- id is id
-        """)
+        """
+        )
         assert len(ret) == 1
         # review in content
         assert ret["chunk_content"][0] == record["review"]
@@ -348,17 +365,21 @@
         self._create_kb("kb_ral")
 
         set_litellm_embedding(mock_litellm_embedding)
-        self.run_sql("""
+        self.run_sql(
+            """
             insert into kb_ral
             select ral id, english content from files.ral
-        """)
-
-        ret = self.run_sql("""
+        """
+        )
+
+        ret = self.run_sql(
+            """
             select t.italian, k.id, t.ral from kb_ral k
             join files.ral t on t.ral = k.id
             where k.content = 'white'
             limit 2
-        """)
+        """
+        )
 
         assert len(ret) == 2
         # values are matched
@@ -366,31 +387,39 @@
         assert len(diff) == 0
 
         # =================   operators  =================
-        ret = self.run_sql("""
+        ret = self.run_sql(
+            """
             select * from kb_ral
             where id = '1000'
-        """)
+        """
+        )
         assert len(ret) == 1
         assert ret["id"][0] == "1000"
 
-        ret = self.run_sql("""
+        ret = self.run_sql(
+            """
             select * from kb_ral
             where id != '1000'
-        """)
+        """
+        )
         assert len(ret) == 3
         assert "1000" not in ret["id"]
 
-        ret = self.run_sql("""
+        ret = self.run_sql(
+            """
             select * from kb_ral
             where id in ('1000', '1004')
-        """)
+        """
+        )
         assert len(ret) == 2
         assert set(ret["id"]) == {"1000", "1004"}
 
-        ret = self.run_sql("""
+        ret = self.run_sql(
+            """
             select * from kb_ral
             where id not in ('1000', '1004')
-        """)
+        """
+        )
         assert len(ret) == 2
         assert set(ret["id"]) == {"9016", "9023"}
 
@@ -420,7 +449,9 @@
             # wait loaded
             for i in range(1000):
                 time.sleep(0.2)
-                ret = self.run_sql(f"select * from information_schema.queries where id = {query_id}")
+                ret = self.run_sql(
+                    f"select * from information_schema.queries where id = {query_id}"
+                )
                 if ret["ERROR"][0] is not None:
                     raise RuntimeError(ret["ERROR"][0])
                 if ret["FINISHED_AT"][0] is not None:
@@ -431,7 +462,9 @@
             assert len(ret) == len(df)
 
             # check queries table
-            ret = self.run_sql(f"select * from information_schema.queries where id = {query_id}")
+            ret = self.run_sql(
+                f"select * from information_schema.queries where id = {query_id}"
+            )
             assert len(ret) == 1
             rec = ret.iloc[0]
             assert "kb_part" in ret["SQL"][0]
@@ -471,37 +504,47 @@
             mock_handler().query_stream.side_effect = stream_f
 
             # test iterate
-            check_partition("""
+            check_partition(
+                """
                 insert into kb_part SELECT id, english FROM  pg.ral
                 using batch_size=20, track_column=id
-            """)
+            """
+            )
 
             # test threads
-            check_partition("""
+            check_partition(
+                """
                 insert into kb_part SELECT id, english FROM pg.ral
                 using batch_size=20, track_column=id, threads = 3
-            """)
+            """
+            )
 
             # without track column
-            check_partition("""
+            check_partition(
+                """
                 insert into kb_part SELECT id, english FROM  pg.ral
                 using batch_size=20
-            """)
+            """
+            )
 
             # --- general mode ---
             mock_handler().query_stream = None
 
             # test iterate
-            check_partition("""
+            check_partition(
+                """
                 insert into kb_part SELECT id, english FROM  pg.ral
                 using batch_size=20, track_column=id
-            """)
+            """
+            )
 
             # test threads
-            check_partition("""
+            check_partition(
+                """
                 insert into kb_part SELECT id, english FROM pg.ral
                 using batch_size=20, track_column=id, threads = 3
-            """)
+            """
+            )
 
     @patch("mindsdb.integrations.handlers.litellm_handler.litellm_handler.embedding")
     def test_kb_algebra(self, mock_litellm_embedding):
@@ -513,33 +556,41 @@
                 for shape in ("square", "triangle", "circle"):
                     i += 1
                     lines.append([i, i, f"{color} {size} {shape}", color, size, shape])
-        df = pd.DataFrame(lines, columns=["id", "num", "content", "color", "size", "shape"])
+        df = pd.DataFrame(
+            lines, columns=["id", "num", "content", "color", "size", "shape"]
+        )
 
         self.save_file("items", df)
 
-        self.run_sql("""
+        self.run_sql(
+            """
             create knowledge base kb_alg
             using
                 embedding_model = {
                     "provider": "bedrock",
                     "model_name": "titan"
                 }
-        """)
-
-        self.run_sql("""
+        """
+        )
+
+        self.run_sql(
+            """
         insert into kb_alg
             select * from files.items
-        """)
+        """
+        )
 
         # --- search value excluding others
 
-        ret = self.run_sql("""
+        ret = self.run_sql(
+            """
            select * from kb_alg where
             content = 'green'
             and content not IN ('square', 'triangle')
             and content is not null
            limit 3
-        """)
+        """
+        )
 
         # check 3 most relative records
         for content in ret["chunk_content"]:
@@ -549,13 +600,15 @@
 
         # --- search value excluding other and metadata
 
-        ret = self.run_sql("""
+        ret = self.run_sql(
+            """
            select * from kb_alg where
             content = 'green'
             and content != 'square'
             and shape != 'triangle'
            limit 3
-        """)
+        """
+        )
 
         for content in ret["chunk_content"]:
             assert "green" in content
@@ -564,24 +617,28 @@
 
         # -- searching value in list with excluding
 
-        ret = self.run_sql("""
+        ret = self.run_sql(
+            """
            select * from kb_alg where
             content in ('green', 'white')
             and content not like 'green'
            limit 3
-        """)
+        """
+        )
         for content in ret["chunk_content"]:
             assert "white" in content
 
         # -- using OR
 
-        ret = self.run_sql("""
+        ret = self.run_sql(
+            """
            select * from kb_alg where
                (content like 'green' and size='big') 
             or (content like 'white' and size='small') 
             or (content is null)
            limit 3
-        """)
+        """
+        )
         for content in ret["chunk_content"]:
             if "green" in content:
                 assert "big" in content
@@ -590,11 +647,13 @@
 
         # -- using between and less than
 
-        ret = self.run_sql("""
+        ret = self.run_sql(
+            """
            select * from kb_alg where
             content like 'white' and num between 3 and 6 and num < 5
            limit 3
-        """)
+        """
+        )
         assert len(ret) == 2
 
         for _, item in ret.iterrows():
@@ -602,13 +661,15 @@
             assert item["metadata"]["num"] in (3, 4)
 
         # -- chunk_content and '%'
-        ret = self.run_sql("""
+        ret = self.run_sql(
+            """
            select * from kb_alg where
                (chunk_content like '%green%' and size='big') 
             or (chunk_content like '%white%' and size='small') 
             or (chunk_content is null)
            limit 3
-        """)
+        """
+        )
         for content in ret["chunk_content"]:
             if "green" in content:
                 assert "big" in content
@@ -659,7 +720,9 @@
             self.run_sql("select * from kb2 where cont10='val2'")
 
     @patch("mindsdb.interfaces.knowledge_base.llm_client.OpenAI")
-    @patch("mindsdb.integrations.utilities.rag.rerankers.base_reranker.BaseLLMReranker.get_scores")
+    @patch(
+        "mindsdb.integrations.utilities.rag.rerankers.base_reranker.BaseLLMReranker.get_scores"
+    )
     @patch("mindsdb.integrations.handlers.litellm_handler.litellm_handler.embedding")
     def test_evaluate(self, mock_litellm_embedding, mock_get_scores, mock_openai):
         set_litellm_embedding(mock_litellm_embedding)
@@ -680,12 +743,20 @@
         df = df.rename(columns={"english": "content", "ral": "id"})
         self.save_file("ral", df)
 
-        self._create_kb("kb1", reranking_model={"provider": "openai", "model_name": "gpt-3", "api_key": "-"})
+        self._create_kb(
+            "kb1",
+            reranking_model={
+                "provider": "openai",
+                "model_name": "gpt-3",
+                "api_key": "-",
+            },
+        )
         self.run_sql("insert into kb1 SELECT id, content FROM files.ral")
 
         # --- case 1: use table as source, reranker llm, no evaluate
 
-        ret = self.run_sql("""
+        ret = self.run_sql(
+            """
             Evaluate knowledge base kb1
             using
               test_table = files.eval_test,
@@ -694,10 +765,14 @@
                  'count': 3 
               }, 
               evaluate=false
-        """)
+        """
+        )
 
         # reranker model is used
-        assert mock_openai().chat.completions.create.call_args_list[0][1]["model"] == "gpt-3"
+        assert (
+            mock_openai().chat.completions.create.call_args_list[0][1]["model"]
+            == "gpt-3"
+        )
 
         # no response
         assert len(ret) == 0
@@ -712,17 +787,22 @@
         mock_openai.reset_mock()
         self.run_sql("drop table files.eval_test")
 
-        ret = self.run_sql("""
+        ret = self.run_sql(
+            """
             Evaluate knowledge base kb1
             using
               test_table = files.eval_test,
               generate_data = true,
               llm={'provider': 'openai', 'api_key':'-', 'model_name':'gpt-4'},
               save_to = files.eval_res 
-        """)
+        """
+        )
 
         # custom model is used
-        assert mock_openai().chat.completions.create.call_args_list[0][1]["model"] == "gpt-4"
+        assert (
+            mock_openai().chat.completions.create.call_args_list[0][1]["model"]
+            == "gpt-4"
+        )
 
         # eval resul in response
         assert len(ret) == 1
@@ -743,11 +823,13 @@
 
         # --- case 3: evaluate without generation and saving
 
-        ret = self.run_sql("""
+        ret = self.run_sql(
+            """
             Evaluate knowledge base kb1
             using
               test_table = files.eval_test
-        """)
+        """
+        )
 
         # eval resul in response
         assert len(ret) == 1
@@ -768,8 +850,12 @@
 
     @patch("mindsdb.utilities.config.Config.get")
     @patch("mindsdb.integrations.handlers.litellm_handler.litellm_handler.embedding")
-    @patch("mindsdb.integrations.utilities.rag.rerankers.base_reranker.BaseLLMReranker.get_scores")
-    def test_save_default_params(self, mock_get_scores, mock_litellm_embedding, mock_config_get):
+    @patch(
+        "mindsdb.integrations.utilities.rag.rerankers.base_reranker.BaseLLMReranker.get_scores"
+    )
+    def test_save_default_params(
+        self, mock_get_scores, mock_litellm_embedding, mock_config_get
+    ):
         # reranking result
         mock_get_scores.side_effect = lambda query, docs: [0.8 for _ in docs]
 
@@ -815,25 +901,34 @@
         test_data = [
             {"id": "1", "content": "This is about machine learning and AI"},
             {"id": "2", "content": "This is about cooking recipes"},
-            {"id": "3", "content": "This is about artificial intelligence and neural networks"},
+            {
+                "id": "3",
+                "content": "This is about artificial intelligence and neural networks",
+            },
             {"id": "4", "content": "This is about gardening tips"},
         ]
         df = pd.DataFrame(test_data)
         self.save_file("test_docs", df)
         self._create_kb("kb_relevance_test")
-        self.run_sql("""
+        self.run_sql(
+            """
             insert into kb_relevance_test
             select id, content from files.test_docs
-        """)
-
-        ret = self.run_sql("""
+        """
+        )
+
+        ret = self.run_sql(
+            """
             select * from kb_relevance_test
             where content = 'machine learning'
             and relevance > 0.5
-        """)
+        """
+        )
         assert isinstance(ret, pd.DataFrame)
 
-    @patch("mindsdb.integrations.utilities.rag.rerankers.base_reranker.BaseLLMReranker.get_scores")
+    @patch(
+        "mindsdb.integrations.utilities.rag.rerankers.base_reranker.BaseLLMReranker.get_scores"
+    )
     @patch("mindsdb.integrations.handlers.litellm_handler.litellm_handler.embedding")
     def test_alter_kb(self, mock_litellm_embedding, mock_get_scores):
         set_litellm_embedding(mock_litellm_embedding)
@@ -845,11 +940,16 @@
                 "model_name": "dummy_model",
                 "api_key": "embed-key-1",
             },
-            reranking_model={"provider": "openai", "model_name": "gpt-3", "api_key": "rerank-key-1"},
+            reranking_model={
+                "provider": "openai",
+                "model_name": "gpt-3",
+                "api_key": "rerank-key-1",
+            },
         )
 
         # update KB
-        self.run_sql("""
+        self.run_sql(
+            """
             ALTER KNOWLEDGE BASE kb1
             USING 
                 reranking_model={'api_key': 'rerank-key-2'},
@@ -857,7 +957,8 @@
                 id_column='my_id',
                 content_columns=['my_content'],                
                 metadata_columns=['my_meta']
-        """)
+        """
+        )
 
         # check updated values in database
         kb = self.db.KnowledgeBase.query.filter_by(name="kb1").first()
@@ -872,19 +973,49 @@
 
         # update embedding fails
         with pytest.raises(ValueError):
-            self.run_sql("ALTER KNOWLEDGE BASE kb1 USING embedding_model={'model_name': 'my_model'}")
+            self.run_sql(
+                "ALTER KNOWLEDGE BASE kb1 USING embedding_model={'model_name': 'my_model'}"
+            )
 
         with pytest.raises(ValueError):
-            self.run_sql("ALTER KNOWLEDGE BASE kb1 USING embedding_model={'provider': 'ollama'}")
+            self.run_sql(
+                "ALTER KNOWLEDGE BASE kb1 USING embedding_model={'provider': 'ollama'}"
+            )
 
         # different provider: params are replaced
-        self.run_sql("ALTER KNOWLEDGE BASE kb1 USING reranking_model={'provider': 'ollama', 'model_name': 'mistral'}")
+        self.run_sql(
+            "ALTER KNOWLEDGE BASE kb1 USING reranking_model={'provider': 'ollama', 'model_name': 'mistral'}"
+        )
         kb = self.db.KnowledgeBase.query.filter_by(name="kb1").first()
 
         assert kb.params["reranking_model"]["provider"] == "ollama"
         assert "api_key" not in kb.params["reranking_model"]
 
-<<<<<<< HEAD
+    @patch(
+        "mindsdb.integrations.utilities.rag.rerankers.base_reranker.BaseLLMReranker.get_scores"
+    )
+    @patch("mindsdb.interfaces.knowledge_base.llm_client.OpenAI")
+    def test_ollama(self, mock_openai, mock_get_scores):
+        mock_emb = MagicMock(data=[MagicMock(embedding=[0.1] * 10)])
+        mock_openai().embeddings.create.return_value = mock_emb
+
+        # reranking result
+        mock_get_scores.side_effect = lambda query, docs: [0.8 for _ in docs]
+
+        self.run_sql(
+            """
+          create knowledge base kb1
+          USING 
+             reranking_model={'provider': 'ollama', 'model_name': 'mistral', "base_url": "http://localhost:11434/v1"},
+             embedding_model={'provider': 'ollama', 'model_name': 'nomic', "base_url": "http://localhost:11434/v1"}
+        """
+        )
+
+        ret = self.run_sql("describe  knowledge base kb1")
+
+        assert "api_key" not in ret["EMBEDDING_MODEL"][0]
+        assert "api_key" not in ret["RERANKING_MODEL"][0]
+
     @patch("mindsdb.integrations.handlers.litellm_handler.litellm_handler.embedding")
     def test_kb_uppercase_source_columns(self, mock_litellm_embedding):
         set_litellm_embedding(mock_litellm_embedding)
@@ -905,39 +1036,52 @@
         self.save_file("oracle_products", df)
 
         self._create_kb(
-            "kb_oracle_dbg",
+            "kb_oracle_uppercase",
+            content_columns=["PRODUCT_NAME", "DESCRIPTION"],
+            id_column="PRODUCT_ID",
+            metadata_columns=["CATEGORY", "PRICE"],
+        )
+        self.run_sql(
+            """
+            insert into kb_oracle_uppercase
+            select * from files.oracle_products
+        """
+        )
+
+        ret = self.run_sql("select * from kb_oracle_uppercase")
+        assert isinstance(ret, pd.DataFrame)
+        assert len(ret) == 2
+
+        # -- lowercase source columns
+        self._create_kb(
+            "kb_oracle_lowercase",
             content_columns=["product_name", "description"],
             id_column="product_id",
             metadata_columns=["category", "price"],
         )
         self.run_sql(
             """
-            insert into kb_oracle_dbg
+            insert into kb_oracle_lowercase
             select * from files.oracle_products
         """
         )
-
-        ret = self.run_sql("select * from kb_oracle_dbg")
+        ret = self.run_sql("select * from kb_oracle_lowercase")
+        assert isinstance(ret, pd.DataFrame)
         assert len(ret) == 2
-=======
-    @patch("mindsdb.integrations.utilities.rag.rerankers.base_reranker.BaseLLMReranker.get_scores")
-    @patch("mindsdb.interfaces.knowledge_base.llm_client.OpenAI")
-    def test_ollama(self, mock_openai, mock_get_scores):
-        mock_emb = MagicMock(data=[MagicMock(embedding=[0.1] * 10)])
-        mock_openai().embeddings.create.return_value = mock_emb
-
-        # reranking result
-        mock_get_scores.side_effect = lambda query, docs: [0.8 for _ in docs]
-
-        self.run_sql("""
-          create knowledge base kb1
-          USING 
-             reranking_model={'provider': 'ollama', 'model_name': 'mistral', "base_url": "http://localhost:11434/v1"},
-             embedding_model={'provider': 'ollama', 'model_name': 'nomic', "base_url": "http://localhost:11434/v1"}
-        """)
-
-        ret = self.run_sql("describe  knowledge base kb1")
-
-        assert "api_key" not in ret["EMBEDDING_MODEL"][0]
-        assert "api_key" not in ret["RERANKING_MODEL"][0]
->>>>>>> 8a08a217
+
+        # -- mixed case source columns
+        self._create_kb(
+            "kb_oracle_mixedcase",
+            content_columns=["Product_Name", "DESCRIPTION"],
+            id_column="Product_ID",
+            metadata_columns=["Category", "price"],
+        )
+        self.run_sql(
+            """
+            insert into kb_oracle_mixedcase
+            select * from files.oracle_products
+        """
+        )
+        ret = self.run_sql("select * from kb_oracle_mixedcase")
+        assert isinstance(ret, pd.DataFrame)
+        assert len(ret) == 2