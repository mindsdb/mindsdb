--- conflicted
+++ resolved
@@ -130,22 +130,17 @@
             name="langchain_embedding", data={}, engine="langchain_embedding"
         )
         db.session.add(r)
-<<<<<<< HEAD
+
         r = db.Integration(name="pytorch_tabular", data={}, engine="pytorch_tabular")
         db.session.add(r)
+        r = db.Integration(name="writer", data={}, engine="writer")
+        db.session.add(r)
         r = db.Integration(name="rag", data={}, engine="rag")
         db.session.add(r)
-=======
-        r = db.Integration(name="writer", data={}, engine="writer")
-        db.session.add(r)
-        r = db.Integration(name="rag", data={}, engine="rag")
-        db.session.add(r)
         r = db.Integration(name="pycaret", data={}, engine="pycaret")
         db.session.add(r)
-
         r = db.Integration(name="vertex", data={}, engine="vertex")
         db.session.add(r)
->>>>>>> ce566a2f
 
         # Lightwood should always be last (else tests break, why?)
         r = db.Integration(name="lightwood", data={}, engine="lightwood")
@@ -214,13 +209,7 @@
                 raise Exception(f"Can not import: {str(handler_dir)}: {error}")
 
         if mock_lightwood:
-<<<<<<< HEAD
-            predict_patcher = mock.patch(
-                "mindsdb.integrations.libs.ml_exec_base.BaseMLEngineExec.predict"
-            )
-=======
             predict_patcher = mock.patch("mindsdb.integrations.libs.ml_exec_base.BaseMLEngineExec.predict")
->>>>>>> ce566a2f
             self.mock_predict = predict_patcher.__enter__()
 
             create_patcher = mock.patch("mindsdb.integrations.handlers.lightwood_handler.Handler.create")
