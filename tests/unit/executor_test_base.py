import sys
import copy
import tempfile
import os
from unittest import mock
import json
import datetime as dt
import importlib

import pandas as pd
import numpy as np
import duckdb

from mindsdb_sql.render.sqlalchemy_render import SqlalchemyRender


def unload_module(path):
    # remove all modules started with path
    import sys
    to_remove = []
    for module_name in sys.modules:
        if module_name.startswith(path + '.') or module_name == path:
            to_remove.append(module_name)
    to_remove.sort(reverse=True)
    for module_name in to_remove:
        sys.modules.pop(module_name)


class BaseUnitTest:
    """
        mindsdb instance with temporal database and config
    """

    @staticmethod
    def setup_class(cls):

        # remove imports of mindsdb in previous tests
        unload_module('mindsdb')

        # database temp file
        cls.db_file = tempfile.mkstemp(prefix='mindsdb_db_')[1]

        # config
        config = {
            'storage_db': 'sqlite:///' + cls.db_file
        }
        # config temp file
        fdi, cfg_file = tempfile.mkstemp(prefix='mindsdb_conf_')

        with os.fdopen(fdi, 'w') as fd:
            json.dump(config, fd)

        os.environ['MINDSDB_CONFIG_PATH'] = cfg_file

        # initialize config
        from mindsdb.utilities.config import Config
        Config()

        from mindsdb.interfaces.storage import db
        db.init()
        cls.db = db

        from multiprocessing import dummy
        mp_patcher = mock.patch('torch.multiprocessing.get_context').__enter__()
        mp_patcher.side_effect = lambda x: dummy

    @staticmethod
    def teardown_class(cls):

        # remove tmp db file
        cls.db.session.close()
        os.unlink(cls.db_file)

        # remove environ for next tests
        del os.environ['MINDSDB_DB_CON']

        # remove import of mindsdb for next tests
        unload_module('mindsdb')

    def setup_method(self):
        self.clear_db(self.db)

    def clear_db(self, db):
        # drop
        db.session.rollback()
        db.Base.metadata.drop_all(db.engine)

        # create
        db.Base.metadata.create_all(db.engine)

        # fill with data
        r = db.Integration(name='files', data={}, engine='files')
        db.session.add(r)
        r = db.Integration(name='views', data={}, engine='views')
        db.session.add(r)
        r = db.Integration(name='autokeras', data={}, engine='autokeras')
        db.session.add(r)
        r = db.Integration(name='huggingface', data={}, engine='huggingface')
        db.session.add(r)
        r = db.Integration(name='merlion', data={}, engine='merlion')
        db.session.add(r)
        r = db.Integration(name='dummy_ml', data={}, engine='dummy_ml')
        db.session.add(r)
<<<<<<< HEAD
        r = db.Integration(name='neuralforecast', data={}, engine='neuralforecast')
        db.session.add(r)
        r = db.Integration(name='statsforecast', data={}, engine='statsforecast')
=======
        r = db.Integration(name='autogluon', data={}, engine='autogluon')
>>>>>>> 56e17ccb
        db.session.add(r)
        r = db.Integration(name='lightwood', data={}, engine='lightwood')
        db.session.add(r)
        db.session.flush()
        self.lw_integration_id = r.id

        # default project
        r = db.Project(name='mindsdb')
        db.session.add(r)

        db.session.commit()
        return db

    @staticmethod
    def ret_to_df(ret):
        # converts executor response to dataframe
        columns = [
            col.alias if col.alias is not None else col.name
            for col in ret.columns
        ]
        return pd.DataFrame(ret.data, columns=columns)


class BaseExecutorTest(BaseUnitTest):
    """
        Set up executor: mock data handler
    """

    def setup_method(self):
        super().setup_method()
        self.set_executor()

    def set_executor(self,
                     mock_lightwood=False,
                     mock_model_controller=False,
                     import_dummy_ml=False):
        # creates executor instance with mocked model_interface
        from mindsdb.api.mysql.mysql_proxy.controllers.session_controller import SessionController

        from mindsdb.api.mysql.mysql_proxy.executor.executor_commands import ExecuteCommands
        from mindsdb.interfaces.database.integrations import IntegrationController
        from mindsdb.interfaces.file.file_controller import FileController
        from mindsdb.interfaces.model.model_controller import ModelController
        from mindsdb.utilities.context import context as ctx

        integration_controller = IntegrationController()
        self.file_controller = FileController()

        if mock_model_controller:
            model_controller = mock.Mock()
            self.mock_model_controller = model_controller
        else:
            model_controller = ModelController()

        # no predictors yet
        # self.mock_model_controller.get_models.side_effect = lambda: []

        if import_dummy_ml:
            spec = importlib.util.spec_from_file_location('dummy_ml_handler', './tests/unit/dummy_ml_handler/__init__.py')
            foo = importlib.util.module_from_spec(spec)
            sys.modules["dummy_ml_handler"] = foo
            spec.loader.exec_module(foo)

            handler_module = sys.modules["dummy_ml_handler"]
            handler_meta =  integration_controller._get_handler_meta(handler_module)
            integration_controller.handlers_import_status[handler_meta['name']] = handler_meta

        if mock_lightwood:
            predict_patcher = mock.patch('mindsdb.integrations.handlers.lightwood_handler.Handler.predict')
            self.mock_predict = predict_patcher.__enter__()

            create_patcher = mock.patch('mindsdb.integrations.handlers.lightwood_handler.Handler.create')
            self.mock_create = create_patcher.__enter__()

        ctx.set_default()
        sql_session = SessionController()
        sql_session.database = 'mindsdb'
        sql_session.integration_controller = integration_controller

        self.command_executor = ExecuteCommands(sql_session, executor=None)

        # disable cache. it is need to check predictor input
        config_patch = mock.patch('mindsdb.utilities.cache.FileCache.get')
        self.mock_config = config_patch.__enter__()
        self.mock_config.side_effect = lambda x: None

    def set_handler(self, mock_handler, name, tables, engine='postgres'):
        # integration
        # delete by name
        r = self.db.Integration.query.filter_by(name=name).first()
        if r is not None:
            self.db.session.delete(r)

        # create
        r = self.db.Integration(name=name, data={}, engine=engine)
        self.db.session.add(r)
        self.db.session.commit()

        from mindsdb.integrations.libs.response import (
            HandlerResponse as Response,
            RESPONSE_TYPE
        )

        def handler_response(df):
            response = Response(
                RESPONSE_TYPE.TABLE,
                df
            )
            return response

        def get_tables_f():
            tables_ar = []
            for table in tables:
                tables_ar.append({'table_schema': 'public', 'table_name': table, 'table_type': 'BASE TABLE'})

            return handler_response(
                pd.DataFrame([{'table_schema': 'public', 'table_name': 'table1', 'table_type': 'BASE TABLE'}])
            )
        mock_handler().get_tables.side_effect = get_tables_f

        def get_columns_f(table_name):
            type = 'varchar'
            cols = []
            for col, typ in tables[table_name].dtypes.items():
                if pd.api.types.is_integer_dtype(typ):
                    type = 'integer'
                elif pd.api.types.is_float_dtype(typ):
                    type = 'float'
                elif pd.api.types.is_datetime64_dtype(typ):
                    type = 'datetime'
                cols.append({'Field': col, 'Type': type})
            return handler_response(pd.DataFrame(cols))

        mock_handler().get_columns.side_effect = get_columns_f

        # use duckdb to execute query for integrations
        def native_query_f(query):
            con = duckdb.connect(database=':memory:')

            for table, df in tables.items():
                con.register(table, df)
            try:
                result_df = con.execute(query).fetchdf()
                result_df = result_df.replace({np.nan: None})
            except:
                # it can be not supported command like update or insert
                result_df = pd.DataFrame()
            for table in tables.keys():
                con.unregister(table)

            con.close()
            return handler_response(result_df)

        def query_f(query):
            renderer = SqlalchemyRender('postgres')
            query_str = renderer.get_string(query, with_failback=True)
            return native_query_f(query_str)

        mock_handler().native_query.side_effect = native_query_f

        mock_handler().query.side_effect = query_f

    def set_project(self, project):
        r = self.db.Project.query.filter_by(name=project['name']).first()
        if r is not None:
            self.db.session.delete(r)

        r = self.db.Project(
            id=1,
            name=project['name'],
        )
        self.db.session.add(r)
        self.db.session.commit()

class BaseExecutorDummyML(BaseExecutorTest):
    """
        Set up executor: mock data handler
    """

    def setup_method(self):
        super().setup_method()
        self.set_executor(import_dummy_ml=True)


class BaseExecutorMockPredictor(BaseExecutorTest):
    """
        Set up executor: mock data handler and LW handler
    """

    def setup_method(self):
        super().setup_method()
        self.set_executor(mock_lightwood=True, mock_model_controller=True)

    def set_predictor(self, predictor):
        # fill model_interface mock with predictor data for test case

        # clear calls
        self.mock_model_controller.reset_mock()
        self.mock_predict.reset_mock()
        self.mock_create.reset_mock()

        # remove previous predictor record
        r = self.db.Predictor.query.filter_by(name=predictor['name']).first()
        if r is not None:
            self.db.session.delete(r)

        if 'problem_definition' not in predictor:
            predictor['problem_definition'] = {
                'timeseries_settings': {'is_timeseries': False}
            }

        # add predictor to table
        r = self.db.Predictor(
            name=predictor['name'],
            data={
                'dtypes': predictor['dtypes']
            },
            learn_args=predictor['problem_definition'],
            to_predict=predictor['predict'],
            integration_id=self.lw_integration_id,
            project_id=1,
            status='complete'
        )
        self.db.session.add(r)
        self.db.session.commit()

        def predict_f(data, pred_format='dict', *args, **kargs):
            dict_arr = []
            explain_arr = []
            data = data.to_dict(orient='records')

            predicted_value = predictor['predicted_value']
            target = predictor['predict']

            meta = {
                # 'select_data_query': None, 'when_data': None,
                'original': None,
                'confidence': 0.8,
                'anomaly': None
            }

            data = copy.deepcopy(data)
            for row in data:
                # row = row.copy()
                exp_row = {'predicted_value': predictor['predicted_value'],
                           'confidence': 0.9999,
                           'anomaly': None,
                           'truth': None}
                explain_arr.append({predictor['predict']: exp_row})

                row[target] = predicted_value
                # dict_arr.append({predictor['predict']: row})

                for k, v in meta.items():
                    row[f'{target}_{k}'] = v
                row[f'{target}_explain'] = str(exp_row)


            if pred_format == 'explain':
                return explain_arr
            return pd.DataFrame(data)

        predictor_record = {
            'version': None, 'is_active': None,
            'status': 'complete', 'current_phase': None, 'accuracy': 0.9992752583404642,
            'data_source': None,
            'update': 'available', 'data_source_name': None, 'mindsdb_version': '22.3.5.0',
            'error': None,
            'train_end_at': None, 'updated_at': dt.datetime(2022, 5, 12, 16, 40, 26),
            'created_at': dt.datetime(2022, 4, 4, 14, 48, 39),
        }
        predictor['dtype_dict'] = predictor['dtypes']
        predictor_record.update(predictor)

        def get_model_data_f(name,  *args):
            if name != predictor['name']:
                raise Exception(f"Model does not exists: {name}")
            return predictor_record


        # inject predictor info to model interface
        self.mock_predict.side_effect = predict_f
        self.mock_model_controller.get_models.side_effect = lambda: [predictor_record]
        self.mock_model_controller.get_model_data.side_effect = get_model_data_f<|MERGE_RESOLUTION|>--- conflicted
+++ resolved
@@ -101,13 +101,11 @@
         db.session.add(r)
         r = db.Integration(name='dummy_ml', data={}, engine='dummy_ml')
         db.session.add(r)
-<<<<<<< HEAD
         r = db.Integration(name='neuralforecast', data={}, engine='neuralforecast')
         db.session.add(r)
         r = db.Integration(name='statsforecast', data={}, engine='statsforecast')
-=======
+        db.session.add(r)
         r = db.Integration(name='autogluon', data={}, engine='autogluon')
->>>>>>> 56e17ccb
         db.session.add(r)
         r = db.Integration(name='lightwood', data={}, engine='lightwood')
         db.session.add(r)
