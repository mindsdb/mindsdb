--- conflicted
+++ resolved
@@ -9,11 +9,7 @@
 from mindsdb.integrations.handlers.mysql_handler.mysql_handler import MySQLHandler
 from mindsdb.integrations.libs.response import (
     HandlerResponse as Response,
-<<<<<<< HEAD
-    IS_COLUMNS_NAMES_SET,
-=======
     INF_SCHEMA_COLUMNS_NAMES_SET,
->>>>>>> 9327491d
     RESPONSE_TYPE
 )
 
@@ -329,14 +325,10 @@
         """
         Tests that get_columns calls native_query with the correct SQL
         """
-<<<<<<< HEAD
-        expected_response = Response(RESPONSE_TYPE.TABLE, data_frame=DataFrame([], columns=list(IS_COLUMNS_NAMES_SET)))
-=======
         expected_response = Response(
             RESPONSE_TYPE.TABLE,
             data_frame=DataFrame([], columns=list(INF_SCHEMA_COLUMNS_NAMES_SET))
         )
->>>>>>> 9327491d
         self.handler.native_query = MagicMock(return_value=expected_response)
 
         table_name = "test_table"
