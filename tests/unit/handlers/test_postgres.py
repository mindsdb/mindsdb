from collections import OrderedDict
import unittest
from unittest.mock import patch, MagicMock

import psycopg
from psycopg.pq import ExecStatus
import pandas as pd
from pandas import DataFrame

from base_handler_test import BaseDatabaseHandlerTest, MockCursorContextManager
from mindsdb.integrations.handlers.postgres_handler.postgres_handler import PostgresHandler
from mindsdb.integrations.libs.response import (
    HandlerResponse as Response,
    RESPONSE_TYPE
)


class ColumnDescription:
<<<<<<< HEAD
    def __init__(self, name, type_code):
        self.name = name
        self.type_code = type_code
=======
    def __init__(self, **kwargs):
        self.name = kwargs.get('name')
        self.type_code = kwargs.get('type_code')
>>>>>>> 97df05c1


class TestPostgresHandler(BaseDatabaseHandlerTest, unittest.TestCase):

    @property
    def dummy_connection_data(self):
        return OrderedDict(
            host='127.0.0.1',
            port=5432,
            user='example_user',
            schema='public',
            password='example_pass',
            database='example_db',
            sslmode='prefer'
        )

    @property
    def err_to_raise_on_connect_failure(self):
        return psycopg.Error("Connection Failed")

    @property
    def get_tables_query(self):
        return """
            SELECT
                table_schema,
                table_name,
                table_type
            FROM
                information_schema.tables
            WHERE
                table_schema NOT IN ('information_schema', 'pg_catalog')
                and table_type in ('BASE TABLE', 'VIEW')
                and table_schema = current_schema()
        """

    @property
    def get_columns_query(self):
        return f"""
            SELECT
                COLUMN_NAME,
                DATA_TYPE,
                ORDINAL_POSITION,
                COLUMN_DEFAULT,
                IS_NULLABLE,
                CHARACTER_MAXIMUM_LENGTH,
                CHARACTER_OCTET_LENGTH,
                NUMERIC_PRECISION,
                NUMERIC_SCALE,
                DATETIME_PRECISION,
                CHARACTER_SET_NAME,
                COLLATION_NAME
            FROM
                information_schema.columns
            WHERE
                table_name = '{self.mock_table}'
            AND
                table_schema = current_schema()
        """

    def create_handler(self):
        return PostgresHandler('psql', connection_data=self.dummy_connection_data)

    def create_patcher(self):
        return patch('psycopg.connect')

    def test_native_query_command_ok(self):
        """
        Tests the `native_query` method to ensure it executes a SQL query and handles the case
        where the query doesn't return a result set (ExecStatus.COMMAND_OK)
        """
        mock_conn = MagicMock()
        # Use MockCursorContextManager for simplified mocking
        mock_cursor = MockCursorContextManager()

        self.handler.connect = MagicMock(return_value=mock_conn)
        mock_conn.cursor = MagicMock(return_value=mock_cursor)

        mock_cursor.execute.return_value = None

        # Setup pgresult
        mock_pgresult = MagicMock()
        mock_pgresult.status = ExecStatus.COMMAND_OK
        mock_cursor.pgresult = mock_pgresult
        mock_cursor.rowcount = 1

        query_str = "INSERT INTO table VALUES (1, 2, 3)"
        data = self.handler.native_query(query_str)
        mock_cursor.execute.assert_called_once_with(query_str)
        assert isinstance(data, Response)
        self.assertFalse(data.error_code)
        self.assertEqual(data.type, RESPONSE_TYPE.OK)
        self.assertEqual(data.affected_rows, 1)

    def test_native_query_with_results(self):
        """
        Tests the `native_query` method to ensure it executes a SQL query and handles the case
        where the query returns a result set
        """
        mock_conn = MagicMock()
        mock_cursor = MockCursorContextManager()

        self.handler.connect = MagicMock(return_value=mock_conn)
        mock_conn.cursor = MagicMock(return_value=mock_cursor)

        mock_cursor.fetchall = MagicMock(return_value=[
            [1, 'name1'],
            [2, 'name2']
        ])

        # Create proper description objects with necessary type_code for _cast_dtypes
        mock_cursor.description = [
            ColumnDescription(name='id', type_code=23),  # int4 type code
            ColumnDescription(name='name', type_code=25)  # text type code
        ]

        # Make sure pgresult doesn't have COMMAND_OK status
        mock_pgresult = MagicMock()
        mock_pgresult.status = ExecStatus.TUPLES_OK
        mock_cursor.pgresult = mock_pgresult

        query_str = "SELECT * FROM table"
        data = self.handler.native_query(query_str)
        mock_cursor.execute.assert_called_once_with(query_str)
        assert isinstance(data, Response)
        self.assertFalse(data.error_code)
        self.assertEqual(data.type, RESPONSE_TYPE.TABLE)
        self.assertIsInstance(data.data_frame, DataFrame)
        self.assertEqual(list(data.data_frame.columns), ['id', 'name'])

    def test_native_query_with_params(self):
        """
        Tests the `native_query` method with parameters to ensure executemany is called correctly
        """
        mock_conn = MagicMock()
        mock_cursor = MockCursorContextManager()

        self.handler.connect = MagicMock(return_value=mock_conn)
        mock_conn.cursor = MagicMock(return_value=mock_cursor)

        mock_pgresult = MagicMock()
        mock_pgresult.status = ExecStatus.COMMAND_OK
        mock_cursor.pgresult = mock_pgresult

        query_str = "INSERT INTO table VALUES (%s, %s)"
        params = [(1, 'a'), (2, 'b')]
        data = self.handler.native_query(query_str, params=params)
        mock_cursor.executemany.assert_called_once_with(query_str, params)
        assert isinstance(data, Response)
        self.assertFalse(data.error_code)

    def test_native_query_error(self):
        """
        Tests the `native_query` method to ensure it properly handles and returns database errors
        """
        mock_conn = MagicMock()
        mock_cursor = MockCursorContextManager()

        self.handler.connect = MagicMock(return_value=mock_conn)
        mock_conn.cursor = MagicMock(return_value=mock_cursor)

        error_msg = "Syntax error in SQL statement"
        error = psycopg.Error(error_msg)
        # Using side_effect to simulate an exception when execute is called
        mock_cursor.execute.side_effect = error

        query_str = "INVALID SQL"
        data = self.handler.native_query(query_str)

        mock_cursor.execute.assert_called_once_with(query_str)

        assert isinstance(data, Response)
        self.assertEqual(data.type, RESPONSE_TYPE.ERROR)

        # The handler implementation sets error_code to 0, check error_message instead
        self.assertEqual(data.error_code, 0)
        self.assertEqual(data.error_message, str(error))

        # Ensure rollback was called
        mock_conn.rollback.assert_called_once()

    def test_cast_dtypes(self):
        """
        Tests the _cast_dtypes method to ensure it correctly converts PostgreSQL types to pandas types
        """
        df = pd.DataFrame({
            'int2_col': ['1', '2'],
            'int4_col': ['10', '20'],
            'int8_col': ['100', '200'],
            'numeric_col': ['1.5', '2.5'],
            'float4_col': ['1.1', '2.2'],
            'float8_col': ['10.1', '20.2'],
            'text_col': ['a', 'b']
        })

        # Create type code mapping
        type_codes = {
            'int2': 21,    # Typical OID for int2
            'int4': 23,    # Typical OID for int4
            'int8': 20,    # Typical OID for int8
            'numeric': 1700,  # Typical OID for numeric
            'float4': 700,  # Typical OID for float4
            'float8': 701,  # Typical OID for float8
            'text': 25     # Typical OID for text
        }

        original_get = psycopg.postgres.types.get

        try:
            type_mocks = {}
            for pg_type, oid in type_codes.items():
                type_mock = MagicMock()
                type_mock.name = pg_type
                type_mocks[oid] = type_mock

            # Mock the types.get function
            # Make it return a default mock for any OID to avoid KeyError
            def mock_get(oid):
                if oid in type_mocks:
                    return type_mocks[oid]
                else:
                    # Return a default mock with unknown type name
                    default_mock = MagicMock()
                    default_mock.name = 'unknown'
                    return default_mock

            psycopg.postgres.types.get = mock_get

            description = [
                ColumnDescription(name='int2_col', type_code=type_codes['int2']),
                ColumnDescription(name='int4_col', type_code=type_codes['int4']),
                ColumnDescription(name='int8_col', type_code=type_codes['int8']),
                ColumnDescription(name='numeric_col', type_code=type_codes['numeric']),
                ColumnDescription(name='float4_col', type_code=type_codes['float4']),
                ColumnDescription(name='float8_col', type_code=type_codes['float8']),
                ColumnDescription(name='text_col', type_code=type_codes['text'])
            ]

            self.handler._cast_dtypes(df, description)
            # Verify the types were correctly cast
            self.assertEqual(df['int2_col'].dtype, 'int16')
            self.assertEqual(df['int4_col'].dtype, 'int32')
            self.assertEqual(df['int8_col'].dtype, 'int64')
            self.assertEqual(df['numeric_col'].dtype, 'float64')
            self.assertEqual(df['float4_col'].dtype, 'float32')
            self.assertEqual(df['float8_col'].dtype, 'float64')
            self.assertEqual(df['text_col'].dtype, 'object')

        finally:
            # Restore original function
            psycopg.postgres.types.get = original_get

    def test_cast_dtypes_with_nulls(self):
        """
        Tests the _cast_dtypes method with NULL values to ensure correct handling
        """
        df = pd.DataFrame({
            'int2_col': ['1', None],
            'float4_col': ['1.1', None]
        })

        # Create type code mapping
        type_codes = {
            'int2': 21,    # Typical OID for int2
            'float4': 700,  # Typical OID for float4
        }

        # Create mock psycopg.postgres.types.get function
        original_get = psycopg.postgres.types.get

        try:
            type_mocks = {}
            for pg_type, oid in type_codes.items():
                type_mock = MagicMock()
                type_mock.name = pg_type
                type_mocks[oid] = type_mock

            # Make it return a default mock for any OID to avoid KeyError
            def mock_get(oid):
                if oid in type_mocks:
                    return type_mocks[oid]
                else:
                    default_mock = MagicMock()
                    default_mock.name = 'unknown'
                    return default_mock

            psycopg.postgres.types.get = mock_get

            # Set up description with our custom class
            description = [
                ColumnDescription(name='int2_col', type_code=type_codes['int2']),
                ColumnDescription(name='float4_col', type_code=type_codes['float4'])
            ]

            self.handler._cast_dtypes(df, description)

            self.assertEqual(df['int2_col'].dtype, 'int16')
            self.assertEqual(df['float4_col'].dtype, 'float32')
            self.assertEqual(df['int2_col'].iloc[1], 0)
            self.assertEqual(df['float4_col'].iloc[1], 0)

        finally:
            psycopg.postgres.types.get = original_get

    def test_insert(self):
        """
        Tests the insert method to ensure it correctly uses the COPY command
        to insert a DataFrame into a PostgreSQL table
        """
        mock_conn = MagicMock()
        mock_cursor = MockCursorContextManager()

        self.handler.connect = MagicMock(return_value=mock_conn)
        mock_conn.cursor = MagicMock(return_value=mock_cursor)

        mock_pgresult = MagicMock()
        mock_pgresult.status = ExecStatus.TUPLES_OK
        mock_cursor.pgresult = mock_pgresult
        mock_cursor.rowcount = 1
        mock_cursor.fetchall = MagicMock(return_value=[
            ['a', 'int', 1, None, 'YES', None, None, None, None, None, None, None],
            ['b', 'int', 2, None, 'YES', None, None, None, None, None, None, None],
            ['c', 'int', 3, None, 'YES', None, None, None, None, None, None, None]
        ])
        mock_cursor.description = [
            ColumnDescription(name='COLUMN_NAME', type_code=23),
            ColumnDescription(name='DATA_TYPE', type_code=23),
            ColumnDescription(name='ORDINAL_POSITION', type_code=23),
            ColumnDescription(name='COLUMN_DEFAULT', type_code=23),
            ColumnDescription(name='IS_NULLABLE', type_code=23),
            ColumnDescription(name='CHARACTER_MAXIMUM_LENGTH', type_code=23),
            ColumnDescription(name='CHARACTER_OCTET_LENGTH', type_code=23),
            ColumnDescription(name='NUMERIC_PRECISION', type_code=23),
            ColumnDescription(name='NUMERIC_SCALE', type_code=23),
            ColumnDescription(name='DATETIME_PRECISION', type_code=23),
            ColumnDescription(name='CHARACTER_SET_NAME', type_code=23),
            ColumnDescription(name='COLLATION_NAME', type_code=23),
        ]

        # Create mock for copy operation
        copy_obj = MagicMock()
        mock_cursor.copy = MagicMock(return_value=copy_obj)
        # Ensure copy.__enter__ returns the copy object to mimic context manager
        copy_obj.__enter__ = MagicMock(return_value=copy_obj)
        copy_obj.__exit__ = MagicMock(return_value=None)

        # region add result for 'get_columns' call
        mock_pgresult = MagicMock()
        mock_pgresult.status = ExecStatus.TUPLES_OK
        mock_cursor.pgresult = mock_pgresult
        mock_cursor.fetchall = MagicMock(return_value=[
            ['col1', 'type1']
        ])
        mock_cursor.description = [
            ColumnDescription('Field', 23),
            ColumnDescription('Type', 23)
        ]
        # endregino

        df = pd.DataFrame({
            'id': [1, 2, 3],
            'name': ['a', 'b', 'c']
        })

        self.handler.insert('test_table', df)

        # Verify copy was called with correct SQL
        copy_sql = 'copy "test_table" ("id","name") from STDIN WITH CSV'
        mock_cursor.copy.assert_called_once_with(copy_sql)
<<<<<<< HEAD
        mock_conn.commit.assert_called()
=======
        # commit for get_columns and insert
        self.assertEqual(mock_conn.commit.call_count, 2)
>>>>>>> 97df05c1

    def test_insert_error(self):
        """
        Tests the insert method to ensure it correctly handles errors
        """
        mock_conn = MagicMock()
        mock_cursor = MockCursorContextManager()

        self.handler.connect = MagicMock(return_value=mock_conn)
        mock_conn.cursor = MagicMock(return_value=mock_cursor)

        error_msg = "Table doesn't exist"
        error = psycopg.Error(error_msg)
        # Before calling copy, get_columns is called
        mock_cursor.execute = MagicMock(side_effect=error)
        mock_cursor.copy = MagicMock(side_effect=error)

        df = pd.DataFrame({
            'id': [1, 2, 3],
            'name': ['a', 'b', 'c']
        })

        # Call the insert method and expect an exception
        with self.assertRaisesRegex(ValueError, "Table doesn't exist"):
            self.handler.insert('nonexistent_table', df)

        mock_conn.rollback.assert_called()

    def test_disconnect(self):
        """
        Tests the disconnect method to ensure it correctly closes connections
        """
        mock_conn = MagicMock()

        self.handler.connection = mock_conn
        self.handler.is_connected = True

        self.handler.disconnect()

        mock_conn.close.assert_called_once()
        self.assertFalse(self.handler.is_connected)
        mock_conn.reset_mock()
        self.handler.disconnect()
        mock_conn.close.assert_not_called()

    def test_connection_parameters(self):
        """
        Tests that connection parameters are correctly passed to psycopg.connect
        """
        self.tearDown()
        self.setUp()
        self.handler.connection_args['connection_parameters'] = {
            'application_name': 'mindsdb_test',
            'keepalives': 1
        }

        self.handler.connect()

        call_kwargs = self.mock_connect.call_args[1]

        self.assertEqual(call_kwargs['application_name'], 'mindsdb_test')
        self.assertEqual(call_kwargs['keepalives'], 1)
        self.assertEqual(call_kwargs['connect_timeout'], 10)
        self.assertEqual(call_kwargs['sslmode'], 'prefer')

        expected_options = '-c search_path=public,public'
        self.assertEqual(call_kwargs['options'], expected_options)

        # Test with a different schema
        # Create a fresh handler with different schema
        self.tearDown()
        self.setUp()
        self.handler.connection_args['schema'] = 'custom_schema'
        self.handler.connection_args['connection_parameters'] = {
            'application_name': 'mindsdb_test'
        }

        self.handler.connect()
        call_kwargs = self.mock_connect.call_args[1]
        expected_options = '-c search_path=custom_schema,public'
        self.assertEqual(call_kwargs['options'], expected_options)


if __name__ == '__main__':
    unittest.main()<|MERGE_RESOLUTION|>--- conflicted
+++ resolved
@@ -16,15 +16,9 @@
 
 
 class ColumnDescription:
-<<<<<<< HEAD
-    def __init__(self, name, type_code):
-        self.name = name
-        self.type_code = type_code
-=======
     def __init__(self, **kwargs):
         self.name = kwargs.get('name')
         self.type_code = kwargs.get('type_code')
->>>>>>> 97df05c1
 
 
 class TestPostgresHandler(BaseDatabaseHandlerTest, unittest.TestCase):
@@ -393,12 +387,8 @@
         # Verify copy was called with correct SQL
         copy_sql = 'copy "test_table" ("id","name") from STDIN WITH CSV'
         mock_cursor.copy.assert_called_once_with(copy_sql)
-<<<<<<< HEAD
-        mock_conn.commit.assert_called()
-=======
         # commit for get_columns and insert
         self.assertEqual(mock_conn.commit.call_count, 2)
->>>>>>> 97df05c1
 
     def test_insert_error(self):
         """
