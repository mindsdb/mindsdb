--- conflicted
+++ resolved
@@ -16,10 +16,7 @@
 from pandas import DataFrame
 
 from base_handler_test import BaseDatabaseHandlerTest
-<<<<<<< HEAD
 from mindsdb.integrations.handlers.snowflake_handler.snowflake_handler import SnowflakeHandler
-=======
->>>>>>> b0a042a5
 from mindsdb.integrations.libs.response import HandlerResponse as Response, INF_SCHEMA_COLUMNS_NAMES_SET, RESPONSE_TYPE
 from mindsdb.api.mysql.mysql_proxy.libs.constants.mysql import MYSQL_DATA_TYPE
 
@@ -1084,7 +1081,6 @@
             MYSQL_DATA_TYPE.DATETIME,
             MYSQL_DATA_TYPE.DATETIME,
             MYSQL_DATA_TYPE.DATETIME,
-<<<<<<< HEAD
         ]
         expected_result_df = pd.DataFrame(
             {
@@ -1152,24 +1148,6 @@
             {
                 "T_JSON": pd.Series([{"name": "Jones", "age": 42}], dtype="object"),
                 "T_ARRAY": pd.Series(['[\n  12,\n  "twelve",\n  undefined\n]'], dtype="object"),
-=======
-        ]
-        expected_result_df = pd.DataFrame(
-            {
-                "D_DATE": pd.Series([datetime.date(2023, 10, 15)], dtype="object"),
-                "D_DATETIME": pd.Series([pd.Timestamp("2023-10-15 14:30:45.123456789")], dtype="datetime64[ns]"),
-                "D_DATETIME_P": pd.Series([pd.Timestamp("2023-10-15 14:30:45.123000")], dtype="datetime64[ms]"),
-                "D_TIME": pd.Series([datetime.time(14, 30, 45)], dtype="object"),
-                "D_TIME_P": pd.Series([datetime.time(14, 30, 45, 123456)], dtype="object"),
-                "D_TIMESTAMP": pd.Series([pd.Timestamp("2023-10-15 14:30:45.123456789")], dtype="datetime64[ns]"),
-                "D_TIMESTAMP_P": pd.Series([pd.Timestamp("2023-10-15 14:30:45.123456789")], dtype="datetime64[ns]"),
-                "D_TIMESTAMP_LTZ": pd.Series([pd.Timestamp("2023-10-15 11:30:45.123000")], dtype="datetime64[ns]"),
-                "D_TIMESTAMP_LTZ_P": pd.Series([pd.Timestamp("2023-10-15 11:30:45.123000")], dtype="datetime64[ns]"),
-                "D_TIMESTAMP_NTZ": pd.Series([pd.Timestamp("2023-10-15 14:30:45.123456")], dtype="datetime64[ns]"),
-                "D_TIMESTAMP_NTZ_P": pd.Series([pd.Timestamp("2023-10-15 14:30:45.123456")], dtype="datetime64[ns]"),
-                "D_TIMESTAMP_TZ": pd.Series([pd.Timestamp("2023-10-15 11:30:45.123456789")], dtype="datetime64[ns]"),
-                "D_TIMESTAMP_TZ_P": pd.Series([pd.Timestamp("2023-10-15 11:30:45.123456789")], dtype="datetime64[ns]"),
->>>>>>> b0a042a5
             }
         )
         response = self.handler.native_query(query_str)
