--- conflicted
+++ resolved
@@ -269,18 +269,7 @@
         expected_plan = QueryPlan(
             integrations=["int"],
             steps=[
-<<<<<<< HEAD
-                FetchDataframeStep(integration="int", query=parse_sql("select * from tab1")),
-=======
-                FetchDataframeStep(
-                    integration="int",
-                    query=Select(
-                        targets=[Identifier("column1", alias=Identifier("column1"))],  # Column pruning
-                        from_table=Identifier("tab1"),
-                        # ORDER BY and LIMIT should NOT be pushed down to individual table fetches in joins
-                    ),
-                ),
->>>>>>> c0d132f8
+                FetchDataframeStep(integration="int", query=parse_sql("select column1 AS column1 from tab1")),
                 FetchDataframeStep(
                     integration="int2",
                     query=Select(
