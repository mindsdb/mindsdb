import os
from textwrap import dedent
from tempfile import TemporaryDirectory

from unittest.mock import patch
import datetime as dt
import time
import pytest

import pandas as pd

from mindsdb_sql.parser.dialects.mindsdb import CreateMLEngine
from mindsdb_sql.parser.ast import Identifier

from .executor_test_base import BaseExecutorDummyML


@pytest.fixture(scope="class")
def scheduler():
    from mindsdb.interfaces.jobs.scheduler import Scheduler
    scheduler_ = Scheduler({})

    yield scheduler_

    scheduler_.stop_thread()


class TestProjectStructure(BaseExecutorDummyML):

    def wait_predictor(self, project, name, filter=None):
        # wait
        done = False
        for attempt in range(200):
            sql = f"select * from {project}.models where name='{name}'"
            if filter is not None:
                for k, v in filter.items():
                    sql += f" and {k}='{v}'"
            ret = self.run_sql(sql)
            if not ret.empty:
                if ret['STATUS'][0] == 'complete':
                    done = True
                    break
                elif ret['STATUS'][0] == 'error':
                    break
            time.sleep(0.5)
        if not done:
            raise RuntimeError("predictor didn't created")

    def get_models(self):
        models = {}
        for p in self.db.Predictor.query.all():
            models[p.id] = p
        return models

    def test_version_managing(self):
        from mindsdb.utilities.exception import EntityNotExistsError
        # set up
        self.set_data('tasks', pd.DataFrame([
            {'a': 1, 'b': dt.datetime(2020, 1, 1)},
            {'a': 2, 'b': dt.datetime(2020, 1, 2)},
            {'a': 1, 'b': dt.datetime(2020, 1, 3)},
        ]))

        # ================= retrain cycles =====================

        # create folder
        self.run_sql('create database proj')

        # -- create model --
        ret = self.run_sql(
            '''
                CREATE model proj.task_model
                from proj (select * from dummy_data.tasks)
                PREDICT a
                using engine='dummy_ml',
                tag = 'first',
                join_learn_process=true
            '''
        )
        assert ret['NAME'][0] == 'task_model'
        assert ret['ENGINE'][0] == 'dummy_ml'
        self.wait_predictor('proj', 'task_model')

        # tag works in create model
        ret = self.run_sql('select * from proj.models')
        assert ret['TAG'][0] == 'first'

        # use model
        ret = self.run_sql('''
             SELECT m.*
               FROM dummy_data.tasks as t
               JOIN proj.task_model as m
        ''')

        assert len(ret) == 3
        assert ret.predicted[0] == 42

        # -- retrain predictor with tag --
        ret = self.run_sql(
            '''
                retrain proj.task_model
                from dummy_data (select * from tasks where a=2)
                PREDICT b
                using tag = 'second',
                join_learn_process=true
            '''
        )
        assert ret['NAME'][0] == 'task_model'
        assert ret['TAG'][0] == 'second'
        self.wait_predictor('proj', 'task_model', {'tag': 'second'})

        # get current model
        ret = self.run_sql('select * from proj.models where active=1')

        # check target
        assert ret['PREDICT'][0] == 'b'

        # check label
        assert ret['TAG'][0] == 'second'

        # use model
        ret = self.run_sql('''
             SELECT m.*
               FROM dummy_data.tasks as t
               JOIN proj.task_model as m
        ''')
        assert ret.predicted[0] == 42

        # used model has tag 'second'
        models = self.get_models()
        model_id = ret.predictor_id[0]
        assert models[model_id].label == 'second'

        # -- retrain again with active=0 --
        self.run_sql(
            '''
                retrain proj.task_model
                from dummy_data (select * from tasks where a=2)
                PREDICT a
                using tag='third', active=0
            '''
        )
        self.wait_predictor('proj', 'task_model', {'tag': 'third'})

        ret = self.run_sql('select * from proj.models where active=1')

        # check target is from previous retrain
        assert ret['PREDICT'][0] == 'b'

        # use model
        ret = self.run_sql('''
             SELECT m.*
               FROM dummy_data.tasks as t
               JOIN proj.task_model as m
        ''')

        # used model has tag 'second' (previous)
        models = self.get_models()
        model_id = ret.predictor_id[0]
        assert models[model_id].label == 'second'

        # ================ working with inactive versions =================

        # run 3rd version model and check used model version
        ret = self.run_sql('''
             SELECT m.*
               FROM dummy_data.tasks as t
               JOIN proj.task_model.3 as m
        ''')

        # 3rd version was used
        models = self.get_models()
        model_id = ret.predictor_id[0]
        assert models[model_id].label == 'third'

        # one-line query model by version
        ret = self.run_sql('SELECT * from proj.task_model.3 where a=1 and b=2')
        model_id = ret.predictor_id[0]
        assert models[model_id].label == 'third'

        # check exception: not existing version
        with pytest.raises(EntityNotExistsError) as exc_info:
            self.run_sql(
                'SELECT * from proj.task_model.4 where a=1 and b=2',
            )

        # ===================== one-line with 'use database'=======================

        # active
        ret = self.run_sql('SELECT * from task_model where a=1 and b=2', database='proj')
        model_id = ret.predictor_id[0]
        assert models[model_id].label == 'second'

        # inactive
        ret = self.run_sql('SELECT * from task_model.3 where a=1 and b=2', database='proj')
        model_id = ret.predictor_id[0]
        assert models[model_id].label == 'third'

        # ================== managing versions =========================

        # check 'show models' command in different combination
        # Show models <from | in> <project> where <expr>
        ret = self.run_sql('Show models')
        # mindsdb project
        assert len(ret) == 0

        ret = self.run_sql('Show models from proj')
        # it also shows versions
        assert len(ret) == 3 and ret['NAME'][0] == 'task_model'

        # ret = self.run_sql('Show models in proj')
        # assert len(ret) == 3 and ret['NAME'][0] == 'task_model'

        ret = self.run_sql("Show models from proj where name='task_model'")
        assert len(ret) == 3 and ret['NAME'][0] == 'task_model'

        # model is not exists
        ret = self.run_sql("Show models from proj where name='xxx'")
        assert len(ret) == 0

        # ----------------

        # See all versions
        ret = self.run_sql('select * from proj.models')
        # we have all tags in versions
        assert set(ret['TAG']) == {'first', 'second', 'third'}

        # Set active selected version
        self.run_sql('set active proj.task_model.1')

        # get active version
        ret = self.run_sql('select * from proj.models where active = 1')
        assert ret['TAG'][0] == 'first'

        # use active version ?

        # Delete specific version
        self.run_sql('drop model proj.task_model.2')

        # deleted version not in list
        ret = self.run_sql('select * from proj.models')
        assert len(ret) == 2
        assert 'second' not in ret['TAG']

        # try to use deleted version
        with pytest.raises(EntityNotExistsError) as exc_info:
            self.run_sql(
                'SELECT * from proj.task_model.2 where a=1',
            )

        # exception with deleting active version
        with pytest.raises(Exception) as exc_info:
            self.run_sql('drop model proj.task_model.1')
        assert "Can't remove active version" in str(exc_info.value)

        # exception with deleting non-existing version
        with pytest.raises(Exception) as exc_info:
            self.run_sql('drop model proj.task_model.11')
        assert "is not found" in str(exc_info.value)

        # ----------------------------------------------------

        # retrain without all params
        self.run_sql(
            '''
                retrain proj.task_model
            '''
        )
        self.wait_predictor('proj', 'task_model', {'version': '4'})

        # ----------------------------------------------------

        # drop predictor and check model is deleted and no versions
        self.run_sql('drop model proj.task_model')
        ret = self.run_sql('select * from proj.models')
        assert len(ret) == 0

        # versions are also deleted
        ret = self.run_sql('select * from proj.models')
        assert len(ret) == 0

    def test_view(self):
        df = pd.DataFrame([
            {'a': 1, 'b': dt.datetime(2020, 1, 1)},
            {'a': 2, 'b': dt.datetime(2020, 1, 2)},
            {'a': 1, 'b': dt.datetime(2020, 1, 3)},
        ])
        self.save_file('tasks', df)

        self.run_sql('''
            create view mindsdb.vtasks (
                select * from files.tasks where a=1
            )
        ''')

        # -- create model --
        self.run_sql(
            '''
                CREATE model mindsdb.task_model
                from mindsdb (select * from vtasks)
                PREDICT a
                using engine='dummy_ml'
            '''
        )
        self.wait_predictor('mindsdb', 'task_model')

        # use model
        ret = self.run_sql('''
             SELECT m.*
               FROM mindsdb.vtasks as t
               JOIN mindsdb.task_model as m
        ''')

        assert len(ret) == 2
        assert ret.predicted[0] == 42

    def test_empty_df(self):
        # -- create model --
        self.run_sql(
            '''
                CREATE model mindsdb.task_model
                PREDICT a
                using engine='dummy_ml',
                join_learn_process=true
            '''
        )
        self.wait_predictor('mindsdb', 'task_model')

    def test_replace_model(self):
        # create model
        self.run_sql(
            '''
                CREATE or REPLACE model task_model
                PREDICT a
                using engine='dummy_ml',
                join_learn_process=true
            '''
        )
        self.wait_predictor('mindsdb', 'task_model')

        # recreate
        self.run_sql(
            '''
                CREATE or REPLACE model task_model
                PREDICT a
                using engine='dummy_ml',
                join_learn_process=true, my_param='a'
            '''
        )
        self.wait_predictor('mindsdb', 'task_model')

        # test json operator
        resp = self.run_sql("select training_options->'using'->'my_param' param from models where name='task_model' ")

        # FIXME duckdb returns result quoted
        assert resp['param'][0] == '"a"'

    @patch('mindsdb.integrations.handlers.postgres_handler.Handler')
    def test_complex_joins(self, data_handler):
        df1 = pd.DataFrame([
            {'a': 1, 'c': 1, 'b': dt.datetime(2020, 1, 1)},
            {'a': 2, 'c': 1, 'b': dt.datetime(2020, 1, 2)},
            {'a': 1, 'c': 3, 'b': dt.datetime(2020, 1, 3)},
            {'a': 3, 'c': 2, 'b': dt.datetime(2020, 1, 2)},
        ])
        df2 = pd.DataFrame([
            {'a': 6, 'c': 1},
            {'a': 4, 'c': 2},
            {'a': 2, 'c': 3},
        ])
        self.set_data('tbl1', df1)
        self.set_data('tbl2', df2)

        self.run_sql(
            '''
                CREATE model mindsdb.pred
                PREDICT p
                using engine='dummy_ml',
                join_learn_process=true
            '''
        )

        self.run_sql('''
            create view mindsdb.view2 (
                select * from dummy_data.tbl2 where a!=4
            )
        ''')

        # --- test join table-table-table ---
        ret = self.run_sql('''
            SELECT t1.a as t1a,  t3.a t3a
              FROM dummy_data.tbl1 as t1
              JOIN dummy_data.tbl2 as t2 on t1.c=t2.c
              LEFT JOIN dummy_data.tbl1 as t3 on t2.a=t3.a
              where t1.a=1
        ''')

        # must be 2 rows
        assert len(ret) == 2

        # all t1.a values are 1
        assert list(ret.t1a) == [1, 1]

        # t3.a has 2 and None
        assert len(ret[ret.t3a == 2]) == 1
        assert len(ret[ret.t3a.isna()]) == 1

        # --- test join table-predictor-view ---
        ret = self.run_sql('''
            SELECT t1.a t1a, t3.a t3a, m.*
              FROM dummy_data.tbl1 as t1
              JOIN mindsdb.pred m
              LEFT JOIN mindsdb.view2 as t3 on t1.c=t3.c
              where t1.a>1
        ''')

        # must be 2 rows
        assert len(ret) == 2

        # t1.a > 1
        assert ret[ret.t1a <= 1].empty

        # view: a!=4
        assert ret[ret.t3a == 4].empty

        # t3.a has 6 and None
        assert len(ret[ret.t3a == 6]) == 1
        assert len(ret[ret.t3a.isna()]) == 1

        # contents predicted values
        assert list(ret.predicted.unique()) == [42]

        # --- tests table-subselect-view ---

        ret = self.run_sql('''
            SELECT t1.a t1a,
                   t2.t1a t2t1a, t2.t3a t2t3a,
                   t3.c t3c, t3.a t3a
              FROM dummy_data.tbl1 as t1
              JOIN (
                  SELECT t1.a as t1a,  t3.a t3a
                  FROM dummy_data.tbl1 as t1
                  JOIN dummy_data.tbl2 as t2 on t1.c=t2.c
                  LEFT JOIN dummy_data.tbl1 as t3 on t2.a=t3.a
                  where t1.a=1
              ) t2 on t2.t3a = t1.a
              LEFT JOIN mindsdb.view2 as t3 on t1.c=t3.c
              where t1.a>1
        ''')

        # 1 row
        assert len(ret) == 1

        # check row values
        row = ret.iloc[0].to_dict()
        assert row['t1a'] == 2
        assert row['t2t3a'] == 2

        assert row['t2t1a'] == 1
        assert row['t3c'] == 1

        assert row['t3a'] == 6

    def test_complex_queries(self):

        # -- set up data --

        stores = pd.DataFrame(
            columns=['id', 'region_id', 'format'],
            data=[
                [1, 1, 'c'],
                [2, 2, 'a'],
                [3, 2, 'a'],
                [4, 2, 'b'],
                [5, 1, 'b'],
                [6, 2, 'b'],
            ]
        )
        regions = pd.DataFrame(
            columns=['id', 'name'],
            data=[
                [1, 'asia'],
                [2, 'europe'],
            ]
        )
        self.save_file('stores', stores)
        self.save_file('regions', regions)

        # -- create view --
        self.run_sql('''
            create view mindsdb.stores_view (
                select * from files.stores
            )
        ''')

        # -- create model --
        self.run_sql(
            '''
                CREATE model model1
                from files (select * from stores)
                PREDICT format
                using engine='dummy_ml'
            '''
        )
        self.wait_predictor('mindsdb', 'model1')

        self.run_sql(
            '''
                CREATE model model2
                from files (select * from stores)
                PREDICT format
                using engine='dummy_ml'
            '''
        )
        self.wait_predictor('mindsdb', 'model2')

        # -- joins / conditions / unions --

        sql = '''
            select
               m1.predicted / 2 a,  -- 42/2=21
               s.id + (select id from files.regions where id=1) b -- =3
             from files.stores s
             join files.regions r on r.id = s.region_id
             join model1 m1
             join model2 m2
               where
                   m1.model_param = (select 100 + id from files.stores where id=1)
                   and s.region_id=(select id from files.regions where id=2) -- only region_id=2
                   and s.format='a'
                   and s.id = r.id -- cross table condition
            union
              select id, id from files.regions where id = 1  -- 2nd row with [1,1]
            union
              select id, id from files.stores where id = 2   -- 2nd row with [2,2]
        '''

        ret = self.run_sql(sql)
        assert len(ret) == 3

        assert list(ret.iloc[0]) == [21, 3]
        assert list(ret.iloc[1]) == [1, 1]
        assert list(ret.iloc[2]) == [2, 2]

        # -- aggregating / grouping / cases --
        case = '''
            case when s.id=1 then 10
                 when s.id=2 then 20
                 when s.id=3 then 30
                 else 100
            end
        '''

        sql = f'''
             SELECT
               -- values for region_id=2: [20, 30, 100, 100]
               MAX({case}) c_max,   -- =100
               MIN({case}) c_min,   -- =20
               SUM({case}) c_sum,   -- =250
               COUNT({case}) c_count, -- =4
               AVG({case}) c_avg   -- 250/4=62.5
            from stores_view s  -- view is used
             join files.regions r on r.id = s.region_id
             join model1 m1
            group by r.id -- 2 records
            having max(r.id) = 2 -- 1 record
        '''

        ret = self.run_sql(sql)

        assert len(ret) == 1

        assert ret.c_max[0] == 100
        assert ret.c_min[0] == 20
        assert ret.c_sum[0] == 250
        assert ret.c_count[0] == 4
        assert ret.c_avg[0] == 62.5

        sql = '''
           SELECT
             s.*,
            ROW_NUMBER() OVER(PARTITION BY r.id ORDER BY s.id) ROW_NUMBER,
            RANK() OVER(PARTITION BY r.id ORDER BY s.format) RANK,
            DENSE_RANK() OVER(PARTITION BY r.id ORDER BY s.format) DENSE_RANK,
            PERCENT_RANK() OVER(PARTITION BY r.id ORDER BY s.id) PERCENT_RANK,
            CUME_DIST() OVER(PARTITION BY r.id ORDER BY s.id) CUME_DIST,
            NTILE(2) OVER(PARTITION BY r.id ORDER BY s.id) NTILE,
            LAG(s.id, 1) OVER(PARTITION BY r.id ORDER BY s.id) LAG,
            LEAD(s.id, 1) OVER(PARTITION BY r.id ORDER BY s.id) LEAD,
            FIRST_VALUE(s.format) OVER(PARTITION BY r.id ORDER BY s.id) FIRST_VALUE,
            LAST_VALUE(s.format) OVER(PARTITION BY r.id ORDER BY s.id) LAST_VALUE,
            NTH_VALUE(s.id, 1) OVER(PARTITION BY r.id ORDER BY s.id) NTH_VALUE
           from files.stores s
             join files.regions r on r.id = s.region_id
             join model1 m1
            order by r.id, s.id
        '''
        ret = self.run_sql(sql)

        assert list(ret.ROW_NUMBER) == [1, 2, 1, 2, 3, 4]
        assert list(ret.RANK) == [2, 1, 1, 1, 3, 3]
        assert list(ret.DENSE_RANK) == [2, 1, 1, 1, 2, 2]

        assert list(ret.FIRST_VALUE) == ['c', 'c', 'a', 'a', 'a', 'a']
        assert list(ret.LAST_VALUE) == ['c', 'b', 'a', 'a', 'b', 'b']

        # -- unions functions --

        # TODO Correlated subqueries (not implemented)

    def test_create_validation(self):
        from mindsdb.integrations.libs.ml_exec_base import MLEngineException
        with pytest.raises(MLEngineException):
            self.run_sql(
                '''
                    CREATE model task_model_x
                    PREDICT a
                    using
                       engine='dummy_ml',
                       error=1
                '''
            )

    def test_describe(self):
        self.run_sql(
            '''
                CREATE model mindsdb.pred
                PREDICT p
                using engine='dummy_ml',
                join_learn_process=true
            '''
        )
        ret = self.run_sql('describe mindsdb.pred')
        assert ret['TABLES'][0] == ['info']

        ret = self.run_sql('describe pred')
        assert ret['TABLES'][0] == ['info']

        ret = self.run_sql('describe mindsdb.pred.info')
        assert ret['type'][0] == 'dummy'

        ret = self.run_sql('describe pred.info')
        assert ret['type'][0] == 'dummy'

    def test_last(self):
        df = pd.DataFrame([
            {'a': 1, 'b': 'a'},
            {'a': 2, 'b': 'b'},
            {'a': 3, 'b': 'c'},
        ])
        self.set_data('tasks', df)

        # -- create model --
        self.run_sql(
            '''
                CREATE model task_model
                from dummy_data (select * from tasks)
                PREDICT a
                using engine='dummy_ml'
            '''
        )

        # --- check web editor  ---
        ret = self.run_sql('''
            select * from dummy_data.tasks where a>last
         ''')
        # first call is empty
        assert len(ret) == 0

        # add rows to dataframe
        df.loc[len(df.index)] = [4, 'd']  # should be tracked
        df.loc[len(df.index)] = [0, 'z']  # not tracked
        self.set_data('tasks', df)

        ret = self.run_sql('''
            select * from dummy_data.tasks where a>last
        ''')

        # second call content one new line
        assert len(ret) == 1
        assert ret.a[0] == 4

        # --- TEST view ---

        # view without target
        with pytest.raises(Exception) as exc_info:
            self.run_sql('''
                create view v1 (
                    select b from dummy_data.tasks where a>last
                )
            ''')
        assert 'should be in query target' in str(exc_info.value)

        # view with target
        self.run_sql('''
            create view v1 (
                select * from dummy_data.tasks where a>last
            )
        ''')

        ret = self.run_sql('''
          select * from v1
        ''')
        # first call is empty
        assert len(ret) == 0

        # add row to dataframe
        df.loc[len(df.index)] = [5, 'a']
        self.set_data('tasks', df)

        ret = self.run_sql('''
            select * from v1
        ''')

        # second call content one new line
        assert len(ret) == 1
        assert ret.a[0] == 5

        # add row to dataframe
        df.loc[len(df.index)] = [6, 'a']
        self.set_data('tasks', df)

        # use model
        ret = self.run_sql('''
             SELECT m.*
               FROM v1 as t
               JOIN task_model as m
        ''')

        # second call content one new line
        assert len(ret) == 1

        # -- view with model

        self.run_sql('''
            create view v2 (
                select t.a+1 as a from dummy_data.tasks t
                JOIN task_model as m
                where t.a>last
            )
       ''')

        ret = self.run_sql('select * from v2')
        # first call is empty
        assert len(ret) == 0

        # add row to dataframe
        df.loc[len(df.index)] = [7, 'a']
        self.set_data('tasks', df)

        ret = self.run_sql('select * from v2')

        # second call content one new line
        assert len(ret) == 1
        assert ret.a[0] == 8

    @patch('mindsdb.integrations.handlers.postgres_handler.Handler')
    def test_last_in_job(self, data_handler, scheduler):
        df = pd.DataFrame([
            {'a': 1, 'b': 'a'},
            {'a': 2, 'b': 'b'},
        ])
        self.set_handler(data_handler, name='pg', tables={'tasks': df})
        self.save_file('tasks', df)

        # -- create model --
        self.run_sql(
            '''
                CREATE model task_model
                from files (select * from tasks)
                PREDICT a
                using engine='dummy_ml'
            '''
        )

        # create job to update table
        self.run_sql('''
          create job j1  (
            create table files.t1  (
                SELECT m.*
                   FROM pg.tasks as t
                   JOIN task_model as m
                   where t.a > last and t.b='b'
            )
          )
          start now
          every hour
        ''')

        scheduler.check_timetable()

        # table size didn't change
        calls = data_handler().query.call_args_list
        sql = calls[0][0][0].to_string()
        # getting current last value
        assert 'ORDER BY a DESC LIMIT 1' in sql

        # insert new record to source db

        df.loc[len(df.index)] = [6, 'a']

        data_handler.reset_mock()
        # shift 'next run' and run once again
        job = self.db.Jobs.query.filter(self.db.Jobs.name == 'j1').first()
        job.next_run_at = job.start_at - dt.timedelta(seconds=1)  # different time because there is unique key
        self.db.session.commit()

        scheduler.check_timetable()

        calls = data_handler().query.call_args_list

        assert len(calls) == 1
        sql = calls[0][0][0].to_string()
        # getting next value, greater than max previous
        assert 'a > 2' in sql
        assert "b = 'b'" in sql

    def test_project_names_duplicate(self):
        # create folder
        self.run_sql('create project proj1')

        self.run_sql("create database db1 using engine='dummy_data'")

        with pytest.raises(Exception):
            self.run_sql('create project db1')

        with pytest.raises(Exception):
            self.run_sql("create database proj1 using engine='dummy_data'")

    @patch('mindsdb.integrations.handlers.postgres_handler.Handler')
    def test_duplicated_cols(self, data_handler):
        df1 = pd.DataFrame([
            {'id': 1, 'a': 1},
            {'id': 2, 'a': 2},
            {'id': 3, 'a': 3},
        ])
        df2 = pd.DataFrame([
            {'id': 1, 'a': 10},
            {'id': 2, 'a': 20},
        ])
        self.set_handler(data_handler, name='pg', tables={'tbl1': df1, 'tbl2': df2})

        ret = self.run_sql('''
            select * from pg.tbl1 as a
            join pg.tbl2 as b on a.id=b.id
        ''')

        first_row = ret.to_dict('split')['data'][0]
        assert first_row == [1, 1, 1, 10]

    def test_llm_log(self):
        from mindsdb.interfaces.database.log import LLMLogTable

        ret = self.run_sql('select * from log.llm_log')
        assert len(ret) == 0

        record = self.db.Predictor(
            id=1,
            project_id=0,
            name='test'
        )
        self.db.session.add(record)
        self.db.session.commit()

        for j in range(2):
            for i in range(3 + j):
                record = self.db.LLMLog(
                    api_key=f'api_key_{j}',
                    model_id=1,
                    input='test_input',
                    output='test_output',
                    prompt_tokens=i,
                    completion_tokens=i,
                    total_tokens=i,
                    start_time=dt.datetime.now(),
                    end_time=dt.datetime.now()
                )
                self.db.session.add(record)
                self.db.session.commit()

        ret = self.run_sql('select * from log.llm_log')
        assert len(ret) == 7
        assert sorted([x.upper() for x in list(ret.columns)]) == sorted([x.upper() for x in LLMLogTable.columns])

        with pytest.raises(Exception):
            self.run_sql('select company_id from log.llm_log')

        ret = self.run_sql("select model_name, input, output, api_key from log.llm_log where api_key = 'api_key_1'")
        assert len(ret) == 4
        assert len(ret.columns) == 4
        assert ret['model_name'][0] == 'test'
        assert ret['api_key'][0] == 'api_key_1'

    def test_create_engine(self):
        self.run_sql('''
            CREATE ML_ENGINE my_engine
            FROM dummy_ml
            USING
               unquoted_arg = yourkey,
               json_arg = {
                  "type": "service_account",
                  "project_id": "123456"
               }
        ''')

        self.run_sql(
            '''
               CREATE model pred
                PREDICT p
                using engine='my_engine',
                join_learn_process=true
            '''
        )

        ret = self.run_sql('select * from pred where a=1')
        args = ret['engine_args'][0]

        # check unquoted value
        assert args['unquoted_arg'] == 'yourkey'

        # check json value
        assert args['json_arg']['project_id'] == '123456'

    def test_show(self):
        for item in ('chatbots', 'knowledge_bases', 'agents', 'skills', 'jobs'):

            self.run_sql(f'show {item}')

    @patch('mindsdb.integrations.handlers.postgres_handler.Handler')
    def test_create_empty_table(self, data_handler):
        self.set_handler(data_handler, name='pg', tables={})

        self.run_sql('create table pg.table1 (a DATE, b INTEGER)')

        calls = data_handler().query.call_args_list
        sql = calls[0][0][0].to_string()
        assert sql.strip() == 'CREATE TABLE table1 (a DATE, b INTEGER)'

    @patch('mindsdb.integrations.handlers.postgres_handler.Handler')
    def test_interval(self, data_handler):
        df = pd.DataFrame([
            {'last_date': dt.datetime(2020, 1, 2)},
        ])
        self.set_handler(data_handler, name='pg', tables={'branch': df})

        ret = self.run_sql("select (last_date + INTERVAL '2 days') d from pg.branch")

        assert ret.d[0] == dt.datetime(2020, 1, 4)

    def test_delete_from_table(self):
        df1 = pd.DataFrame([
            {'a': 1}
        ])
        self.set_data('tbl1', df1)

        self.run_sql('delete from tbl1 where a=1', database='dummy_data')

<<<<<<< HEAD
    def test_partition(self):
        df = pd.DataFrame([
            {'a': 1, 'b': dt.datetime(2020, 1, 1)},
            {'a': 2, 'b': dt.datetime(2020, 1, 2)},
            {'a': 3, 'b': dt.datetime(2020, 1, 3)},
            {'a': 4, 'b': dt.datetime(2020, 1, 5)},
            {'a': 5, 'b': dt.datetime(2020, 1, 6)},
            {'a': 6, 'b': dt.datetime(2020, 1, 7)},
        ])
        self.save_file('tasks', df)

        # -- create model --
        self.run_sql(
            '''
                CREATE model mindsdb.task_model
                from files (select * from tasks)
                PREDICT a
                using engine='dummy_ml',
                join_learn_process=true
            '''
        )

        # use model
        ret = self.run_sql('''
             SELECT *
               FROM files.tasks as t
               JOIN mindsdb.task_model as m
               using partition_size=2
        ''')

        # the same rows in output
        assert len(ret) == 6
        assert set(df['a']) == set(ret['a'])

        # all predicted
        assert list(ret.predicted.unique()) == [42]
=======
    @patch('mindsdb.integrations.handlers.postgres_handler.Handler')
    def test_select_columns(self, data_handler):
        df = pd.DataFrame([[1, 'x'], [2, 'y']], columns=['aa', 'bb'])

        self.set_handler(data_handler, name='pg', tables={'tbl1': df})

        ret = self.run_sql("SELECT * FROM information_schema.columns WHERE table_schema='pg'")

        assert list(ret['COLUMN_NAME']) == ['aa', 'bb']
>>>>>>> d9fc171f


class TestJobs(BaseExecutorDummyML):

    def test_job(self, scheduler):

        df1 = pd.DataFrame([
            {'a': 1, 'c': 1, 'b': dt.datetime(2020, 1, 1)},
            {'a': 2, 'c': 1, 'b': dt.datetime(2020, 1, 2)},
            {'a': 1, 'c': 3, 'b': dt.datetime(2020, 1, 3)},
            {'a': 3, 'c': 2, 'b': dt.datetime(2020, 1, 2)},
        ])
        self.set_data('tbl1', df1)

        self.run_sql('create database proj1')
        # create job
        self.run_sql('create job j1 (select * from models; select * from models)', database='proj1')

        # check jobs table
        ret = self.run_sql('select * from jobs', database='proj1')
        assert len(ret) == 1, "should be 1 job"
        row = ret.iloc[0]
        assert row.NAME == 'j1'
        assert row.START_AT is not None, "start date didn't calc"
        assert row.NEXT_RUN_AT is not None, "next date didn't calc"
        assert row.SCHEDULE_STR is None

        # new project
        self.run_sql('create database proj2')

        # create job with start time and schedule
        self.run_sql('''
            create job proj2.j2 (
                select * from dummy_data.tbl1 where b>'{{PREVIOUS_START_DATETIME}}'
            )
            start now
            every hour
        ''', database='proj1')

        # check jobs table
        ret = self.run_sql('select * from proj2.jobs')
        assert len(ret) == 1, "should be 1 job"
        row = ret.iloc[0]
        assert row.NAME == 'j2'
        assert row.SCHEDULE_STR == 'every hour'

        # check global jobs table
        ret = self.run_sql('select * from information_schema.jobs')
        # all jobs in list
        assert len(ret) == 2
        assert set(ret.NAME.unique()) == {'j1', 'j2'}

        # drop first job
        self.run_sql('drop job proj1.j1')

        # ------------ executing
        scheduler.check_timetable()

        # check query to integration
        job = self.db.Jobs.query.filter(self.db.Jobs.name == 'j2').first()

        # check jobs table
        ret = self.run_sql('select * from jobs', database='proj2')
        # next run is about 60 minutes from previous
        minutes = (ret.NEXT_RUN_AT - ret.START_AT)[0].seconds / 60
        assert minutes > 58 and minutes < 62

        # check history table
        ret = self.run_sql('select * from log.jobs_history', database='proj2')
        # proj2.j2 was run one time
        assert len(ret) == 1
        assert ret.project[0] == 'proj2' and ret.name[0] == 'j2'

        # run once again
        scheduler.check_timetable()

        # job wasn't executed
        ret = self.run_sql('select * from log.jobs_history', database='proj2')
        assert len(ret) == 1

        # shift 'next run' and run once again
        job = self.db.Jobs.query.filter(self.db.Jobs.name == 'j2').first()
        job.next_run_at = job.start_at - dt.timedelta(seconds=1)  # different time because there is unique key
        self.db.session.commit()

        scheduler.check_timetable()

        ret = self.run_sql('select * from log.jobs_history', database='proj2')
        assert len(ret) == 2  # was executed

        # check global history table
        # ret = self.run_sql('select * from information_schema.jobs_history', database='proj2')
        # assert len(ret) == 2
        # assert sorted([x.upper() for x in list(ret.columns)]) == sorted([x.upper() for x in JobsHistoryTable.columns])

        # there is no 'jobs_history' table in project
        with pytest.raises(Exception):
            self.run_sql('select * from jobs_history', database='proj2')

        with pytest.raises(Exception):
            self.run_sql('select company_id from log.jobs_history', database='proj2')

    def test_inactive_job(self, scheduler):
        # create job
        self.run_sql('create job j1 (select * from models)')

        # check jobs table
        ret = self.run_sql('select * from jobs')
        assert len(ret) == 1, "should be 1 job"

        # deactivate
        job = self.db.Jobs.query.filter(self.db.Jobs.name == 'j1').first()
        job.active = False
        self.db.session.commit()

        # run scheduler
        scheduler.check_timetable()

        ret = self.run_sql('select * from log.jobs_history')
        # no history
        assert len(ret) == 0

    def test_conditional_job(self, scheduler):
        df = pd.DataFrame([
            {'a': 1, 'b': '2'},
        ])
        self.save_file('tasks', df)

        # create job
        job_str = '''
            create job j1 (
                CREATE model pred
                PREDICT p
                using engine='dummy_ml',
                join_learn_process=true
            )
            if (
                select * from files.tasks where a={var}
            )
        '''

        self.run_sql(job_str.format(var=2))

        # check jobs table
        ret = self.run_sql('select * from jobs')
        assert len(ret) == 1, "should be 1 job"

        # run scheduler
        scheduler.check_timetable()

        # check no models created
        ret = self.run_sql('select * from models where name="pred"')
        assert len(ret) == 0

        # --- attempt2 ---

        self.run_sql(job_str.format(var=1))

        # check jobs table, still one job - previous was one time job
        ret = self.run_sql('select * from jobs')
        assert len(ret) == 1, "should be 1 job"

        # run scheduler
        scheduler.check_timetable()

        # check 1 model
        ret = self.run_sql('select * from models where name="pred"')
        assert len(ret) == 1

    def test_model_column_maping(self):
        df = pd.DataFrame([
            {'a': 10, 'c': 30},
            {'a': 20, 'c': 40},
        ])
        self.set_data('tbl', df)

        self.run_sql(
            '''
                CREATE model mindsdb.pred
                PREDICT p
                using engine='dummy_ml',
                join_learn_process=true
            '''
        )
        ret = self.run_sql('''
            select * from dummy_data.tbl t
            join pred m on m.input = t.a
        ''')
        assert ret['output'][0] == 10

        # without aliases
        ret = self.run_sql('''
            select * from dummy_data.tbl
            join pred on pred.input = tbl.c
        ''')
        assert ret['output'][0] == 30

        # get mapped column
        ret = self.run_sql('''
            select t.a from dummy_data.tbl t
            join pred m on m.input = t.a
        ''')
        assert ret['a'][0] == 10

    def test_schema(self, scheduler):

        # --- create objects + describe ---
        # todo: create knowledge base (requires chromadb)

        df = pd.DataFrame([
            {'a': 6, 'c': 1},
        ])
        self.set_data('table1', df)

        # project
        self.run_sql('create project proj2')

        # ml_engine
        self.run_sql('''
            CREATE ML_ENGINE engine1 from dummy_ml
        ''')

        # job
        self.run_sql('create job j1 (select * from models) every hour')
        self.run_sql('create job proj2.j2 (select * from models) every hour')

        df = self.run_sql('describe job j1')
        assert df.NAME[0] == 'j1' and df.QUERY[0] == 'select * from models'

        # view
        self.run_sql('create view v1 (select * from models)')
        self.run_sql('create view proj2.v2 (select * from models)')

        df = self.run_sql('describe view v1')
        assert df.NAME[0] == 'v1' and df.QUERY[0] == 'select * from models'

        # model
        self.run_sql('''
                CREATE model pred1
                PREDICT p
                using engine='dummy_ml',
                join_learn_process=true
        ''')
        self.run_sql('''
                CREATE model proj2.pred2
                PREDICT p
                using engine='dummy_ml',
                join_learn_process=true
        ''')
        # and retrain first model
        self.run_sql('''
                RETRAIN pred1
                using engine='dummy_ml'
        ''')

        # trigger
        self.run_sql('''
              create trigger trigger1
              on dummy_data.table1 (show models)
        ''')
        self.run_sql('''
              create trigger proj2.trigger2
              on dummy_data.table1 (show models)
        ''')

        df = self.run_sql('describe trigger trigger1')
        assert df.NAME[0] == 'trigger1' and df.QUERY[0] == 'show models'

        # agent
        self.run_sql('''
              CREATE AGENT agent1
              USING model = 'pred1'
        ''')
        self.run_sql('''
              CREATE AGENT proj2.agent2
              USING model = 'pred2' -- it looks up in agent's project
        ''')

        df = self.run_sql('describe agent agent1')
        assert df.NAME[0] == 'agent1' and df.MODEL_NAME[0] == 'pred1'

        # chatbot
        self.run_sql('''
              CREATE CHATBOT chatbot1
              USING database = "dummy_data",
                    agent = "agent1"
        ''')
        self.run_sql('''
              CREATE CHATBOT proj2.chatbot2
              USING database = "dummy_data",
                    agent = "agent2"  -- it looks up in chatbot's project
        ''')

        df = self.run_sql('describe chatbot chatbot1')
        assert df.NAME[0] == 'chatbot1' and df.DATABASE[0] == 'dummy_data'

        # skill
        self.run_sql('''
         CREATE SKILL skill1
            USING type = 'text_to_sql',
                database = 'dummy_data', tables = ['table1'];
        ''')
        self.run_sql('''
         CREATE SKILL proj2.skill2
            USING type = 'text_to_sql',
                database = 'dummy_data', tables = ['table1'];
        ''')

        df = self.run_sql('describe skill skill1')
        assert df.NAME[0] == 'skill1' and df.TYPE[0] == 'text_to_sql'

        # --- SHOW ---

        # handlers
        df = self.run_sql('show handlers')
        assert 'dummy_ml' in list(df.NAME)

        # projects
        df = self.run_sql('show projects')
        objects = list(df.iloc[:, 0])
        assert 'mindsdb' in objects
        assert 'proj2' in objects

        # databases
        df = self.run_sql('show databases')
        objects = list(df.iloc[:, 0])
        assert 'information_schema' in objects
        assert 'log' in objects

        # ml engines
        df = self.run_sql('show ml_engines')
        assert 'engine1' in list(df.NAME)

        # project objects
        def _test_proj_obj(table_name, obj_name):
            # check: obj1 is current project, obj2 in proj2

            df = self.run_sql(f'show {table_name}')
            assert len(df) == 1 and f'{obj_name}1' in list(df.NAME)

            df = self.run_sql(f'show {table_name} from proj2')
            assert len(df) == 1 and f'{obj_name}2' in list(df.NAME)

        _test_proj_obj('jobs', 'j')
        _test_proj_obj('views', 'v')
        _test_proj_obj('triggers', 'trigger')
        _test_proj_obj('chatbots', 'chatbot')
        _test_proj_obj('agents', 'agent')
        _test_proj_obj('skills', 'skill')

        # model
        df = self.run_sql('show models')
        # two versions of same model
        assert len(df[df.NAME != 'pred1']) == 0 and len(df) == 2

        df = self.run_sql('show models from proj2')
        assert 'pred2' in list(df.NAME) and len(df) == 1

        # --- information_schema ---

        # handlers
        df = self.run_sql('select * from information_schema.HANDLERS')
        assert 'dummy_ml' in list(df.NAME)

        # databases
        df = self.run_sql('select * from information_schema.DATABASES')
        assert 'mindsdb' in list(df.NAME)
        assert 'proj2' in list(df.NAME)
        assert 'log' in list(df.NAME)

        # ml engines
        df = self.run_sql('select * from information_schema.ML_ENGINES')
        assert 'engine1' in list(df.NAME)

        # project objects
        def _test_proj_obj(table_name, obj_name):
            # obj1 in mindsdb, obj2 in proj2

            df = self.run_sql(f'select * from information_schema.{table_name}')
            assert len(df) == 2

            df1 = df[df.PROJECT == 'mindsdb']
            assert df1.iloc[0].NAME == f'{obj_name}1'

            df1 = df[df.PROJECT == 'proj2']
            assert df1.iloc[0].NAME == f'{obj_name}2'

        _test_proj_obj('JOBS', 'j')
        _test_proj_obj('VIEWS', 'v')
        _test_proj_obj('TRIGGERS', 'trigger')
        _test_proj_obj('CHATBOTS', 'chatbot')
        _test_proj_obj('AGENTS', 'agent')
        _test_proj_obj('SKILLS', 'skill')

        # models
        df = self.run_sql('select * from information_schema.MODELS')
        # two versions of pred1 and one version of pred2
        assert len(df[df.NAME == 'pred1']) == 2
        assert len(df[df.NAME == 'pred2']) == 1


class TestUDF(BaseExecutorDummyML):

    @patch('mindsdb.integrations.handlers.postgres_handler.Handler')
    def test_simple(self, data_handler):
        df = pd.DataFrame([
            {'a': 3, 'b': 4, 'c': 'a', 'd': 'b'},
        ])
        self.set_handler(data_handler, name='pg', tables={'sample': df})

        # for speed up
        os.environ['MINDSDB_BYOM_DEFAULT_TYPE'] = 'inhouse'

        code = dedent("""
            class MyBYOM():
                def fibo(self, num: int) -> int:
                    if num < 2:
                        return num
                    return self.fibo(num - 1) + self.fibo(num - 2)

                # not annotated
                def add1(self, a, b):
                    return a + b

                # annotated
                def add2(self, a: int, b: int) -> int:
                    return a + b

                # required for byom
                def predict(self): pass
                def train(self): pass
        """)

        # add model
        with TemporaryDirectory(prefix='jobs_test_') as temp_dir:
            code_path = os.path.join(temp_dir, 'code.py')
            reqs_path = os.path.join(temp_dir, 'reqs.py')

            open(code_path, 'w').write(code)
            open(reqs_path, 'w').write('')

            ret = self.command_executor.execute_command(
                CreateMLEngine(
                    name=Identifier('myml'),
                    handler='byom',
                    params={
                        'code': code_path,
                        'modules': reqs_path
                    }
                )
            )
            assert ret.error_code is None

        ret = self.run_sql('''
            select myml.fibo(b) x,
                   myml.add1(a,b) y,
                   myml.add2(a,b) z
            from pg.sample
        ''')
        assert ret['x'][0] == 3
        assert ret['y'][0] == '34'
        assert ret['z'][0] == 7<|MERGE_RESOLUTION|>--- conflicted
+++ resolved
@@ -955,7 +955,6 @@
 
         self.run_sql('delete from tbl1 where a=1', database='dummy_data')
 
-<<<<<<< HEAD
     def test_partition(self):
         df = pd.DataFrame([
             {'a': 1, 'b': dt.datetime(2020, 1, 1)},
@@ -992,7 +991,7 @@
 
         # all predicted
         assert list(ret.predicted.unique()) == [42]
-=======
+
     @patch('mindsdb.integrations.handlers.postgres_handler.Handler')
     def test_select_columns(self, data_handler):
         df = pd.DataFrame([[1, 'x'], [2, 'y']], columns=['aa', 'bb'])
@@ -1002,7 +1001,6 @@
         ret = self.run_sql("SELECT * FROM information_schema.columns WHERE table_schema='pg'")
 
         assert list(ret['COLUMN_NAME']) == ['aa', 'bb']
->>>>>>> d9fc171f
 
 
 class TestJobs(BaseExecutorDummyML):
