--- conflicted
+++ resolved
@@ -4,10 +4,6 @@
 import pytest
 
 import pandas as pd
-<<<<<<< HEAD
-from mindsdb.api.mysql.mysql_proxy.utilities.lightwood_dtype import dtype
-=======
->>>>>>> 69c76e72
 
 from mindsdb_sql import parse_sql
 
